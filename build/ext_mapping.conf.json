--- conflicted
+++ resolved
@@ -45,15 +45,9 @@
         "9413258143": "csi-sanity tests binary: https://github.com/kubernetes-csi/csi-test",
         "976686287": "breakpad init library",
         "976687783": "minidump-2-core binary",
-<<<<<<< HEAD
-        "1000000000": "test data",
-        "1000000001": "test data",
-        "1000000002": "test data"
-=======
         "1000000000": "test data: filesystem profile log obtained by running https://github.com/zfsonlinux/fstest",
         "1000000001": "test data: filesystem profile log obtained by building and running tests https://github.com/libjpeg-turbo/libjpeg-turbo.git",
         "1000000002": "test data: filesystem profile log obtained by building and running tests https://github.com/sqlite/sqlite.git"
->>>>>>> a75472d6
     },
     "tasks": {}
 }