package util

import (
	"encoding/json"
	"time"

	"github.com/golang/protobuf/proto"
	"github.com/golang/protobuf/ptypes/empty"
	dataplane_protos "github.com/ydb-platform/nbs/cloud/disk_manager/internal/pkg/dataplane/protos"
	disk_protos "github.com/ydb-platform/nbs/cloud/disk_manager/internal/pkg/services/disks/protos"
	filesystem_protos "github.com/ydb-platform/nbs/cloud/disk_manager/internal/pkg/services/filesystem/protos"
	images_protos "github.com/ydb-platform/nbs/cloud/disk_manager/internal/pkg/services/images/protos"
	placementgroup_protos "github.com/ydb-platform/nbs/cloud/disk_manager/internal/pkg/services/placementgroup/protos"
	pools_protos "github.com/ydb-platform/nbs/cloud/disk_manager/internal/pkg/services/pools/protos"
	snapshot_protos "github.com/ydb-platform/nbs/cloud/disk_manager/internal/pkg/services/snapshots/protos"
	"github.com/ydb-platform/nbs/cloud/tasks/errors"
	"github.com/ydb-platform/nbs/cloud/tasks/storage"
	grpc_codes "google.golang.org/grpc/codes"
)

////////////////////////////////////////////////////////////////////////////////

var requestProtoByTaskType = map[string]func() proto.Message{
	"dataplane.CreateSnapshotFromDisk":              func() proto.Message { return &dataplane_protos.CreateSnapshotFromDiskRequest{} },
	"dataplane.CreateSnapshotFromSnapshot":          func() proto.Message { return &dataplane_protos.CreateSnapshotFromSnapshotRequest{} },
	"dataplane.CreateSnapshotFromLegacySnapshot":    func() proto.Message { return &dataplane_protos.CreateSnapshotFromLegacySnapshotRequest{} },
	"dataplane.CreateSnapshotFromURL":               func() proto.Message { return &dataplane_protos.CreateSnapshotFromURLRequest{} },
	"dataplane.TransferFromDiskToDisk":              func() proto.Message { return &dataplane_protos.TransferFromDiskToDiskRequest{} },
	"dataplane.ReplicateDisk":                       func() proto.Message { return &dataplane_protos.ReplicateDiskTaskRequest{} },
	"dataplane.TransferFromSnapshotToDisk":          func() proto.Message { return &dataplane_protos.TransferFromSnapshotToDiskRequest{} },
	"dataplane.TransferFromLegacySnapshotToDisk":    func() proto.Message { return &dataplane_protos.TransferFromSnapshotToDiskRequest{} },
	"dataplane.DeleteSnapshot":                      func() proto.Message { return &dataplane_protos.DeleteSnapshotRequest{} },
	"dataplane.DeleteSnapshotData":                  func() proto.Message { return &dataplane_protos.DeleteSnapshotDataRequest{} },
	"dataplane.DeleteDiskFromIncremental":           func() proto.Message { return &dataplane_protos.DeleteDiskFromIncrementalRequest{} },
	"dataplane.CreateDRBasedDiskCheckpoint":         func() proto.Message { return &dataplane_protos.CreateDRBasedDiskCheckpointRequest{} },
	"disks.CreateEmptyDisk":                         func() proto.Message { return &disk_protos.CreateDiskParams{} },
	"disks.CreateOverlayDisk":                       func() proto.Message { return &disk_protos.CreateOverlayDiskRequest{} },
	"disks.CreateDiskFromImage":                     func() proto.Message { return &disk_protos.CreateDiskFromImageRequest{} },
	"disks.CreateDiskFromSnapshot":                  func() proto.Message { return &disk_protos.CreateDiskFromSnapshotRequest{} },
	"disks.DeleteDisk":                              func() proto.Message { return &disk_protos.DeleteDiskRequest{} },
	"disks.ResizeDisk":                              func() proto.Message { return &disk_protos.ResizeDiskRequest{} },
	"disks.AlterDisk":                               func() proto.Message { return &disk_protos.AlterDiskRequest{} },
	"disks.AssignDisk":                              func() proto.Message { return &disk_protos.AssignDiskRequest{} },
	"disks.UnassignDisk":                            func() proto.Message { return &disk_protos.UnassignDiskRequest{} },
	"disks.MigrateDisk":                             func() proto.Message { return &disk_protos.MigrateDiskRequest{} },
	"filesystem.CreateFilesystem":                   func() proto.Message { return &filesystem_protos.CreateFilesystemRequest{} },
	"filesystem.DeleteFilesystem":                   func() proto.Message { return &filesystem_protos.DeleteFilesystemRequest{} },
	"filesystem.ResizeFilesystem":                   func() proto.Message { return &filesystem_protos.ResizeFilesystemRequest{} },
	"images.CreateImageFromURL":                     func() proto.Message { return &images_protos.CreateImageFromURLRequest{} },
	"images.CreateImageFromImage":                   func() proto.Message { return &images_protos.CreateImageFromImageRequest{} },
	"images.CreateImageFromSnapshot":                func() proto.Message { return &images_protos.CreateImageFromSnapshotRequest{} },
	"images.CreateImageFromDisk":                    func() proto.Message { return &images_protos.CreateImageFromDiskRequest{} },
	"images.DeleteImage":                            func() proto.Message { return &images_protos.DeleteImageRequest{} },
	"placement_group.CreatePlacementGroup":          func() proto.Message { return &placementgroup_protos.CreatePlacementGroupRequest{} },
	"placement_group.DeletePlacementGroup":          func() proto.Message { return &placementgroup_protos.DeletePlacementGroupRequest{} },
	"placement_group.AlterPlacementGroupMembership": func() proto.Message { return &placementgroup_protos.AlterPlacementGroupMembershipRequest{} },
	"pools.AcquireBaseDisk":                         func() proto.Message { return &pools_protos.AcquireBaseDiskRequest{} },
	"pools.CreateBaseDisk":                          func() proto.Message { return &pools_protos.CreateBaseDiskRequest{} },
	"pools.ReleaseBaseDisk":                         func() proto.Message { return &pools_protos.ReleaseBaseDiskRequest{} },
	"pools.RebaseOverlayDisk":                       func() proto.Message { return &pools_protos.RebaseOverlayDiskRequest{} },
	"pools.ConfigurePool":                           func() proto.Message { return &pools_protos.ConfigurePoolRequest{} },
	"pools.DeletePool":                              func() proto.Message { return &pools_protos.DeletePoolRequest{} },
	"pools.ImageDeleting":                           func() proto.Message { return &pools_protos.ImageDeletingRequest{} },
	"pools.RetireBaseDisk":                          func() proto.Message { return &pools_protos.RetireBaseDiskRequest{} },
	"pools.RetireBaseDisks":                         func() proto.Message { return &pools_protos.RetireBaseDisksRequest{} },
	"snapshots.CreateSnapshotFromDisk":              func() proto.Message { return &snapshot_protos.CreateSnapshotFromDiskRequest{} },
	"snapshots.DeleteSnapshot":                      func() proto.Message { return &snapshot_protos.DeleteSnapshotRequest{} },
}

var stateProtoByTaskType = map[string]func() proto.Message{
	"dataplane.CollectSnapshots":                    func() proto.Message { return &dataplane_protos.CollectSnapshotsTaskState{} },
	"dataplane.CreateSnapshotFromDisk":              func() proto.Message { return &dataplane_protos.CreateSnapshotFromDiskTaskState{} },
	"dataplane.CreateSnapshotFromSnapshot":          func() proto.Message { return &dataplane_protos.CreateSnapshotFromSnapshotTaskState{} },
	"dataplane.CreateSnapshotFromLegacySnapshot":    func() proto.Message { return &dataplane_protos.CreateSnapshotFromLegacySnapshotTaskState{} },
	"dataplane.CreateSnapshotFromURL":               func() proto.Message { return &dataplane_protos.CreateSnapshotFromURLTaskState{} },
	"dataplane.TransferFromDiskToDisk":              func() proto.Message { return &dataplane_protos.TransferFromDiskToDiskTaskState{} },
	"dataplane.ReplicateDisk":                       func() proto.Message { return &dataplane_protos.ReplicateDiskTaskState{} },
	"dataplane.TransferFromSnapshotToDisk":          func() proto.Message { return &dataplane_protos.TransferFromSnapshotToDiskTaskState{} },
	"dataplane.TransferFromLegacySnapshotToDisk":    func() proto.Message { return &dataplane_protos.TransferFromSnapshotToDiskTaskState{} },
	"dataplane.DeleteSnapshot":                      func() proto.Message { return &dataplane_protos.DeleteSnapshotTaskState{} },
	"dataplane.DeleteSnapshotData":                  func() proto.Message { return &dataplane_protos.DeleteSnapshotDataTaskState{} },
	"dataplane.DeleteDiskFromIncremental":           func() proto.Message { return &dataplane_protos.DeleteDiskFromIncrementalState{} },
	"dataplane.CreateDRBasedDiskCheckpoint":         func() proto.Message { return &dataplane_protos.CreateDRBasedDiskCheckpointTaskState{} },
	"dataplane.MigrateSnapshotTask":                 func() proto.Message { return &dataplane_protos.MigrateSnapshotTaskState{} },
	"dataplane.MigrateSnapshotDatabaseTask":         func() proto.Message { return &dataplane_protos.MigrateSnapshotDatabaseTaskState{} },
	"disks.CreateEmptyDisk":                         func() proto.Message { return &disk_protos.CreateEmptyDiskTaskState{} },
	"disks.CreateOverlayDisk":                       func() proto.Message { return &disk_protos.CreateOverlayDiskTaskState{} },
	"disks.CreateDiskFromImage":                     func() proto.Message { return &disk_protos.CreateDiskFromImageTaskState{} },
	"disks.CreateDiskFromSnapshot":                  func() proto.Message { return &disk_protos.CreateDiskFromSnapshotTaskState{} },
	"disks.DeleteDisk":                              func() proto.Message { return &disk_protos.DeleteDiskTaskState{} },
	"disks.ResizeDisk":                              func() proto.Message { return &disk_protos.ResizeDiskTaskState{} },
	"disks.AlterDisk":                               func() proto.Message { return &disk_protos.AlterDiskTaskState{} },
	"disks.AssignDisk":                              func() proto.Message { return &disk_protos.AssignDiskTaskState{} },
	"disks.UnassignDisk":                            func() proto.Message { return &disk_protos.UnassignDiskTaskState{} },
	"disks.MigrateDisk":                             func() proto.Message { return &disk_protos.MigrateDiskTaskState{} },
	"filesystem.CreateFilesystem":                   func() proto.Message { return &filesystem_protos.CreateFilesystemTaskState{} },
	"filesystem.DeleteFilesystem":                   func() proto.Message { return &filesystem_protos.DeleteFilesystemTaskState{} },
	"filesystem.ResizeFilesystem":                   func() proto.Message { return &filesystem_protos.ResizeFilesystemTaskState{} },
	"images.CreateImageFromURL":                     func() proto.Message { return &images_protos.CreateImageFromURLTaskState{} },
	"images.CreateImageFromImage":                   func() proto.Message { return &images_protos.CreateImageFromImageTaskState{} },
	"images.CreateImageFromSnapshot":                func() proto.Message { return &images_protos.CreateImageFromSnapshotTaskState{} },
	"images.CreateImageFromDisk":                    func() proto.Message { return &images_protos.CreateImageFromDiskTaskState{} },
	"images.DeleteImage":                            func() proto.Message { return &images_protos.DeleteImageTaskState{} },
	"placement_group.CreatePlacementGroup":          func() proto.Message { return &placementgroup_protos.CreatePlacementGroupTaskState{} },
	"placement_group.DeletePlacementGroup":          func() proto.Message { return &placementgroup_protos.DeletePlacementGroupTaskState{} },
	"placement_group.AlterPlacementGroupMembership": func() proto.Message { return &placementgroup_protos.AlterPlacementGroupMembershipTaskState{} },
	"pools.AcquireBaseDisk":                         func() proto.Message { return &pools_protos.AcquireBaseDiskTaskState{} },
	"pools.CreateBaseDisk":                          func() proto.Message { return &pools_protos.CreateBaseDiskTaskState{} },
	"pools.ReleaseBaseDisk":                         func() proto.Message { return &pools_protos.ReleaseBaseDiskTaskState{} },
	"pools.RebaseOverlayDisk":                       func() proto.Message { return &pools_protos.RebaseOverlayDiskTaskState{} },
	"pools.ConfigurePool":                           func() proto.Message { return &pools_protos.ConfigurePoolTaskState{} },
	"pools.DeletePool":                              func() proto.Message { return &pools_protos.DeletePoolTaskState{} },
	"pools.ImageDeleting":                           func() proto.Message { return &pools_protos.ImageDeletingTaskState{} },
	"pools.OptimizeBaseDisks":                       func() proto.Message { return &pools_protos.OptimizeBaseDisksTaskState{} },
	"pools.RetireBaseDisk":                          func() proto.Message { return &pools_protos.RetireBaseDiskTaskState{} },
	"pools.RetireBaseDisks":                         func() proto.Message { return &pools_protos.RetireBaseDisksTaskState{} },
	"snapshots.CreateSnapshotFromDisk":              func() proto.Message { return &snapshot_protos.CreateSnapshotFromDiskTaskState{} },
	"snapshots.DeleteSnapshot":                      func() proto.Message { return &snapshot_protos.DeleteSnapshotTaskState{} },
}

type FormattableDuration struct {
	time.Duration
}

func (d FormattableDuration) MarshalJSON() ([]byte, error) {
	return json.Marshal(d.String())
}

type TaskStateJSON struct {
	ID                  string               `json:"id"`
	IdempotencyKey      string               `json:"idempotency_key"`
	AccountID           string               `json:"account_id"`
	TaskType            string               `json:"task_type"`
	Regular             bool                 `json:"regular"`
	Description         string               `json:"description"`
	StorageFolder       string               `json:"storage_folder"`
	CreatedAt           time.Time            `json:"created_at"`
	CreatedBy           string               `json:"created_by"`
	ModifiedAt          time.Time            `json:"modified_at"`
	GenerationID        uint64               `json:"generation_id"`
	Status              string               `json:"status"`
	ErrorCode           grpc_codes.Code      `json:"error_code"`
	ErrorMessage        string               `json:"error_message"`
	ErrorDetails        *errors.ErrorDetails `json:"error_details"`
	RetriableErrorCount uint64               `json:"retriable_error_count"`
	Request             proto.Message        `json:"request"`
	State               proto.Message        `json:"state"`
	Metadata            map[string]string    `json:"metadata"`
	Dependencies        []*TaskStateJSON     `json:"dependencies"`
	ChangedStateAt      time.Time            `json:"changed_state_at"`
	EndedAt             time.Time            `json:"ended_at"`
	LastHost            string               `json:"last_host"`
	LastRunner          string               `json:"last_runner"`
	ZoneID              string               `json:"zone_id"`
	CloudID             string               `json:"cloud_id"`
	FolderID            string               `json:"folder_id"`
	EstimatedTime       time.Time            `json:"estimated_time"`
<<<<<<< HEAD
	StallingDuration    time.Duration        `json:"stalling_duration"`
=======
	InflightDuration    FormattableDuration  `json:"inflight_duration"`
	WaitingDuration     FormattableDuration  `json:"waiting_duration"`
>>>>>>> 84d07af0
	PanicCount          uint64               `json:"panic_count"`
}

func (s *TaskStateJSON) Marshal() ([]byte, error) {
	return json.Marshal(s)
}

////////////////////////////////////////////////////////////////////////////////

func TaskStateToJSON(state *storage.TaskState) *TaskStateJSON {
	var requestProto proto.Message

	creator, ok := requestProtoByTaskType[state.TaskType]
	if ok {
		requestProto = creator()
		err := proto.Unmarshal(state.Request, requestProto)
		if err != nil {
			requestProto = &empty.Empty{}
		}
	} else {
		requestProto = &empty.Empty{}
	}

	var stateProto proto.Message

	creator, ok = stateProtoByTaskType[state.TaskType]
	if ok {
		stateProto = creator()
		err := proto.Unmarshal(state.State, stateProto)
		if err != nil {
			stateProto = &empty.Empty{}
		}
	} else {
		stateProto = &empty.Empty{}
	}

	dependencies := make([]*TaskStateJSON, 0)
	for _, dep := range state.Dependencies.List() {
		dependencies = append(dependencies, &TaskStateJSON{ID: dep})
	}

	return &TaskStateJSON{
		ID:                  state.ID,
		IdempotencyKey:      state.IdempotencyKey,
		AccountID:           state.AccountID,
		TaskType:            state.TaskType,
		Regular:             state.Regular,
		Description:         state.Description,
		StorageFolder:       state.StorageFolder,
		CreatedAt:           state.CreatedAt,
		CreatedBy:           state.CreatedBy,
		ModifiedAt:          state.ModifiedAt,
		GenerationID:        state.GenerationID,
		Status:              storage.TaskStatusToString(state.Status),
		ErrorCode:           state.ErrorCode,
		ErrorMessage:        state.ErrorMessage,
		ErrorDetails:        state.ErrorDetails,
		RetriableErrorCount: state.RetriableErrorCount,
		Request:             requestProto,
		State:               stateProto,
		Metadata:            state.Metadata.Vals(),
		Dependencies:        dependencies,
		ChangedStateAt:      state.ChangedStateAt,
		EndedAt:             state.EndedAt,
		LastHost:            state.LastHost,
		LastRunner:          state.LastRunner,
		ZoneID:              state.ZoneID,
		EstimatedTime:       state.EstimatedTime,
		InflightDuration:    FormattableDuration{state.InflightDuration},
		WaitingDuration:     FormattableDuration{state.WaitingDuration},
		PanicCount:          state.PanicCount,
	}
}<|MERGE_RESOLUTION|>--- conflicted
+++ resolved
@@ -155,12 +155,9 @@
 	CloudID             string               `json:"cloud_id"`
 	FolderID            string               `json:"folder_id"`
 	EstimatedTime       time.Time            `json:"estimated_time"`
-<<<<<<< HEAD
-	StallingDuration    time.Duration        `json:"stalling_duration"`
-=======
 	InflightDuration    FormattableDuration  `json:"inflight_duration"`
+	StallingDuration    FormattableDuration  `json:"stalling_duration"`
 	WaitingDuration     FormattableDuration  `json:"waiting_duration"`
->>>>>>> 84d07af0
 	PanicCount          uint64               `json:"panic_count"`
 }
 
@@ -230,6 +227,7 @@
 		ZoneID:              state.ZoneID,
 		EstimatedTime:       state.EstimatedTime,
 		InflightDuration:    FormattableDuration{state.InflightDuration},
+    StallingDuration:    FormattableDuration{state.StallingDuration},
 		WaitingDuration:     FormattableDuration{state.WaitingDuration},
 		PanicCount:          state.PanicCount,
 	}
