--- conflicted
+++ resolved
@@ -9,8 +9,9 @@
 	"github.com/stretchr/testify/mock"
 	"github.com/stretchr/testify/require"
 	cells_config "github.com/ydb-platform/nbs/cloud/disk_manager/internal/pkg/cells/config"
-<<<<<<< HEAD
 	"github.com/ydb-platform/nbs/cloud/disk_manager/internal/pkg/cells/storage"
+  "github.com/ydb-platform/nbs/cloud/disk_manager/internal/pkg/clients/nbs"
+  nbs_mocks "github.com/ydb-platform/nbs/cloud/disk_manager/internal/pkg/clients/nbs/mocks"
 	storage_mocks "github.com/ydb-platform/nbs/cloud/disk_manager/internal/pkg/cells/storage/mocks"
 	"github.com/ydb-platform/nbs/cloud/disk_manager/internal/pkg/types"
 	"github.com/ydb-platform/nbs/cloud/tasks/logging"
@@ -32,10 +33,6 @@
 	cellID1       = "zone-a"
 	cellID2       = "zone-a-shard1"
 	otherZoneID   = "zone-b"
-=======
-	"github.com/ydb-platform/nbs/cloud/disk_manager/internal/pkg/clients/nbs"
-	nbs_mocks "github.com/ydb-platform/nbs/cloud/disk_manager/internal/pkg/clients/nbs/mocks"
->>>>>>> 87277c96
 )
 
 ////////////////////////////////////////////////////////////////////////////////
@@ -53,7 +50,7 @@
 	nbsClientEmptyCell := nbs_mocks.NewClientMock()
 	config := &cells_config.CellsConfig{
 		Cells: map[string]*cells_config.ZoneCells{
-			"zone-a": {Cells: []string{"zone-a", "zone-a-cell1"}},
+			shardedZoneID: {Cells: []string{cellID1, cellID2}},
 		},
 	}
 	agentIDs := []string{"agent1"}
@@ -61,14 +58,14 @@
 	nbsFactory.On(
 		"GetClient",
 		mock.Anything,
-		"zone-a",
+		cellID1,
 	).Return(nbsClientCorrectCell, nil)
 
 	// If got a result, don't wait for other cells.
 	nbsFactory.On(
 		"GetClient",
 		mock.Anything,
-		"zone-a-cell1",
+		cellID2,
 	).Return(nbsClientEmptyCell, nil)
 
 	correctCellError := error(nil)
@@ -104,7 +101,7 @@
 
 	selectedClient, err := cellSelector.SelectCellForLocalDisk(
 		ctx,
-		"zone-a",
+		cellID1,
 		agentIDs,
 	)
 	if correctCellReturnsError {
@@ -314,10 +311,7 @@
 		types.DiskKind_DISK_KIND_SSD,
 	)
 	require.NoError(t, err)
-<<<<<<< HEAD
 	require.Equal(t, cellID1, selectedCell)
-=======
-	require.Equal(t, "zone", selectedCell)
 }
 
 ////////////////////////////////////////////////////////////////////////////////
@@ -476,5 +470,4 @@
 			})
 		}
 	}
->>>>>>> 87277c96
 }