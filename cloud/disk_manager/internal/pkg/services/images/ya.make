GO_LIBRARY()

SRCS(
    clear_deleted_images_task.go
    common.go
    create_image_from_disk_task.go
    create_image_from_image_task.go
    create_image_from_snapshot_task.go
    create_image_from_url_task.go
    delete_image_task.go
    interface.go
    register.go
    service.go
)

GO_TEST_SRCS(
<<<<<<< HEAD
    create_image_from_disk_task_test.go
=======
    delete_image_task_test.go
>>>>>>> ca5d0e33
)

END()

RECURSE(
    config
    protos
)

RECURSE_FOR_TESTS(
    mocks
    tests
)<|MERGE_RESOLUTION|>--- conflicted
+++ resolved
@@ -14,11 +14,8 @@
 )
 
 GO_TEST_SRCS(
-<<<<<<< HEAD
     create_image_from_disk_task_test.go
-=======
     delete_image_task_test.go
->>>>>>> ca5d0e33
 )
 
 END()
