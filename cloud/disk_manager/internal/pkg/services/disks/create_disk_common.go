package disks

import (
	"context"

	"github.com/ydb-platform/nbs/cloud/disk_manager/internal/pkg/cells"
	"github.com/ydb-platform/nbs/cloud/disk_manager/internal/pkg/clients/nbs"
	"github.com/ydb-platform/nbs/cloud/disk_manager/internal/pkg/common"
	"github.com/ydb-platform/nbs/cloud/disk_manager/internal/pkg/services/disks/protos"
	"github.com/ydb-platform/nbs/cloud/tasks"
	"github.com/ydb-platform/nbs/cloud/tasks/errors"
)

////////////////////////////////////////////////////////////////////////////////

type CreateDiskTaskState interface {
	GetSelectedCellId() string
}

func SelectCell(
	ctx context.Context,
	execCtx tasks.ExecutionContext,
	state CreateDiskTaskState,
	params *protos.CreateDiskParams,
	cellSelector cells.CellSelector,
	nbsFactory nbs.Factory,
) (nbs.Client, error) {

	var client nbs.Client
	var err error

	// Idempotently retrieve cell, where disk should be created.
	if len(state.GetSelectedCellId()) > 0 {
		client, err = nbsFactory.GetClient(ctx, state.GetSelectedCellId())
		if err != nil {
			return nil, err
		}
	} else {
<<<<<<< HEAD
		client, err = cellSelector.SelectCell(
			ctx,
			params.Disk.ZoneId,
			params.FolderId,
			params.Kind,
		)
=======
		if common.IsLocalDiskKind(params.Kind) {
			// There is an agent, where local disk should be created. Can't use
			// default cell selection mechanism.
			client, err = cellSelector.SelectCellForLocalDisk(
				ctx,
				params.Disk.ZoneId,
				params.AgentIds,
			)
		} else {
			client, err = cellSelector.SelectCell(
				ctx,
				params.Disk.ZoneId,
				params.FolderId,
			)
		}
>>>>>>> 87277c96
		if err != nil {
			return nil, err
		}

		switch s := state.(type) {
		case *protos.CreateEmptyDiskTaskState:
			s.SelectedCellId = client.ZoneID()
		case *protos.CreateDiskFromImageTaskState:
			s.SelectedCellId = client.ZoneID()
		case *protos.CreateDiskFromSnapshotTaskState:
			s.SelectedCellId = client.ZoneID()
		case *protos.CreateOverlayDiskTaskState:
			s.SelectedCellId = client.ZoneID()
		default:
			return nil, errors.NewNonRetriableErrorf(
				"unsupported proto type: %T",
				state,
			)
		}

		err = execCtx.SaveState(ctx)
		if err != nil {
			return nil, err
		}
	}

	return client, nil
}<|MERGE_RESOLUTION|>--- conflicted
+++ resolved
@@ -36,14 +36,6 @@
 			return nil, err
 		}
 	} else {
-<<<<<<< HEAD
-		client, err = cellSelector.SelectCell(
-			ctx,
-			params.Disk.ZoneId,
-			params.FolderId,
-			params.Kind,
-		)
-=======
 		if common.IsLocalDiskKind(params.Kind) {
 			// There is an agent, where local disk should be created. Can't use
 			// default cell selection mechanism.
@@ -57,9 +49,9 @@
 				ctx,
 				params.Disk.ZoneId,
 				params.FolderId,
+        params.Kind,
 			)
 		}
->>>>>>> 87277c96
 		if err != nil {
 			return nil, err
 		}
