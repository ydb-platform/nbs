package testcommon

import (
	"context"
	"fmt"
	"net/http"
	"os"
	"slices"
	"strconv"
	"strings"
	"testing"
	"time"

	"github.com/golang/protobuf/ptypes/empty"
	"github.com/hashicorp/go-retryablehttp"
	prometheus_client "github.com/prometheus/client_model/go"
	"github.com/prometheus/common/expfmt"
	"github.com/stretchr/testify/require"
	disk_manager "github.com/ydb-platform/nbs/cloud/disk_manager/api"
	internal_client "github.com/ydb-platform/nbs/cloud/disk_manager/internal/pkg/client"
	"github.com/ydb-platform/nbs/cloud/disk_manager/internal/pkg/clients/nbs"
	nbs_config "github.com/ydb-platform/nbs/cloud/disk_manager/internal/pkg/clients/nbs/config"
	snapshot_config "github.com/ydb-platform/nbs/cloud/disk_manager/internal/pkg/dataplane/snapshot/config"
	snapshot_storage "github.com/ydb-platform/nbs/cloud/disk_manager/internal/pkg/dataplane/snapshot/storage"
	"github.com/ydb-platform/nbs/cloud/disk_manager/internal/pkg/headers"
	"github.com/ydb-platform/nbs/cloud/disk_manager/internal/pkg/monitoring/metrics"
	"github.com/ydb-platform/nbs/cloud/disk_manager/internal/pkg/resources"
	pools_config "github.com/ydb-platform/nbs/cloud/disk_manager/internal/pkg/services/pools/config"
	pools_storage "github.com/ydb-platform/nbs/cloud/disk_manager/internal/pkg/services/pools/storage"
	"github.com/ydb-platform/nbs/cloud/disk_manager/internal/pkg/types"
	sdk_client "github.com/ydb-platform/nbs/cloud/disk_manager/pkg/client"
	client_config "github.com/ydb-platform/nbs/cloud/disk_manager/pkg/client/config"
	"github.com/ydb-platform/nbs/cloud/tasks/errors"
	tasks_headers "github.com/ydb-platform/nbs/cloud/tasks/headers"
	"github.com/ydb-platform/nbs/cloud/tasks/logging"
	"github.com/ydb-platform/nbs/cloud/tasks/persistence"
	persistence_config "github.com/ydb-platform/nbs/cloud/tasks/persistence/config"
	"google.golang.org/grpc"
	grpc_codes "google.golang.org/grpc/codes"
	"google.golang.org/grpc/credentials"
	grpc_status "google.golang.org/grpc/status"
)

////////////////////////////////////////////////////////////////////////////////

var (
	DefaultKeyHash = []byte{
		0x6c, 0x4d, 0x74, 0x64, 0x34, 0x38, 0x50, 0x35,
		0x6a, 0x45, 0x39, 0x32, 0x6f, 0x4d, 0x5a, 0x2f,
		0x4c, 0x67, 0x62, 0x57, 0x4d, 0x30, 0x30, 0x46,
		0x6e, 0x64, 0x33, 0x63, 0x4f, 0x49, 0x42, 0x32,
		0x54, 0x37, 0x69, 0x33, 0x42, 0x6f, 0x7a, 0x6d,
		0x76, 0x6f, 0x64, 0x39, 0x42, 0x44, 0x6c, 0x4b,
		0x4c, 0x62, 0x30, 0x5a, 0x4a, 0x59, 0x4d, 0x44,
		0x57, 0x6a, 0x35, 0x53, 0x43, 0x69, 0x2f, 0x51,
	}
)

////////////////////////////////////////////////////////////////////////////////

func newDefaultClientConfig() *client_config.Config {
	endpoint := fmt.Sprintf(
		"localhost:%v",
		os.Getenv("DISK_MANAGER_RECIPE_DISK_MANAGER_PORT"),
	)
	maxRetryAttempts := uint32(1000)
	timeout := "1s"

	return &client_config.Config{
		Endpoint:            &endpoint,
		MaxRetryAttempts:    &maxRetryAttempts,
		PerRetryTimeout:     &timeout,
		BackoffTimeout:      &timeout,
		OperationPollPeriod: &timeout,
	}
}

////////////////////////////////////////////////////////////////////////////////

func ReplaceUnacceptableSymbolsFromResourceID(t *testing.T) string {
	return strings.ReplaceAll(t.Name(), "/", "_")
}

////////////////////////////////////////////////////////////////////////////////

func GetRawImageFileURL() string {
	port := os.Getenv("DISK_MANAGER_RECIPE_RAW_IMAGE_FILE_SERVER_PORT")
	return fmt.Sprintf("http://localhost:%v", port)
}

func GetRawImageSize(t *testing.T) uint64 {
	value, err := strconv.ParseUint(os.Getenv("DISK_MANAGER_RECIPE_RAW_IMAGE_SIZE"), 10, 64)
	require.NoError(t, err)
	return uint64(value)
}

func GetRawImageCrc32(t *testing.T) uint32 {
	value, err := strconv.ParseUint(os.Getenv("DISK_MANAGER_RECIPE_RAW_IMAGE_CRC32"), 10, 32)
	require.NoError(t, err)
	return uint32(value)
}

func GetNonExistentImageFileURL() string {
	port := os.Getenv("DISK_MANAGER_RECIPE_NON_EXISTENT_IMAGE_FILE_SERVER_PORT")
	return fmt.Sprintf("http://localhost:%v", port)
}

func GetQCOW2ImageFileURL() string {
	port := os.Getenv("DISK_MANAGER_RECIPE_QCOW2_IMAGE_FILE_SERVER_PORT")
	return fmt.Sprintf("http://localhost:%v", port)
}

func GetQCOW2ImageSize(t *testing.T) uint64 {
	value, err := strconv.ParseUint(os.Getenv("DISK_MANAGER_RECIPE_QCOW2_IMAGE_SIZE"), 10, 64)
	require.NoError(t, err)
	return uint64(value)
}

func GetQCOW2ImageCrc32(t *testing.T) uint32 {
	value, err := strconv.ParseUint(os.Getenv("DISK_MANAGER_RECIPE_QCOW2_IMAGE_CRC32"), 10, 32)
	require.NoError(t, err)
	return uint32(value)
}

func UseDefaultQCOW2ImageFile(t *testing.T) {
	_, err := httpGetWithRetries(GetQCOW2ImageFileURL() + "/use_default_image")
	require.NoError(t, err)
}

func UseOtherQCOW2ImageFile(t *testing.T) {
	_, err := httpGetWithRetries(GetQCOW2ImageFileURL() + "/use_other_image")
	require.NoError(t, err)
}

func GetOtherQCOW2ImageSize(t *testing.T) uint64 {
	value, err := strconv.ParseUint(os.Getenv("DISK_MANAGER_RECIPE_OTHER_QCOW2_IMAGE_SIZE"), 10, 64)
	require.NoError(t, err)
	return uint64(value)
}

func GetOtherQCOW2ImageCrc32(t *testing.T) uint32 {
	value, err := strconv.ParseUint(os.Getenv("DISK_MANAGER_RECIPE_OTHER_QCOW2_IMAGE_CRC32"), 10, 32)
	require.NoError(t, err)
	return uint32(value)
}

func GetInvalidQCOW2ImageFileURL() string {
	port := os.Getenv("DISK_MANAGER_RECIPE_INVALID_QCOW2_IMAGE_FILE_SERVER_PORT")
	return fmt.Sprintf("http://localhost:%v", port)
}

func GetQCOW2FuzzingImageFileURL() string {
	port := os.Getenv("DISK_MANAGER_RECIPE_QCOW2_FUZZING_IMAGE_FILE_SERVER_PORT")
	return fmt.Sprintf("http://localhost:%v", port)
}

func GetGeneratedVMDKImageFileURL() string {
	port := os.Getenv("DISK_MANAGER_RECIPE_GENERATED_VMDK_IMAGE_FILE_SERVER_PORT")
	return fmt.Sprintf("http://localhost:%v", port)
}

func GetGeneratedVMDKImageSize(t *testing.T) uint64 {
	value, err := strconv.ParseUint(os.Getenv("DISK_MANAGER_RECIPE_GENERATED_VMDK_IMAGE_SIZE"), 10, 64)
	require.NoError(t, err)
	return uint64(value)
}

func GetGeneratedVMDKImageCrc32(t *testing.T) uint32 {
	value, err := strconv.ParseUint(os.Getenv("DISK_MANAGER_RECIPE_GENERATED_VMDK_IMAGE_CRC32"), 10, 32)
	require.NoError(t, err)
	return uint32(value)
}

func GetBigRawImageURL() string {
	port := os.Getenv("DISK_MANAGER_RECIPE_BIG_RAW_IMAGE_FILE_SERVER_PORT")
	return fmt.Sprintf("http://localhost:%v", port)
}

func GetBigRawImageSize(t *testing.T) uint64 {
	value, err := strconv.ParseUint(os.Getenv("DISK_MANAGER_RECIPE_BIG_RAW_IMAGE_SIZE"), 10, 64)
	require.NoError(t, err)
	return uint64(value)
}

func GetBigRawImageCrc32(t *testing.T) uint32 {
	value, err := strconv.ParseUint(os.Getenv("DISK_MANAGER_RECIPE_BIG_RAW_IMAGE_CRC32"), 10, 32)
	require.NoError(t, err)
	return uint32(value)
}

func UseDefaultBigRawImageFile(t *testing.T) {
	_, err := httpGetWithRetries(GetBigRawImageURL() + "/use_default_image")
	require.NoError(t, err)
}

func UseOtherBigRawImageFile(t *testing.T) {
	_, err := httpGetWithRetries(GetBigRawImageURL() + "/use_other_image")
	require.NoError(t, err)
}

func GetOtherBigRawImageSize(t *testing.T) uint64 {
	value, err := strconv.ParseUint(os.Getenv("DISK_MANAGER_RECIPE_OTHER_BIG_RAW_IMAGE_SIZE"), 10, 64)
	require.NoError(t, err)
	return uint64(value)
}

func GetOtherBigRawImageCrc32(t *testing.T) uint32 {
	value, err := strconv.ParseUint(os.Getenv("DISK_MANAGER_RECIPE_OTHER_BIG_RAW_IMAGE_CRC32"), 10, 32)
	require.NoError(t, err)
	return uint32(value)
}

////////////////////////////////////////////////////////////////////////////////

func CancelOperation(
	t *testing.T,
	ctx context.Context,
	client sdk_client.Client,
	operationID string,
) {

	operation, err := client.CancelOperation(ctx, &disk_manager.CancelOperationRequest{
		OperationId: operationID,
	})
	require.NoError(t, err)
	require.Equal(t, operationID, operation.Id)
	require.True(t, operation.Done)

	switch result := operation.Result.(type) {
	case *disk_manager.Operation_Error:
		status := grpc_status.FromProto(result.Error)
		require.Equal(t, grpc_codes.Canceled, status.Code())
	case *disk_manager.Operation_Response:
	default:
		require.True(t, false)
	}
}

func NewClient(ctx context.Context) (sdk_client.Client, error) {
	creds, err := credentials.NewClientTLSFromFile(
		os.Getenv("DISK_MANAGER_RECIPE_ROOT_CERTS_FILE"),
		"",
	)
	if err != nil {
		return nil, err
	}

	return sdk_client.NewClient(
		ctx,
		newDefaultClientConfig(),
		grpc.WithTransportCredentials(creds),
	)
}

func NewPrivateClient(ctx context.Context) (internal_client.PrivateClient, error) {
	creds, err := credentials.NewClientTLSFromFile(
		os.Getenv("DISK_MANAGER_RECIPE_ROOT_CERTS_FILE"),
		"",
	)
	if err != nil {
		return nil, err
	}

	return internal_client.NewPrivateClient(
		ctx,
		newDefaultClientConfig(),
		grpc.WithTransportCredentials(creds),
	)
}

func newNbsClientClientConfig() *nbs_config.ClientConfig {
	rootCertsFile := os.Getenv("DISK_MANAGER_RECIPE_ROOT_CERTS_FILE")

	durableClientTimeout := "5m"
	discoveryClientHardTimeout := "8m"
	discoveryClientSoftTimeout := "15s"

	return &nbs_config.ClientConfig{
		Zones: map[string]*nbs_config.Zone{
			"zone-a": {
				Endpoints: []string{
					fmt.Sprintf(
						"localhost:%v",
						os.Getenv("DISK_MANAGER_RECIPE_NBS_PORT"),
					),
				},
			},
			"zone-b": {
				Endpoints: []string{
					fmt.Sprintf(
						"localhost:%v",
						os.Getenv("DISK_MANAGER_RECIPE_NBS2_PORT"),
					),
				},
			},
			"zone-c": {
				Endpoints: []string{
					fmt.Sprintf(
						"localhost:%v",
						os.Getenv("DISK_MANAGER_RECIPE_NBS3_PORT"),
					),
				},
			},
			"zone-d-1": {
				Endpoints: []string{
					fmt.Sprintf(
						"localhost:%v",
						os.Getenv("DISK_MANAGER_RECIPE_NBS4_PORT"),
					),
				},
			},
			"zone-d-2": {
				Endpoints: []string{
					fmt.Sprintf(
						"localhost:%v",
						os.Getenv("DISK_MANAGER_RECIPE_NBS5_PORT"),
					),
				},
			},
		},
		Shards: map[string]*nbs_config.ZoneShards{
			"zone-d": {
				Shards: []string{"zone-d-1", "zone-d-2"},
			},
		},
		RootCertsFile:              &rootCertsFile,
		DurableClientTimeout:       &durableClientTimeout,
		DiscoveryClientHardTimeout: &discoveryClientHardTimeout,
		DiscoveryClientSoftTimeout: &discoveryClientSoftTimeout,
	}
}

func NewNbsTestingClient(
	t *testing.T,
	ctx context.Context,
	zoneID string,
) nbs.TestingClient {

	client, err := nbs.NewTestingClient(ctx, zoneID, newNbsClientClientConfig())
	require.NoError(t, err)
	return client
}

////////////////////////////////////////////////////////////////////////////////

func NewContextWithToken(token string) context.Context {
	ctx := headers.SetOutgoingAccessToken(context.Background(), token)
	return logging.SetLogger(ctx, logging.NewStderrLogger(logging.DebugLevel))
}

func NewContext() context.Context {
	return NewContextWithToken("TestToken")
}

////////////////////////////////////////////////////////////////////////////////

var lastReqNumber int

func GetRequestContext(t *testing.T, ctx context.Context) context.Context {
	lastReqNumber++

	cookie := fmt.Sprintf("%v_%v", t.Name(), lastReqNumber)
	ctx = tasks_headers.SetOutgoingIdempotencyKey(ctx, cookie)
	ctx = tasks_headers.SetOutgoingRequestID(ctx, cookie)
	return ctx
}

////////////////////////////////////////////////////////////////////////////////

func RequireCheckpoint(
	t *testing.T,
	ctx context.Context,
	diskID string,
	checkpointID string,
) {

	nbsClient := NewNbsTestingClient(t, ctx, "zone-a")
	checkpoints, err := nbsClient.GetCheckpoints(ctx, diskID)
	require.NoError(t, err)

	require.Len(t, checkpoints, 1)
	require.EqualValues(t, checkpointID, checkpoints[0])
}

func RequireCheckpointsDoNotExist(
	t *testing.T,
	ctx context.Context,
	diskID string,
) {

	nbsClient := NewNbsTestingClient(t, ctx, "zone-a")
	checkpoints, err := nbsClient.GetCheckpoints(ctx, diskID)
	require.NoError(t, err)
	require.Empty(t, checkpoints)
}

<<<<<<< HEAD
func WaitForCheckpointDoesNotExist(
	t *testing.T,
	ctx context.Context,
	diskID string,
	checkpointID string,
=======
func waitUntilCheckpointsMeetRequirements(
	t *testing.T,
	ctx context.Context,
	diskID string,
	checkRequirements func([]string) bool,
>>>>>>> 35d2b7aa
) {

	nbsClient := NewNbsTestingClient(t, ctx, "zone-a")
	ticker := time.NewTicker(time.Millisecond * 100)
	defer ticker.Stop()

	for range ticker.C {
		checkpoints, err := nbsClient.GetCheckpoints(ctx, diskID)
		require.NoError(t, err)

<<<<<<< HEAD
		if !slices.Contains(checkpoints, checkpointID) {
=======
		if checkRequirements(checkpoints) {
>>>>>>> 35d2b7aa
			return
		}

		logging.Debug(
			ctx,
<<<<<<< HEAD
			"WaitForCheckpointDoesNotExist proceeding to next iteration",
=======
			"waitUntilCheckpointsMeetRequirements proceeding to next iteration",
>>>>>>> 35d2b7aa
		)
	}
}

func WaitForCheckpointDoesNotExist(
	t *testing.T,
	ctx context.Context,
	diskID string,
	checkpointID string,
) {

	waitUntilCheckpointsMeetRequirements(
		t,
		ctx,
		diskID,
		func(checkpoints []string) bool {
			return !slices.Contains(checkpoints, checkpointID)
		},
	)
}

func WaitForNoCheckpointsExist(
	t *testing.T,
	ctx context.Context,
	diskID string,
) {

	waitUntilCheckpointsMeetRequirements(
		t,
		ctx,
		diskID,
		func(checkpoints []string) bool {
			return len(checkpoints) == 0
		},
	)
}

////////////////////////////////////////////////////////////////////////////////

func CreateImage(
	t *testing.T,
	ctx context.Context,
	imageID string,
	imageSize uint64,
	folderID string,
	pooled bool,
) nbs.DiskContentInfo {

	client, err := NewClient(ctx)
	require.NoError(t, err)
	defer client.Close()

	diskID := ReplaceUnacceptableSymbolsFromResourceID(t) + "_temporary_disk_for_image_" + imageID

	reqCtx := GetRequestContext(t, ctx)
	operation, err := client.CreateDisk(reqCtx, &disk_manager.CreateDiskRequest{
		Src: &disk_manager.CreateDiskRequest_SrcEmpty{
			SrcEmpty: &empty.Empty{},
		},
		Size: int64(imageSize),
		Kind: disk_manager.DiskKind_DISK_KIND_SSD,
		DiskId: &disk_manager.DiskId{
			ZoneId: "zone-a",
			DiskId: diskID,
		},
	})
	require.NoError(t, err)
	require.NotEmpty(t, operation)
	err = internal_client.WaitOperation(ctx, client, operation.Id)
	require.NoError(t, err)

	nbsClient := NewNbsTestingClient(t, ctx, "zone-a")
	diskContentInfo, err := nbsClient.FillDisk(ctx, diskID, imageSize)
	require.NoError(t, err)

	reqCtx = GetRequestContext(t, ctx)
	operation, err = client.CreateImage(reqCtx, &disk_manager.CreateImageRequest{
		Src: &disk_manager.CreateImageRequest_SrcDiskId{
			SrcDiskId: &disk_manager.DiskId{
				ZoneId: "zone-a",
				DiskId: diskID,
			},
		},
		DstImageId: imageID,
		FolderId:   folderID,
		Pooled:     pooled,
	})
	require.NoError(t, err)
	require.NotEmpty(t, operation)

	response := disk_manager.CreateImageResponse{}
	err = internal_client.WaitResponse(ctx, client, operation.Id, &response)
	require.NoError(t, err)
	require.Equal(t, int64(imageSize), response.Size)
	require.Equal(t, int64(diskContentInfo.StorageSize), response.StorageSize)

	return diskContentInfo
}

func DeleteDisk(
	t *testing.T,
	ctx context.Context,
	client sdk_client.Client,
	diskID string,
) {

	reqCtx := GetRequestContext(t, ctx)
	operation, err := client.DeleteDisk(reqCtx, &disk_manager.DeleteDiskRequest{
		DiskId: &disk_manager.DiskId{
			DiskId: diskID,
		},
	})
	require.NoError(t, err)
	require.NotEmpty(t, operation)

	err = internal_client.WaitOperation(ctx, client, operation.Id)
	require.NoError(t, err)
}

////////////////////////////////////////////////////////////////////////////////

func newYDB(ctx context.Context) (*persistence.YDBClient, error) {
	endpoint := fmt.Sprintf(
		"localhost:%v",
		os.Getenv("DISK_MANAGER_RECIPE_YDB_PORT"),
	)

	// Should be in sync with settings from PersistenceConfig in test recipe.
	database := "/Root"
	rootPath := "disk_manager/recipe"

	return persistence.NewYDBClient(
		ctx,
		&persistence_config.PersistenceConfig{
			Endpoint: &endpoint,
			Database: &database,
			RootPath: &rootPath,
		},
		metrics.NewEmptyRegistry(),
	)
}

func newResourceStorage(ctx context.Context) (resources.Storage, error) {
	db, err := newYDB(ctx)
	if err != nil {
		return nil, err
	}

	endedMigrationExpirationTimeout, err := time.ParseDuration("30m")
	if err != nil {
		return nil, err
	}

	resourcesStorage, err := resources.NewStorage(
		"disks",
		"images",
		"snapshot",
		"filesystems",
		"placement_groups",
		db,
		endedMigrationExpirationTimeout,
	)

	return resourcesStorage, err
}

func newPoolStorage(ctx context.Context) (pools_storage.Storage, error) {
	db, err := newYDB(ctx)
	if err != nil {
		return nil, err
	}

	// Should be in sync with settings from PoolsConfig in test recipe.
	cloudID := "cloud"
	folderID := "pools"

	return pools_storage.NewStorage(&pools_config.PoolsConfig{
		CloudId:  &cloudID,
		FolderId: &folderID,
	}, db, metrics.NewEmptyRegistry())
}

func newSnapshotStorage(ctx context.Context) (snapshot_storage.Storage, error) {
	// Should be in sync with settings from SnapshotConfig in test recipe.
	endpoint := fmt.Sprintf(
		"localhost:%v",
		os.Getenv("DISK_MANAGER_RECIPE_YDB_PORT"),
	)
	database := "/Root"
	config := &snapshot_config.SnapshotConfig{
		PersistenceConfig: &persistence_config.PersistenceConfig{
			Endpoint: &endpoint,
			Database: &database,
		},
	}

	db, err := persistence.NewYDBClient(
		ctx,
		config.GetPersistenceConfig(),
		metrics.NewEmptyRegistry(),
	)
	if err != nil {
		return nil, err
	}

	return snapshot_storage.NewStorage(
		config,
		metrics.NewEmptyRegistry(),
		db,
		nil, // do not need s3 here
	)
}

////////////////////////////////////////////////////////////////////////////////

func CheckBaseSnapshot(
	t *testing.T,
	ctx context.Context,
	snapshotID string,
	expectedBaseSnapshotID string,
) {

	storage, err := newSnapshotStorage(ctx)
	require.NoError(t, err)

	snapshotMeta, err := storage.GetSnapshotMeta(ctx, snapshotID)
	require.NoError(t, err)
	require.EqualValues(t, expectedBaseSnapshotID, snapshotMeta.BaseSnapshotID)
}

func CheckBaseDiskSlotReleased(
	t *testing.T,
	ctx context.Context,
	overlayDiskID string,
) {

	poolStorage, err := newPoolStorage(ctx)
	require.NoError(t, err)

	err = poolStorage.CheckBaseDiskSlotReleased(ctx, overlayDiskID)
	require.NoError(t, err)
}

func CheckConsistency(t *testing.T, ctx context.Context) {
	nbsClient := NewNbsTestingClient(t, ctx, "zone-a")

	for {
		ok := true

		diskIDs, err := nbsClient.List(ctx)
		require.NoError(t, err)

		for _, diskID := range diskIDs {
			// TODO: should remove dependency on disk id here.
			if strings.HasPrefix(diskID, "proxy") {
				ok = false

				logging.Info(
					ctx,
					"waiting for proxy overlay disk %v deletion",
					diskID,
				)
				continue
			}

			if strings.HasPrefix(diskID, "base") {
				continue
			}

			require.True(
				t,
				strings.Contains(diskID, "Test"),
				"disk with unexpected id is found: %v",
				diskID,
			)
		}

		if ok {
			break
		}

		time.Sleep(time.Second)
	}

	poolStorage, err := newPoolStorage(ctx)
	require.NoError(t, err)

	err = poolStorage.CheckConsistency(ctx)
	require.NoError(t, err)

	// TODO: validate internal YDB tables (tasks, pools etc.) consistency.
}

////////////////////////////////////////////////////////////////////////////////

func GetIncremental(
	ctx context.Context,
	disk *types.Disk,
) (string, string, error) {

	storage, err := newSnapshotStorage(ctx)
	if err != nil {
		return "", "", err
	}

	return storage.GetIncremental(ctx, disk)
}

func GetDiskMeta(
	ctx context.Context,
	diskID string,
) (*resources.DiskMeta, error) {

	storage, err := newResourceStorage(ctx)
	if err != nil {
		return nil, err
	}

	return storage.GetDiskMeta(ctx, diskID)
}

func GetEncryptionKeyHash(encryptionDesc *types.EncryptionDesc) ([]byte, error) {
	switch key := encryptionDesc.Key.(type) {
	case *types.EncryptionDesc_KeyHash:
		return key.KeyHash, nil
	case nil:
		return nil, nil
	default:
		return nil, errors.NewNonRetriableErrorf("unknown key %s", key)
	}
}

////////////////////////////////////////////////////////////////////////////////

func CheckErrorDetails(
	t *testing.T,
	err error,
	code int,
	message string,
	internal bool,
) {

	status, ok := grpc_status.FromError(err)
	require.True(t, ok)

	statusDetails := status.Details()
	require.Equal(t, 1, len(statusDetails))

	errorDetails, ok := statusDetails[0].(*disk_manager.ErrorDetails)
	require.True(t, ok)

	require.Equal(t, int64(code), errorDetails.Code)
	require.Equal(t, internal, errorDetails.Internal)
	if len(message) != 0 {
		require.Equal(t, message, errorDetails.Message)
	}
}

////////////////////////////////////////////////////////////////////////////////

func httpGetWithRetries(url string) (*http.Response, error) {
	retryableClient := retryablehttp.NewClient()
	retryableClient.HTTPClient.Timeout = 500 * time.Second
	retryableClient.RetryWaitMin = time.Second
	retryableClient.RetryWaitMax = 5 * time.Second
	retryableClient.RetryMax = 100
	return retryableClient.Get(url)
}

func GetCounter(t *testing.T, name string, labels map[string]string) float64 {
	resp, err := httpGetWithRetries(
		fmt.Sprintf(
			"http://localhost:%s/metrics/",
			os.Getenv("DISK_MANAGER_RECIPE_DISK_MANAGER_MON_PORT"),
		),
	)
	require.NoError(t, err)
	defer resp.Body.Close()

	parser := expfmt.TextParser{}
	metricFamilies, err := parser.TextToMetricFamilies(resp.Body)
	require.NoError(t, err)

	retrievedMetrics, ok := metricFamilies[name]
	require.True(t, ok)
	for _, metricValue := range retrievedMetrics.GetMetric() {
		if metricMatchesLabel(labels, metricValue) {
			return metricValue.GetCounter().GetValue()
		}
	}

	require.Failf(t, "No counter with name %s", name)
	return 0
}

func metricMatchesLabel(
	labels map[string]string,
	metric *prometheus_client.Metric,
) bool {

	metricLabels := make(map[string]string)
	for _, label := range metric.GetLabel() {
		metricLabels[label.GetName()] = label.GetValue()
	}

	for name, value := range labels {
		foundValue, ok := metricLabels[name]
		if !ok {
			return false
		}

		if foundValue != value {
			return false
		}
	}

	return true
}<|MERGE_RESOLUTION|>--- conflicted
+++ resolved
@@ -394,19 +394,11 @@
 	require.Empty(t, checkpoints)
 }
 
-<<<<<<< HEAD
-func WaitForCheckpointDoesNotExist(
-	t *testing.T,
-	ctx context.Context,
-	diskID string,
-	checkpointID string,
-=======
 func waitUntilCheckpointsMeetRequirements(
 	t *testing.T,
 	ctx context.Context,
 	diskID string,
 	checkRequirements func([]string) bool,
->>>>>>> 35d2b7aa
 ) {
 
 	nbsClient := NewNbsTestingClient(t, ctx, "zone-a")
@@ -417,21 +409,13 @@
 		checkpoints, err := nbsClient.GetCheckpoints(ctx, diskID)
 		require.NoError(t, err)
 
-<<<<<<< HEAD
-		if !slices.Contains(checkpoints, checkpointID) {
-=======
 		if checkRequirements(checkpoints) {
->>>>>>> 35d2b7aa
 			return
 		}
 
 		logging.Debug(
 			ctx,
-<<<<<<< HEAD
-			"WaitForCheckpointDoesNotExist proceeding to next iteration",
-=======
 			"waitUntilCheckpointsMeetRequirements proceeding to next iteration",
->>>>>>> 35d2b7aa
 		)
 	}
 }
@@ -457,6 +441,7 @@
 	t *testing.T,
 	ctx context.Context,
 	diskID string,
+	checkpointID string,
 ) {
 
 	waitUntilCheckpointsMeetRequirements(
