--- conflicted
+++ resolved
@@ -144,12 +144,9 @@
 	LastRunner          string
 	ZoneID              string
 	EstimatedTime       time.Time
-<<<<<<< HEAD
+	InflightDuration    time.Duration
 	StallingDuration    time.Duration
-=======
-	InflightDuration    time.Duration
 	WaitingDuration     time.Duration
->>>>>>> 84d07af0
 	PanicCount          uint64
 	Events              []int64
 
