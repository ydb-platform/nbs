syntax = "proto3";

import "cloud/blockstore/config/rdma.proto";
import "cloud/storage/core/protos/certificate.proto";
import "cloud/storage/core/protos/endpoints.proto";

package NCloud.NBlockStore.NProto;

option go_package = "github.com/ydb-platform/nbs/cloud/blockstore/config";

////////////////////////////////////////////////////////////////////////////////

message TAffinity
{
    repeated uint32 CPU = 1;
}

////////////////////////////////////////////////////////////////////////////////

message TLocation
{
    optional string DataCenter = 1;
    optional string Rack = 2;
    optional uint64 Body = 3;
}

////////////////////////////////////////////////////////////////////////////////

message TChecksumFlags
{
    // If enabled, the checksum for data buffer calculated before and after
    // writing. This is done to ensure that the same data is written to all
    // mirror disk replicas.
    optional bool CheckBufferModificationForMirrorDisk = 1;
}

////////////////////////////////////////////////////////////////////////////////

message TServerConfig
{
    // Host name or address to listen on.
    optional string Host = 1;

    // Port to listen on.
    optional uint32 Port = 2;

    // Host name or address to listen on (for data service requests).
    optional string DataHost = 3;

    // Port to listen on (for data service requests).
    optional uint32 DataPort = 4;

    // Number of gRPC threads.
    optional uint32 ThreadsCount = 5;

    // Maximum size of gRPC message.
    optional uint32 MaxMessageSize = 6;

    // Number of prepared gRPC requests.
    optional uint32 PreparedRequestsCount = 7;

    // Memory quota for gRPC request processing.
    optional uint32 MemoryQuotaBytes = 8;

    // Host name or address to listen on (with TLS enabled).
    optional string SecureHost = 50;

    // Port to listen on (with TLS enabled).
    optional uint32 SecurePort = 9;

    // TLS details.
    optional string RootCertsFile = 10;
    // The following 2 are deprecated in favor of Certs.
    optional string CertFile = 11;
    optional string CertPrivateKeyFile = 12;
    repeated NCloud.NProto.TCertificate Certs = 27;

    // TCP KeepAlive details.
    optional bool KeepAliveEnabled = 13;
    optional uint32 KeepAliveIdleTimeout = 14;   // (in milliseconds).
    optional uint32 KeepAliveProbeTimeout = 15;  // (in milliseconds).
    optional uint32 KeepAliveProbesCount = 16;

    // Run additional checks for interactions between client and server .
    optional bool StrictContractValidation = 17;

    // Load configs from cms.
    optional bool LoadCmsConfigs = 18 [deprecated = true];

    // Shutdown timeout (in milliseconds).
    optional uint32 ShutdownTimeout = 19;

    // Request timeout (in milliseconds).
    optional uint32 RequestTimeout = 20;

    // Unix-socket details.
    optional string UnixSocketPath = 21;
    optional uint32 UnixSocketBacklog = 22;

    // Limit of grpc threads count.
    optional uint32 GrpcThreadsLimit = 23;

    // Vhost server details.
    optional bool VhostEnabled = 24;
    optional uint32 VhostThreadsCount = 25;
    optional TAffinity VhostAffinity = 37;

    // [obsolete] Client details for endpoints.
    // optional TClientThrottlingConfig ClientThrottlingConfig = 30;

    // NVMEoF initiator enabled.
    optional bool NvmfInitiatorEnabled = 31;

    // Node type
    // deprecated. moved to storage config.
    optional string NodeType = 32;

    // Endpoint storage details.
    optional NCloud.NProto.EEndpointStorageType EndpointStorageType = 106;
    optional string RootKeyringName = 33;
    optional string EndpointsKeyringName = 42;
    optional string EndpointStorageDir = 107;

    // Nbd server details.
    optional bool NbdEnabled = 34;
    optional uint32 NbdThreadsCount = 35;
    optional bool NbdLimiterEnabled = 61;
    optional uint64 MaxInFlightBytesPerThread = 36;
    optional TAffinity NbdAffinity = 38;

    // Dynamic node registration params.
    // The following 3 are deprecated in favor of params in storage config
    optional uint32 NodeRegistrationMaxAttempts = 39;
    optional uint32 NodeRegistrationTimeout = 40;   // in ms
    optional uint32 NodeRegistrationErrorTimeout = 41;  // in ms

    // Suffix for nbd-socket
    optional string NbdSocketSuffix = 43;

    // GRPC KeepAlive
    optional uint32 GrpcKeepAliveTime = 44; // ms
    optional uint32 GrpcKeepAliveTimeout = 45; // ms
    optional bool GrpcKeepAlivePermitWithoutCalls = 46;
    optional uint32 GrpcHttp2MinRecvPingIntervalWithoutData = 47; // ms
    optional uint32 GrpcHttp2MinSentPingIntervalWithoutData = 48; // ms

    // [obsolete] Enable disk-agent in dedicated process.
    // optional bool DedicatedDiskAgent = 53;

    // NVMe endpoint details.
    optional bool NVMeEndpointEnabled = 54;
    optional string NVMeEndpointNqn = 55;
    repeated string NVMeEndpointTransportIDs = 56;

    // SCSI endpoint details.
    optional bool SCSIEndpointEnabled = 57;
    optional string SCSIEndpointName = 58;
    optional string SCSIEndpointListenAddress = 59;
    optional uint32 SCSIEndpointListenPort = 60;

    // RDMA endpoint details.
    optional bool RdmaEndpointEnabled = 62;
    optional string RdmaEndpointListenAddress = 63;
    optional uint32 RdmaEndpointListenPort = 64;

    // RDMA client details.
    optional bool RdmaClientEnabled = 65;
    optional TRdmaClient RdmaClientConfig = 66;

    // Throttling service details.
    optional bool ThrottlingEnabled = 100;
    // Bytes per second.
    optional uint64 MaxReadBandwidth = 101;
    optional uint64 MaxWriteBandwidth = 102;
    // Iops.
    optional uint32 MaxReadIops = 103;
    optional uint32 MaxWriteIops = 104;
    // Max burst length in milliseconds.
    optional uint32 MaxBurstTime = 105;

    // Path to vhost server executable.
    optional string VhostServerPath = 108;

    // Prefix for nbd device paths, e.g. "/dev/nbd"
    optional string NbdDevicePrefix = 109;

    // Access mode for endpoint socket files
    optional uint32 SocketAccessMode = 110;

    // Use netlink interface to setup nbd device
    optional bool NbdNetlink = 111;

    // NBD request timeout in seconds, only makes sense if using netlink
    optional uint32 NbdRequestTimeout = 112;

    // NBD connection timeout in seconds
    optional uint32 NbdConnectionTimeout = 113;

    // Endpoint Proxy unix socket path. Triggers proxy device factory usage
    // instead of ioctl-based nbd device factory usage (but NbdNetlink flag has
    // higher priority).
    optional string EndpointProxySocketPath = 114;

    // Allow all control requests via unix socket (e.g., for CSI-driver)
    optional bool AllowAllRequestsViaUDS = 115;

    // Causes E_NOT_IMPLEMENTED errors in endpoint storages to be logged.
    optional bool EndpointStorageNotImplementedErrorIsFatal = 116;

    // auth token for node registration via ydb discovery api.
    // deprecated. moved to storage config.
    optional string NodeRegistrationToken = 117;

    // How many seconds will the external vhost server continue to work after
    // the parent process die.
    optional uint32 VhostServerTimeoutAfterParentExit = 118;

    // Flags for managing checksums.
    optional TChecksumFlags ChecksumFlags = 119;

    // Use fake RDMA client (over Interconnect). For use in tests.
    optional bool UseFakeRdmaClient = 120;

<<<<<<< HEAD
    // Maximum request size in bytes for ZeroBlocks.
    // Requests exceeding this size will be split into smaller sub-requests,
    // each with a size up to MaxZeroBlocksSubRequestSize.
    // Max value for MaxZeroBlocksSubRequestSize is 2GiB
    optional uint64 MaxZeroBlocksSubRequestSize = 121;
=======
    // Enable Discard/ZeroBlocks features for vhost devices
     optional bool VhostDiscardEnabled = 121;
>>>>>>> fd8df064
}

////////////////////////////////////////////////////////////////////////////////

message TNullServiceConfig
{
    optional bool AddReadResponseData = 1;
    optional uint32 DiskBlockSize = 2;
    optional uint64 DiskBlocksCount = 3;
    optional uint32 IopsLimit = 4;
}

////////////////////////////////////////////////////////////////////////////////

message TLocalServiceConfig
{
    optional string DataDir = 1;
    // Shutdown timeout (in milliseconds).
    optional uint32 ShutdownTimeout = 2;
}

////////////////////////////////////////////////////////////////////////////////

message TKikimrServiceConfig
{
}

////////////////////////////////////////////////////////////////////////////////

message TServerAppConfig
{
    optional TServerConfig ServerConfig = 1;

    optional TNullServiceConfig NullServiceConfig = 4;
    optional TLocalServiceConfig LocalServiceConfig = 2;
    optional TKikimrServiceConfig KikimrServiceConfig = 3;
}<|MERGE_RESOLUTION|>--- conflicted
+++ resolved
@@ -221,16 +221,14 @@
     // Use fake RDMA client (over Interconnect). For use in tests.
     optional bool UseFakeRdmaClient = 120;
 
-<<<<<<< HEAD
+    // Enable Discard/ZeroBlocks features for vhost devices
+    optional bool VhostDiscardEnabled = 121;    
+
     // Maximum request size in bytes for ZeroBlocks.
     // Requests exceeding this size will be split into smaller sub-requests,
     // each with a size up to MaxZeroBlocksSubRequestSize.
-    // Max value for MaxZeroBlocksSubRequestSize is 2GiB
-    optional uint64 MaxZeroBlocksSubRequestSize = 121;
-=======
-    // Enable Discard/ZeroBlocks features for vhost devices
-     optional bool VhostDiscardEnabled = 121;
->>>>>>> fd8df064
+    // Max value for MaxZeroBlocksSubRequestSize is 2 GiB
+    optional uint64 MaxZeroBlocksSubRequestSize = 122;
 }
 
 ////////////////////////////////////////////////////////////////////////////////
