syntax = "proto2";

package NCloud.NBlockStore.NProto;

import "cloud/storage/core/protos/authorization_mode.proto";
import "cloud/storage/core/protos/certificate.proto";
import "cloud/storage/core/protos/config_dispatcher_settings.proto";

option go_package = "github.com/ydb-platform/nbs/cloud/blockstore/config";

////////////////////////////////////////////////////////////////////////////////

enum EChannelAllocationMode
{
    // [obsolete]
    // Send NumChannels+ChannelProfileId settings to schemeshard in CreateVolume
    // and AlterVolume requests
    // CA_IMPLICIT = 0;

    // [obsolete]
    // Send ExplicitChannelProfiles alongside NumChannels+ChannelProfileId
    // CA_BOTH = 1;

    // Send only ExplicitChannelProfiles
    CA_EXPLICIT = 2;
}

////////////////////////////////////////////////////////////////////////////////

enum ECompactionType
{
    // RangeScore = BlobCount
    CT_DEFAULT = 0;
    // RangeScore = blobstorage load reduction in seconds
    CT_LOAD = 1;
}

////////////////////////////////////////////////////////////////////////////////

enum EVolumePreemptionType
{
    // Do not preempt volumes when host is overloaded
    PREEMPTION_NONE = 0;
    // Move most resource consuming disk
    PREEMPTION_MOVE_MOST_HEAVY = 1;
    // Move least resource consumig disk
    PREEMPTION_MOVE_LEAST_HEAVY = 2;
}

////////////////////////////////////////////////////////////////////////////////
//
//  !!!IMPORTANT!!!
//  Even though StorageServiceConfig is usually stored in textual format, it may
//  be overridden for some tablets and in this case it's stored in binary format
//  in the tablet's localdb. So binary backward-compatibility should be
//  maintained.
//
////////////////////////////////////////////////////////////////////////////////

message TStorageServiceConfig
{
    // Tablet channel profiles to use (legacy, see NBS-458).
    // optional uint32 ChannelsProfile = 1; // obsolete
    // optional uint32 ChannelsProfileSSD = 2; // obsolete
    // optional uint32 ChannelsProfileHybrid = 3; // obsolete

    // Schemeshard directory for volumes.
    optional string SchemeShardDir = 4;

    // Minimum blob size (in bytes) that lets compaction materialize zero blocks
    // and add this blob to the merged index.
    // optional uint32 WriteMergedBlobThreshold = 5; // obsolete

    // Minimum write request size (in bytes) that lets us write the data directly
    // to blobstorage (as a merged blob).
    optional uint32 WriteBlobThreshold = 6;

    // The size of data (in bytes) in the fresh blocks table that triggers flushing.
    optional uint32 FlushThreshold = 7;

    // Maximum number of fresh blocks to keep.
    // optional uint32 MaxFreshBlocks = 8; // obsolete

    // Number of overlapped blobs.
    // optional uint32 CompactionThreshold = 9; // obsolete

    // Number of blobs queued for cleanup.
    optional uint32 CleanupThreshold = 10;

    // Number of blobs queued for collect.
    optional uint32 CollectGarbageThreshold = 11;

    // Timeout for hive locks (in milliseconds).
    optional uint32 HiveLockExpireTimeout = 12;

    // Cooldown time between tablet reboots (in milliseconds).
    optional uint32 TabletRebootCoolDownIncrement = 13;
    optional uint32 TabletRebootCoolDownMax = 14;

    // Should local service be started or not.
    optional bool DisableLocalService = 15;

    // Number of reties before pipe client reports failure.
    optional uint32 PipeClientRetryCount = 16;

    // Mimimum timeout before pipe client reconnect attempt.
    optional uint32 PipeClientMinRetryTime = 17;

    // Maximum timeout before pipe client reconnect attempt.
    optional uint32 PipeClientMaxRetryTime = 18;

    // Fresh data will be chunked into blobs of such size (in bytes) during flushing.
    optional uint32 FlushBlobSizeThreshold = 19;

    // Period to write usage stats to log (in milliseconds).
    // optional uint32 UsageStatsLogPeriod = 20;  // obsolete

    // Retry timeout for compaction started from monitoring (in milliseconds).
    optional uint32 CompactionRetryTimeout = 21;

    // Number of deletions before starting an update process.
    optional uint32 UpdateBlobsThreshold = 22;

    // File to write metering data.
    // optional string MeteringFilename = 23;  // obsolete

    // Number of garbage blocks before start compaction.
    optional uint32 CompactionGarbageThreshold = 24;

    // Maximum request size in bytes.
    optional uint64 MaxReadWriteRangeSize = 25;

    // Maximum blob range size (in bytes).
    optional uint32 MaxBlobRangeSize = 26;

    // Timeout for considering client inactive after mounting (in milliseconds).
    optional uint32 InactiveClientsTimeout = 27;

    // Allow the service to unmount inactive clients.
    // optional bool UnmountInactiveClients = 28;  // obsolete

    // Allow multiple clients to mount the same volume (with access restrictions).
    // optional bool MultipleMountAllowed = 29;    // obsolete

    // Maximum allowed requests in-progress.
    optional uint32 MaxIORequestsInFlight = 30;
    optional uint32 MaxIORequestsInFlightSSD = 31;

    // Allow setting Version field in ModifyScheme request.
    optional bool AllowVersionInModifyScheme = 32;

    // Require mounting volume by any client willing to submit read/write/zero blocks requests.
    // optional bool MountRequired = 33;   // obsolete

    // Service version info.
    optional string ServiceVersionInfo = 34;

    // Size of allocation unit for SSD drives (in GiB).
    optional uint32 AllocationUnitSSD = 35;

    // Size of allocation unit for HDD drives (in GiB).
    optional uint32 AllocationUnitHDD = 36;

    // Throttling feature flags.
    optional bool ThrottlingEnabled = 37;
    optional bool ThrottlingEnabledSSD = 38;

    // Volumes stats upload to db period.
    optional uint32 StatsUploadInterval = 39;

    // Default throttling settings.
    optional uint32 ThrottlingBurstPercentage = 40;
    optional uint64 ThrottlingMaxPostponedWeight = 41;   // in bytes
    optional uint32 ThrottlingBoostTime = 42;            // in milliseconds
    optional uint32 ThrottlingBoostRefillTime = 43;      // in milliseconds

    // Disk boost rate corresponds to the following unit count.
    optional uint32 ThrottlingSSDBoostUnits = 44;
    optional uint32 ThrottlingHDDBoostUnits = 45;

    // Performance per allocation unit.
    optional uint32 SSDUnitReadBandwidth = 46;   // in MiB/s
    optional uint32 SSDUnitWriteBandwidth = 47;  // in MiB/s
    optional uint32 SSDMaxReadBandwidth = 48;    // in MiB/s
    optional uint32 SSDMaxWriteBandwidth = 49;   // in MiB/s
    optional uint32 SSDUnitReadIops = 50;
    optional uint32 SSDUnitWriteIops = 51;
    optional uint32 SSDMaxReadIops = 52;
    optional uint32 SSDMaxWriteIops = 53;
    optional uint32 HDDUnitReadBandwidth = 54;   // in MiB/s
    optional uint32 HDDUnitWriteBandwidth = 55;  // in MiB/s
    optional uint32 HDDMaxReadBandwidth = 56;    // in MiB/s
    optional uint32 HDDMaxWriteBandwidth = 57;   // in MiB/s
    optional uint32 HDDUnitReadIops = 58;
    optional uint32 HDDUnitWriteIops = 59;
    optional uint32 HDDMaxReadIops = 60;
    optional uint32 HDDMaxWriteIops = 61;

    optional NCloud.NProto.EAuthorizationMode AuthorizationMode = 62;

    // Throttler postpone/reject threshold in milliseconds.
    optional uint32 MaxThrottlerDelay = 63;

    // Partition backpressure feature calculation settings.
    optional uint32 CompactionScoreLimitForBackpressure = 64;
    optional uint32 CompactionScoreThresholdForBackpressure = 65;
    optional uint32 CompactionScoreFeatureMaxValue = 66;
    optional uint32 FreshByteCountLimitForBackpressure = 67;
    optional uint32 FreshByteCountThresholdForBackpressure = 68;
    optional uint32 FreshByteCountFeatureMaxValue = 69;
    optional uint64 CleanupQueueBytesLimitForBackpressure = 311;
    optional uint64 CleanupQueueBytesThresholdForBackpressure = 312;
    optional uint32 CleanupQueueBytesFeatureMaxValue = 313;

    // Max write request cost multiplier due to backpressure.
    optional uint32 MaxWriteCostMultiplier = 70;

    // Timeout to register client at volume.
    optional uint32 InitialAddClientTimeout = 71;

    // Timeout to register client after tablet local start.
    optional uint32 LocalStartAddClientTimeout = 72;

    // Channel configuration.
    optional string HDDSystemChannelPoolKind = 73;
    optional string HDDLogChannelPoolKind = 74;
    optional string HDDIndexChannelPoolKind = 75;
    optional string HDDMixedChannelPoolKind = 76;
    optional string HDDMergedChannelPoolKind = 77;
    optional string SSDSystemChannelPoolKind = 78;
    optional string SSDLogChannelPoolKind = 79;
    optional string SSDIndexChannelPoolKind = 80;
    optional string SSDMixedChannelPoolKind = 81;
    optional string SSDMergedChannelPoolKind = 82;
    optional string HybridSystemChannelPoolKind = 83;
    optional string HybridLogChannelPoolKind = 84;
    optional string HybridIndexChannelPoolKind = 85;
    optional string HybridMixedChannelPoolKind = 86;
    optional string HybridMergedChannelPoolKind = 87;

    // [obsolete] Channel allocation mode for schemeshard.
    // we always use explicit channel profiles.
    // optional EChannelAllocationMode ChannelAllocationMode = 88;

    // Scatters new volumes across multiple schemeshard directories
    // optional bool ScatterVolumesInSchemeShard = 89; // obsolete

    // FolderId of this NBS instance. Used for authorization.
    optional string FolderId = 90;

    // Enables allocation of special channels for Mixed blobs.
    optional bool AllocateSeparateMixedChannels = 91;

    // Retry timeout for cleanup started from monitoring (in milliseconds).
    optional uint32 CleanupRetryTimeout = 92;

    // Channel free space threshold - used for write request balancing.
    optional uint32 ChannelFreeSpaceThreshold = 93;
    // Channel min free space - used for write request balancing.
    optional uint32 ChannelMinFreeSpace = 94;

    // Minimum number of channels per partition.
    optional uint32 MinChannelCount = 95;

    // Weight of read/zero/describe requests in throttler's postponed request
    // queue, bytes.
    optional uint32 DefaultPostponedRequestWeight = 96;

    // Timeout for client to send ping (in milliseconds).
    optional uint32 ClientRemountPeriod = 97;

    // Index caching parameters (only for partition2).
    optional uint32 ZoneBlockCount = 98;
    optional uint32 HotZoneRequestCountFactor = 99;
    optional uint32 ColdZoneRequestCountFactor = 100;

    // Enables/disables write request batching.
    optional bool WriteRequestBatchingEnabled = 101;

    // BlockList cache size (only for partition2).
    optional uint32 BlockListCacheSizePercentage = 102;

    // Max blobs to process in a single Cleanup op run.
    optional uint32 MaxBlobsToCleanup = 103;

    // Blob size limit in bytes.
    optional uint32 MaxBlobSize = 104;

    // Size of allocation unit for non-replicated SSD drives (in GiB).
    optional uint32 AllocationUnitNonReplicatedSSD = 105;

    // Performance per allocation unit for nonreplicated volumes.
    optional uint32 NonReplicatedSSDUnitReadBandwidth = 106;    // in MiB/s
    optional uint32 NonReplicatedSSDUnitWriteBandwidth = 107;   // in MiB/s
    optional uint32 NonReplicatedSSDMaxReadBandwidth = 108;     // in MiB/s
    optional uint32 NonReplicatedSSDMaxWriteBandwidth = 109;    // in MiB/s
    optional uint32 NonReplicatedSSDUnitReadIops = 110;
    optional uint32 NonReplicatedSSDUnitWriteIops = 111;
    optional uint32 NonReplicatedSSDMaxReadIops = 112;
    optional uint32 NonReplicatedSSDMaxWriteIops = 113;

    // Compaction type.
    optional ECompactionType SSDCompactionType = 114;
    optional ECompactionType HDDCompactionType = 115;

    // Enables approximate garbage compaction for partition v1.
    optional bool V1GarbageCompactionEnabled = 116;

    // Enables digest calculation & logging for some blocks.
    optional bool BlockDigestsEnabled = 117;

    // Partition2 index structures conversion attempt time interval (in ms).
    optional uint32 IndexStructuresConversionAttemptInterval = 118;

    // Calculate block digests for the following percentage of blocks in each
    // block group.
    optional uint32 DigestedBlocksPercentage = 119;

    // If there is more garbage in some range than this limit, compact it.
    // Measured in percents (similar to CompactionGarbageThreshold).
    optional uint32 CompactionRangeGarbageThreshold = 120;

    // Limits the number of affected blocks sent from compaction to addblobs.
    optional uint32 MaxAffectedBlocksPerCompaction = 121;

    // Real performance per allocation unit.
    optional uint32 RealSSDUnitReadBandwidth = 122;     // in MiB/s
    optional uint32 RealSSDUnitWriteBandwidth = 123;    // in MiB/s
    optional uint32 RealSSDUnitReadIops = 124;
    optional uint32 RealSSDUnitWriteIops = 125;
    optional uint32 RealHDDUnitReadBandwidth = 126;     // in MiB/s
    optional uint32 RealHDDUnitWriteBandwidth = 127;    // in MiB/s
    optional uint32 RealHDDUnitReadIops = 128;
    optional uint32 RealHDDUnitWriteIops = 129;

    // Period (in milliseconds) between recycling retired nonreplicated disks.
    optional uint32 NonReplicatedDiskRecyclingPeriod = 130;

    // Compaction delay settings.
    optional uint32 MaxCompactionDelay = 131;   // in ms
    optional uint32 MinCompactionDelay = 132;   // in ms
    optional uint32 CompactionScoreHistorySize = 133;

    // Volume preemption strategy.
    optional EVolumePreemptionType VolumePreemptionType = 134;

    // CPU load percentage to move volumes from host.
    optional uint32 PreemptionPushPercentage = 135;

    // CPU load percentage to move volumes to host.
    optional uint32 PreemptionPullPercentage = 136;

    // Partition tablet version to be used for new volumes.
    optional uint32 DefaultTabletVersion = 137;

    // Max number of intervals stored in RangeMap for each blob (v2 only).
    optional uint32 MaxRangesPerBlob = 138;

    // Cleanup delay settings.
    optional uint32 MaxCleanupDelay = 139;  // in ms
    optional uint32 MinCleanupDelay = 140;  // in ms
    optional uint32 CleanupScoreHistorySize = 141;

    // Allow to change channel pool kinds upon volume resizing.
    optional bool PoolKindChangeAllowed = 142;

    // If set, service/volume will acquire devices for mounted volumes.
    optional bool AcquireNonReplicatedDevices = 143;

    // Inflight limit for IO requests.
    optional uint32 NonReplicatedInflightLimit = 144;

    // Max disks per placement group.
    optional uint32 MaxDisksInPlacementGroup = 145;

    // Max placement partitions per group.
    optional uint32 MaxPlacementPartitionCount = 295;

    // Max disks per placement group with partition placement strategy.
    optional uint32 MaxDisksInPartitionPlacementGroup = 296;

    // Overrides WriteBlobThreshold for SSD volumes.
    optional uint32 WriteBlobThresholdSSD = 146;

    // DiskRegistry destroys broken disks after this period of time.
    optional uint32 BrokenDiskDestructionDelay = 147;   // in ms

    // Volume mount history duration.
    optional uint32 VolumeHistoryDuration = 148;    // in ms

    // Number of maximum blob count per range.
    optional uint32 SSDMaxBlobsPerRange = 149;
    optional uint32 HDDMaxBlobsPerRange = 150;

    // Just drop fresh blocks upon Flush, don't save them as blobs (debug flag).
    optional bool FlushToDevNull = 151;

    // Max Compaction/Cleanup exec time per second.
    optional uint32 MaxCompactionExecTimePerSecond = 152;   // in ms
    optional uint32 MaxCleanupExecTimePerSecond = 153;  // in ms

    // Don't automatically enqueue garbage collection upon partition startup.
    optional bool DontEnqueueCollectGarbageUponPartitionStartup = 154;

    optional uint32 NonReplicatedDiskRepairTimeout = 155;

    // New volumes will be created with partition count proportional to their size.
    optional uint64 BytesPerPartition = 156;

    // Bytes per stripe (applicable for multipartition volumes).
    optional uint32 BytesPerStripe = 157;

    // Max partitions per volume.
    optional uint32 MaxPartitionsPerVolume = 158;

    // Min timeout for agent to restore connection (in milliseconds).
    optional uint32 NonReplicatedAgentMinTimeout = 159;

    // Timeout for DR -> DA requests (in milliseconds).
    optional uint32 AgentRequestTimeout = 160;

    // Timeout before allowing infra to withdraw our agents/devices.
    optional uint32 NonReplicatedInfraTimeout = 161;

    // Timeout for nonrepl partition -> DA requests.
    // optional uint32 NonReplicatedRequestTimeout = 162; // obsolete

    // CompactionScore limit after which compaction throttling is disabled.
    optional uint32 CompactionScoreLimitForThrottling = 163;

    // CleanupQueueBytes limit after which cleanup throttling is disabled.
    optional uint64 CleanupQueueBytesLimitForThrottling = 164;

    // The desired byte count read/written by a compaction run.
    optional uint64 TargetCompactionBytesPerOp = 165;

    // Max skipped blobs during range compaction.
    optional uint32 MaxSkippedBlobsDuringCompaction = 166;

    // MaxBlobsPerRange overrides for partition v2.
    optional uint32 SSDV2MaxBlobsPerRange = 167;
    optional uint32 HDDV2MaxBlobsPerRange = 168;

    // Enables incremental compaction for v1 tablets.
    optional bool IncrementalCompactionEnabled = 169;
    // Compaction in partition v1 will generate sparse merged blobs instead of
    // mixed blobs if this flag is set.
    // optional bool UseSparseMergedBlobs = 170; // obsolete

    // Enables some optimizations for small requests (affects partition v2 only).
    optional bool OptimizeForShortRanges = 171;

    // Consecutive timeout limit after which nr device is considered unavailable.
    // optional uint32 MaxConsecutiveDeviceTimeouts = 172; // obsolete

    // Max blobs and blocks processed by a single v2 garbage compaction iteration.
    optional uint32 CompactionGarbageBlobLimit = 173;
    optional uint32 CompactionGarbageBlockLimit = 174;

    // User data may be dumped on some monitoring pages if this flag is set.
    // See NBS-1726
    optional bool UserDataDebugDumpAllowed = 175;

    // Fresh channels configuration.
    optional string HDDFreshChannelPoolKind = 176;
    optional string SSDFreshChannelPoolKind = 177;
    optional string HybridFreshChannelPoolKind = 178;

    // Number of fresh channels per partition.
    optional uint32 FreshChannelCount = 179;

    // Enables fresh channel write requests.
    optional bool FreshChannelWriteRequestsEnabled = 180;

    // Min timeout for nonrepl partition -> DA SSD requests.
    optional uint32 NonReplicatedMinRequestTimeoutSSD = 181;

    // Max timeout for nonrepl partition -> DA SSD requests.
    optional uint32 NonReplicatedMaxRequestTimeoutSSD = 182;

    // Max timed out state duration after which nr device is considered unavailable.
    optional uint32 MaxTimedOutDeviceStateDuration = 183;

    // Run GC barriers for all channels in tablet history.
    // optional bool CleanupPartitionChannelsAtStartup = 184; // obsolete

    // Run GC soft barriers for all channels in tablet history (v2 only).
    optional bool RunV2SoftGcAtStartup = 185;

    // Lifetime of deleted checkpoint in checkpoints history.
    optional uint32 DeletedCheckpointHistoryLifetime = 186;

    // Enables creation of multipartition volumes.
    optional bool MultipartitionVolumesEnabled = 187;

    // Allow to start migration for non-replicated SSD drives.
    optional bool NonReplicatedMigrationStartAllowed = 188;

    // Current migration index will be saved every N blocks.
    // Affects only nonrepl volumes.
    optional uint32 MigrationIndexCachingInterval = 189;

    // Flush threshold for fresh blobs count in fresh channel.
    optional uint32 FreshBlobCountFlushThreshold = 190;

    // Max bandwidth used by migration in MiB/s (actual bandwidth is x2 due to
    // the need to read and write).
    optional uint32 MaxMigrationBandwidth = 191;

    // Expected DiskAgent size in AUs. Used to throttle migration proportionally
    // to the agent share allocated to the volume that's being migrated.
    optional uint32 ExpectedDiskAgentSize = 192;

    // Overrides BytesPerPartition for network-ssd volumes.
    optional uint64 BytesPerPartitionSSD = 193;

    // Period after which E_IO becomes silent.
    // optional uint32 NonReplicatedIOFadingDuration = 194; // obsolete

    // Placement group alert period.
    optional uint32 PlacementGroupAlertPeriod = 195;

    // Sets initial binding to REMOTE to avoid starting all volumes at once
    // upon server restart. Local volumes will be restarted locally one by one
    // after initial mount.
    // optional bool TwoStageLocalMountEnabled = 196; // obsolete

    // Allow to create load actor.
    optional bool EnableLoadActor = 197;

    // CpuMatBenchNs system pool threshold for volume balancer.
    optional uint64 CpuMatBenchNsSystemThreshold = 198;

    // CpuMatBenchNs user pool threshold for volume balancer.
    optional uint64 CpuMatBenchNsUserThreshold = 199;

    // Disables NRD migration in volume actor.
    optional bool NonReplicatedVolumeMigrationDisabled = 200;

    // Maximum number of migrations running in parallel.
    // Max value is selected between this limit and
    // MaxNonReplicatedDeviceMigrationPercentageInProgress * deviceCount.
    optional uint32 MaxNonReplicatedDeviceMigrationsInProgress = 201;

    // Enables extra diagnostics by dumping block commitIds.
    optional bool DumpBlockCommitIdsIntoProfileLog = 203;

    // Uses the first 4 bytes of the block as its digest.
    optional bool UseTestBlockDigestGenerator = 204;

    // Enables conversion of rangeMap into mixedIndex for partition v2.
    optional bool EnableConversionIntoMixedIndexV2 = 205;

    // Number of disks to be reported to YDB in a single request.
    optional uint32 StatsUploadDiskCount = 206;

    // Retry timeout for YDB stats.
    optional uint32 StatsUploadRetryTimeout = 207;

    // Number of volume history records per monitoring page.
    optional uint32 VolumeHistoryCacheSize = 208;

    // Duration of two stage local mount after start.
    // optional uint32 TwoStageLocalMountDuration = 209; // obsolete

    // Start all mounted volumes remotely.
    optional bool RemoteMountOnly = 210;

    // Max number of volumes started locally.
    optional uint32 MaxLocalVolumes = 211;

    // Flush threshold for fresh blob byte count.
    optional uint32 FreshBlobByteCountFlushThreshold = 212;

    // Max block count in one transaction for updating logicalUsedBlocks.
    optional uint32 LogicalUsedBlocksUpdateBlockCount = 213;

    // Grace period before making next attempt to update volume config
    optional uint32 DiskRegistryVolumeConfigUpdatePeriod = 214;

    // Enables extra diagnostics by dumping blob updates.
    optional bool DumpBlobUpdatesIntoProfileLog = 215;

    // Reassign request retry timeout in milliseconds.
    optional uint32 ReassignRequestRetryTimeout = 216;

    // Parameters used for calculating the metrics
    // Maximum bandwidth on group
    // for SSD
    optional string CommonSSDPoolKind = 217;
    optional uint64 MaxSSDGroupWriteIops = 218;
    optional uint64 MaxSSDGroupWriteBandwidth = 219;
    optional uint64 MaxSSDGroupReadIops = 220;
    optional uint64 MaxSSDGroupReadBandwidth = 221;
    // for HDD
    optional string CommonHDDPoolKind = 222;
    optional uint64 MaxHDDGroupWriteIops = 223;
    optional uint64 MaxHDDGroupWriteBandwidth = 224;
    optional uint64 MaxHDDGroupReadIops = 225;
    optional uint64 MaxHDDGroupReadBandwidth = 226;
    // for OverlayDisk
    optional string CommonOverlayPrefixPoolKind = 227;

    // Enables mixed index cache for partition v1.
    optional bool MixedIndexCacheV1Enabled = 228;

    // Maximum number of compaction ranges to cache for partition v1 network-ssd.
    optional uint32 MixedIndexCacheV1SizeSSD = 229;

    // Size of allocation unit for mirror2 SSD drives (in GiB).
    optional uint32 AllocationUnitMirror2SSD = 230;

    // Performance per allocation unit for mirror2 volumes.
    optional uint32 Mirror2SSDUnitReadBandwidth = 231;    // in MiB/s
    optional uint32 Mirror2SSDUnitWriteBandwidth = 232;   // in MiB/s
    optional uint32 Mirror2SSDMaxReadBandwidth = 233;     // in MiB/s
    optional uint32 Mirror2SSDMaxWriteBandwidth = 234;    // in MiB/s
    optional uint32 Mirror2SSDUnitReadIops = 235;
    optional uint32 Mirror2SSDUnitWriteIops = 236;
    optional uint32 Mirror2SSDMaxReadIops = 237;
    optional uint32 Mirror2SSDMaxWriteIops = 238;

    // Number of replicas for mirror2 disks.
    optional uint32 Mirror2DiskReplicaCount = 239;

    optional uint32 MaxReadBlobErrorsBeforeSuicide = 240;

    // Interval between throttler state updates in local db (in milliseconds).
    optional uint32 ThrottlerStateWriteInterval = 241;

    // Reject mount instead of trying to start volume locally
    // when AddClient request times out.
    optional bool RejectMountOnAddClientTimeout = 242;

    // Timeout for notify disks request (in milliseconds).
    optional uint32 NonReplicatedVolumeNotificationTimeout = 243;

    // Enables persistent backup for tablet boot infos.
    optional string TabletBootInfoBackupFilePath = 244;
    // In fallback mode, all requests to Hive are served from backup.
    optional bool HiveProxyFallbackMode = 245;
    // Enables persistent backup for tablet path descriptions.
    optional string PathDescriptionBackupFilePath = 246;
    // In fallback mode, all requests to SchemeShard are served from backup.
    optional bool SSProxyFallbackMode = 247;

    // Max acceptable number of cpus we are waiting for (measured in %).
    // If excceeded. balancer starts pushing volumes to svms.
    optional uint32 CpuLackThreshold = 248;

    // Initial pull timeout for preempted volumes.
    optional uint32 InitialPullDelay = 249;

    // Size of allocation unit for local SSD (in GiB).
    // optional uint32 AllocationUnitLocalSSD = 250; // obsolete

    // Rdma port @ DiskAgent.
    optional uint32 RdmaTargetPort = 251;

    // Use rdma for main NRD datapath.
    optional bool UseNonreplicatedRdmaActor = 252;

    // Size of allocation unit for mirror3 SSD drives (in GiB).
    optional uint32 AllocationUnitMirror3SSD = 253;

    // Performance per allocation unit for mirror3 volumes.
    optional uint32 Mirror3SSDUnitReadBandwidth = 254;    // in MiB/s
    optional uint32 Mirror3SSDUnitWriteBandwidth = 255;   // in MiB/s
    optional uint32 Mirror3SSDMaxReadBandwidth = 256;     // in MiB/s
    optional uint32 Mirror3SSDMaxWriteBandwidth = 257;    // in MiB/s
    optional uint32 Mirror3SSDUnitReadIops = 258;
    optional uint32 Mirror3SSDUnitWriteIops = 259;
    optional uint32 Mirror3SSDMaxReadIops = 260;
    optional uint32 Mirror3SSDMaxWriteIops = 261;

    // Number of replicas for mirror3 disks.
    optional uint32 Mirror3DiskReplicaCount = 262;

    // Timeout for secure erase (in milliseconds).
    optional uint32 NonReplicatedSecureEraseTimeout = 263;

    // Number of ranges to process in a single Compaction run.
    optional uint32 CompactionRangeCountPerRun = 264;

    // Specifies whether to use CompactionRangeCountPerRun.
    optional bool BatchCompactionEnabled = 265;

    // Timeout before allowing infra to withdraw our unavailable agents.
    optional uint32 NonReplicatedInfraUnavailableAgentTimeout = 266;

    // Use rdma in volumes by default.
    optional bool UseRdma = 267;

    // Hive min timeout for tablet boot requests.
    optional uint32 MinExternalBootRequestTimeout = 268;

    // Hive timeout increment for tablet boot requests.
    optional uint32 ExternalBootRequestTimeoutIncrement = 269;

    // Hive max timeout for tablet boot requests.
    optional uint32 MaxExternalBootRequestTimeout = 270;

    // Max timeout for agent to restore connection (in milliseconds).
    optional uint32 NonReplicatedAgentMaxTimeout = 271;

    // The time interval after which one agent disconnect is completely
    // recovered in the dynamic reject timeout multiplier.
    optional uint32 NonReplicatedAgentDisconnectRecoveryInterval = 272;

    // The multiplier that controls the growth rate of the dynamic agent reject
    // timeout.
    optional double NonReplicatedAgentTimeoutGrowthFactor = 273;

    // Do not suspend new non default (local ssd etc) devices.
    optional bool NonReplicatedDontSuspendDevices = 274;

    // Timeout increment for resending AddClient during mount.
    optional uint32 AddClientRetryTimeoutIncrement = 275;

    // Enables blob patching during compaction.
    optional bool BlobPatchingEnabled = 276;

    // The number of operations into which the DR
    // will split the restore transaction.
    optional uint32 DiskRegistrySplitTransactionCounter = 277;

    // The time of making backups disk registry in milliseconds.
    optional uint64 DiskRegistryBackupPeriod = 278;

    // Folder for disk registry backups.
    optional string DiskRegistryBackupDirPath = 279;

    // Expected client backoff timeout increment in milliseconds - used to
    // calculate some internal timeouts.
    // optional uint32 ExpectedClientBackoffIncrement = 280; // obsolete

    // Maximum number of pending deallocation requests per one disk.
    optional uint32 MaxNonReplicatedDiskDeallocationRequests = 281;

    // Lifetime of objects in nonrepl metrics cache in milliseconds.
    optional uint64 DiskRegistryMetricsCachePeriod = 282; // deprecated

    // Value for the 'host' label.
    optional string DiskRegistryCountersHost = 283;

    // Maximum allowed fresh byte count after which we start to reject writes.
    optional uint32 FreshByteCountHardLimit = 284;

    // Interval to postpone volume push/pull.
    optional uint32 BalancerActionDelayInterval = 285;

    // Enable resync feature for mirrored partitions.
    optional bool UseMirrorResync = 286;

    // Force resync start for mirrored partitions.
    optional bool ForceMirrorResync = 287;

    // Current resync index will be saved every N blocks.
    // Affects only mirror volumes.
    optional uint32 ResyncIndexCachingInterval = 288;

    // Resync will start upon AddClient / volume reboot after the specified
    // period of client inactivity in milliseconds.
    // Affects only mirror volumes.
    optional uint32 ResyncAfterClientInactivityInterval = 289;

    // File to store the list of volumes preempted from monitoring.
    optional string ManuallyPreemptedVolumesFile = 290;

    // Periodicity of volume liveness check in ManuallyPreemptedVolumesFile in
    // milliseconds.
    optional uint64 ManuallyPreemptedVolumeLivenessCheckPeriod = 291;

    // Half-decay interval for cumulative load counters used for balancing in
    // the discovery component (in milliseconds).
    optional uint32 PingMetricsHalfDecayInterval = 292;

    // Disable manually preempted volumes tracking. Used during
    // nbs restart for NBS2.
    optional bool DisableManuallyPreemptedVolumesTracking = 293;

    // Disable starting partitions for gc at volume start
    optional bool DisableStartPartitionsForGc = 294;

    // Enables adding of unconfirmed blobs to speed up writing.
    optional bool AddingUnconfirmedBlobsEnabled = 297;

    // Blob compression experiment params. See NBS-3949.
    optional uint32 BlobCompressionRate = 298;
    optional string BlobCompressionCodec = 299;

    // If set, writes will be additionally throttled by disk space score
    // backpressure feature.
    optional bool DiskSpaceScoreThrottlingEnabled = 300;

    // Allow to start migration for mirrored SSD drives.
    optional bool MirroredMigrationStartAllowed = 301;

    // Validate S/N
    optional bool SerialNumberValidationEnabled = 302;

    // List of FQDNs of known spare nodes.
    repeated string KnownSpareNodes = 303;

    // Probability (0 .. 100) of being the spare node.
    optional uint32 SpareNodeProbability = 304;

    // Min percentage of reassignable channels after which reassign requests
    // are sent. Does not apply if writes are not allowed because of channel
    // flags.
    optional uint32 ReassignChannelsPercentageThreshold = 305;

    // Max diff percentage for blob patching
    optional uint32 MaxDiffPercentageForBlobPatching = 306;

    // DiskRegistry allows usage of automatically replaced devices after this
    // period of time.
    optional uint32 AutomaticallyReplacedDevicesFreezePeriod = 307; // in ms

    // Defines the rejection behavior for overlapped requests from the past.
    optional bool RejectLateRequestsAtDiskAgentEnabled = 308;

    // Attached disk destruction is allowed after this period of client inactivity (ms).
    optional uint32 AttachedDiskDestructionTimeout = 309;

    // Assign unique identifiers to all zero and write requests in TVolumeActor.
    optional bool AssignIdToWriteAndZeroRequestsEnabled = 310;

    // MaxBlobsPerDisk will be proportional to the disk size.
    optional uint32 SSDMaxBlobsPerUnit = 314;
    optional uint32 HDDMaxBlobsPerUnit = 315;

    // Cleanup interval for disk registry param overrides for agents.
    optional uint32 AgentListExpiredParamsCleanupInterval = 316;

    // Size of allocation unit for non-replicated HDD drives (in GiB).
    optional uint32 AllocationUnitNonReplicatedHDD = 317;

    // Performance per allocation unit for nonreplicated volumes.
    optional uint32 NonReplicatedHDDUnitReadBandwidth = 318;    // in MiB/s
    optional uint32 NonReplicatedHDDUnitWriteBandwidth = 319;   // in MiB/s
    optional uint32 NonReplicatedHDDMaxReadBandwidth = 320;     // in MiB/s
    optional uint32 NonReplicatedHDDMaxWriteBandwidth = 321;    // in MiB/s
    optional uint32 NonReplicatedHDDUnitReadIops = 322;
    optional uint32 NonReplicatedHDDUnitWriteIops = 323;
    optional uint32 NonReplicatedHDDMaxReadIops = 324;
    optional uint32 NonReplicatedHDDMaxWriteIops = 325;

    // DiskRegistry/Agent pool name to use for nonreplicated hdd disks.
    optional string NonReplicatedHDDPoolName = 326;

    // We will allow agent/device maintenance if it breaks no more than this
    // number of placement group partitions in each group.
    optional uint32 MaxBrokenHddPlacementGroupPartitionsAfterDeviceRemoval = 327;

    // Sets maximum number of automatic device replacements per hour. If this
    // limit is reached no more automatic replacements are going to happen -
    // instead the diskId + deviceId pairs will be logged and a critical event
    // will be reported. Current replacement rate is reset upon DiskRegistry
    // tablet restart.
    optional uint32 MaxAutomaticDeviceReplacementsPerHour = 328;

    // Tenant hive tablet id different from root to be used by hive proxy.
    // Should be configured once and for the lifetime of the cluster.
    optional uint64 TenantHiveTabletId = 329;

    // Limits the number of dirty devices per DeviceName that are erased in
    // parallel.
    optional uint32 MaxDevicesToErasePerDeviceNameForDefaultPoolKind = 330;
    optional uint32 MaxDevicesToErasePerDeviceNameForLocalPoolKind = 331;
    optional uint32 MaxDevicesToErasePerDeviceNameForGlobalPoolKind = 332;

    // Percentage for batch compaction size increasing
    optional uint32 CompactionCountPerRunIncreasingThreshold = 333;

    // Percentage for batch compaction size decreasing
    optional uint32 CompactionCountPerRunDecreasingThreshold = 334;

    // Max number of ranges to process in a single Compaction run
    optional uint32 MaxCompactionRangeCountPerRun = 335;

    // Period of compaction changing (in ms)
    optional uint32 CompactionCountPerRunChangingPeriod = 336;

    // Timeout in milliseconds before switching all disks associated
    // with the disconnected agent to read only mode
    optional uint32 NonReplicatedDiskSwitchToReadOnlyTimeout = 337;

    // Min timeout for nonrepl partition -> DA HDD requests.
    optional uint32 NonReplicatedMinRequestTimeoutHDD = 338;

    // Max timeout for nonrepl partition -> DA HDD requests.
    optional uint32 NonReplicatedMaxRequestTimeoutHDD = 339;

    // Placeholders for legacy params that are still used in configs.
    optional uint32 NonReplicatedMinRequestTimeout = 340;
    optional uint32 NonReplicatedMaxRequestTimeout = 341;

    optional uint64 MaxChangedBlocksRangeBlocksCount = 342;

    // Maximum number of migrations running in parallel as a percentage of the
    // devices belonging to the same pool as the source device.
    // Max value is selected between this limit and
    // MaxNonReplicatedDeviceMigrationsInProgress.
    optional uint32 MaxNonReplicatedDeviceMigrationPercentageInProgress = 343;

    // Create shadow disks for checkpoints for DiskRegistry-based disks.
    optional bool UseShadowDisksForNonreplDiskCheckpoints = 344;

    // Calculate crc32c checksums for blocks in the half-interval [0, X) upon
    // write and store these checksums in local db.
    // Affects only blobstorage-based disks.
    optional uint64 DiskPrefixLengthWithBlockChecksumsInBlobs = 345;

    // Read BlobMeta upon ReadBlocks, calculate crc32c checksums for the fetched
    // blocks and compare these checksums to the checksums from BlobMeta.
    //
    // IMPORTANT: Compaction verifies block checksums for the blocks affected by
    // it regardless of this flag!
    optional bool CheckBlockChecksumsInBlobsUponRead = 346;

    // Enables runtime config update tool.
    optional bool ConfigsDispatcherServiceEnabled = 347;

    // Amount of time after which the disk registry will not send cached disk
    // acquire request on the disk agent restart (ms).
    // Note: it should be larger than ClientRemountPeriod, otherwise it's
    // useless.
    optional uint32 CachedAcquireRequestLifetime = 348;

    // Limits unconfirmed (and confirmed but not added to the index) blob count.
    optional uint32 UnconfirmedBlobCountHardLimit = 349;

    // These are duplicates of "CachedConfigPath" and "CachedSessionsPath"
    // fields in the "TDiskAgentConfig" and here just to ease deployment of the
    // caches. Disk agent config has higher priority than storage config.
    optional string CachedDiskAgentConfigPath = 350;
    optional string CachedDiskAgentSessionsPath = 351;

    // Max bandwidth used for shadow disk fill in MiB/s (actual bandwidth is x2
    // due to the need to read and write).
    optional uint32 MaxShadowDiskFillBandwidth = 352;
    // Minimum delay between shadow disk acquire attempts when writes to the
    // source disk are blocked (in ms).
    optional uint32 MinAcquireShadowDiskRetryDelayWhenBlocked = 353;
    // Maximum delay between shadow disk acquire attempts when writes to the
    // source disk are blocked (in ms).
    optional uint32 MaxAcquireShadowDiskRetryDelayWhenBlocked = 354;
    // Minimum delay between shadow disk acquire attempts when writes to the
    // source disk are not blocked (in ms).
    optional uint32 MinAcquireShadowDiskRetryDelayWhenNonBlocked = 355;
    // Maximum delay between shadow disk acquire attempts when writes to the
    // source disk are not blocked (in ms).
    optional uint32 MaxAcquireShadowDiskRetryDelayWhenNonBlocked = 356;
    // Timeout for attempts to acquire the shadow disk when writes to the source
    // disk are blocked (in ms).
    optional uint32 MaxAcquireShadowDiskTotalTimeoutWhenBlocked = 357;
    // Timeout for attempts to acquire the shadow disk when writes to the source
    // disk are not blocked (in ms).
    optional uint32 MaxAcquireShadowDiskTotalTimeoutWhenNonBlocked = 358;

    // Max number of volume MetaHistory records displayed on volume monpage.
    optional uint32 VolumeMetaHistoryDisplayedRecordLimit = 359;

    // Duration of attempts to connect to tablet for cached tablets before
    // switching to describe volume (in ms).
    optional uint32 VolumeProxyCacheRetryDuration = 360;

    // Service actor self ping measurement interval. Used to evaluate
    // service actor load. Set in ms.
    optional uint32 ServiceSelfPingInterval = 361;

    // Max migration io depth.
    optional uint32 MaxMigrationIoDepth = 362;

    // Max shadow disk fill io depth.
    optional uint32 MaxShadowDiskFillIoDepth = 363;

    // Enable data scrubbing for mirrored disks.
    optional bool DataScrubbingEnabled = 364;
    // Interval between scrubbing ranges in milliseconds.
    optional uint32 ScrubbingInterval = 365;

    // Optimize all-zeros blocks transmission over the network.
    optional bool OptimizeVoidBuffersTransferForReadsEnabled = 366;

    // Number of volume history entries to cleanup per run.
    optional uint32 VolumeHistoryCleanupItemCount = 367;

    // The full bandwidth of the server for background operations,
    // which is used for migration and filling of shadow disks.
    // (actual bandwidth is x2 due to the need to read and write).
    optional uint32 BackgroundOperationsTotalBandwidth = 368;

    // Used inside TWaitDependentDisksToSwitchNodeActor to schedule retries.
    // Set in ms.
    optional uint32 WaitDependentDisksRetryRequestDelay = 369;

    // Timeout attempts of scrubbing range, if checksum mismatch was found.
    optional uint32 ScrubbingChecksumMismatchTimeout = 370;

    // Scrubbing bandwidth per 1 TiB in MiB/s.
    optional uint64 ScrubbingBandwidth = 371;

    // Max scrubbing bandwidth in MiB/s.
    optional uint64 MaxScrubbingBandwidth = 372;

    // Min scrubbing bandwidth in MiB/s.
    optional uint64 MinScrubbingBandwidth = 373;

    // Allow destruction only for those disks whose id matches one of the given prefixes.
    repeated string DestructionAllowedOnlyForDisksWithIdPrefixes = 374;

    // CMS actions such as "REMOVE_HOST" and "REMOVE_DEVICE" will attempt to
    // remove devices and the host from DR memory (including persistent storage).
    // optional bool CleanupDRConfigOnCMSActions = 375;  // obsolete

    // Resync range, if scrubbing found a mismatch.
    optional bool ResyncRangeAfterScrubbing = 376;

    // Delay that DR uses to wait unavailable agents to register before allowing
    // infra to deploy a host.
    optional uint32 IdleAgentDeployByCmsDelay = 377;

    // Dynamic node registration params.
    optional uint32 NodeRegistrationMaxAttempts = 378;
    optional uint32 NodeRegistrationTimeout = 379;   // in ms
    optional uint32 NodeRegistrationErrorTimeout = 380;  // in ms

    // auth token for node registration via ydb discovery api.
    optional string NodeRegistrationToken = 381;

    // TLS node registration details.
    optional string NodeRegistrationRootCertsFile = 382;
    optional NCloud.NProto.TCertificate NodeRegistrationCert = 383;

    // Node type
    optional string NodeType = 384;

    // settings for ydb config dispatcher service.
    optional NCloud.NProto.TConfigDispatcherSettings ConfigDispatcherSettings = 385;

    // The volume actor will compare meta before and after reallocation and
    // decide whether a lite reallocation is possible.
    optional bool AllowLiteDiskReallocations = 386;

    // Timeout between disks reallocations.
    optional uint32 DiskRegistryDisksNotificationTimeout = 387;

    // Whether the disk registry is allowed to allocate local disks while agent
    // is in warning state.
    // When enabled, the Disk Registry REMOVE_HOST CMS action will not "forget"
    // agents devices and will not suspend local devices. Instead, PURGE_HOST
    // should be used for these purposes. To override this see
    // "DiskRegistryCleanupConfigOnRemoveHost"
    optional bool DiskRegistryAlwaysAllocatesLocalDisks = 388;

    optional uint32 BlobStorageAsyncGetTimeoutHDD = 389;
    optional uint32 BlobStorageAsyncGetTimeoutSSD = 390;

    // Specifies the minimum number of replicas to read from in a mirrored disk
    // for every read request.
    // Values 0 and 1 mean the same thing - read from 1 replica.
    // Values greater than disk replica count also mean the same thing - read
    // from all replicas.
    optional uint32 MirrorReadReplicaCount = 391;

    // When enabled, the Disk Registry REMOVE_HOST CMS action will "forget"
    // agents devices and suspend local devices.
    optional bool DiskRegistryCleanupConfigOnRemoveHost = 392;

    // Enables the encryption at rest for Disk Registry based disks.
    optional bool EncryptionAtRestForDiskRegistryBasedDisksEnabled = 393;

    // Enabling direct copying of data between disk agents.
    optional bool UseDirectCopyRange = 394;

    // Disables the calculation of the FullPlacementGroups counter.
    optional bool DisableFullPlacementGroupCountCalculation = 395;

<<<<<<< HEAD
    // Enabling UsedQuota calculation as UsedIopsQuota + UsedBandwidthQuota
    optional bool CalculateUsedQuotaFromOtherMetrics = 396;
=======
    // The percentage of agents that is acceptable to reject at the start.
    // If the number of agents that did not reconnect is higher than this
    // percentage, then the rejection of such agents does not occur - we assume
    // a connectivity failure in the cluster.
    optional double DiskRegistryInitialAgentRejectionThreshold = 396;
>>>>>>> 0f1b16cd
}<|MERGE_RESOLUTION|>--- conflicted
+++ resolved
@@ -1078,14 +1078,12 @@
     // Disables the calculation of the FullPlacementGroups counter.
     optional bool DisableFullPlacementGroupCountCalculation = 395;
 
-<<<<<<< HEAD
-    // Enabling UsedQuota calculation as UsedIopsQuota + UsedBandwidthQuota
-    optional bool CalculateUsedQuotaFromOtherMetrics = 396;
-=======
     // The percentage of agents that is acceptable to reject at the start.
     // If the number of agents that did not reconnect is higher than this
     // percentage, then the rejection of such agents does not occur - we assume
     // a connectivity failure in the cluster.
     optional double DiskRegistryInitialAgentRejectionThreshold = 396;
->>>>>>> 0f1b16cd
+    
+    // Enabling UsedQuota calculation as UsedIopsQuota + UsedBandwidthQuota
+    optional bool CalculateUsedQuotaFromOtherMetrics = 397;
 }