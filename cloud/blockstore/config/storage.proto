syntax = "proto2";

package NCloud.NBlockStore.NProto;

import "cloud/storage/core/protos/authorization_mode.proto";
import "cloud/storage/core/protos/certificate.proto";
import "cloud/storage/core/protos/config_dispatcher_settings.proto";
import "cloud/storage/core/protos/media.proto";

option go_package = "github.com/ydb-platform/nbs/cloud/blockstore/config";

////////////////////////////////////////////////////////////////////////////////

enum EChannelAllocationMode
{
    // [obsolete]
    // Send NumChannels+ChannelProfileId settings to schemeshard in CreateVolume
    // and AlterVolume requests
    // CA_IMPLICIT = 0;

    // [obsolete]
    // Send ExplicitChannelProfiles alongside NumChannels+ChannelProfileId
    // CA_BOTH = 1;

    // Send only ExplicitChannelProfiles
    CA_EXPLICIT = 2;
}

////////////////////////////////////////////////////////////////////////////////

enum ECompactionType
{
    // RangeScore = BlobCount
    CT_DEFAULT = 0;
    // RangeScore = blobstorage load reduction in seconds
    CT_LOAD = 1;
}

////////////////////////////////////////////////////////////////////////////////

enum EVolumePreemptionType
{
    // Do not preempt volumes when host is overloaded
    PREEMPTION_NONE = 0;
    // Move most resource consuming disk
    PREEMPTION_MOVE_MOST_HEAVY = 1;
    // Move least resource consumig disk
    PREEMPTION_MOVE_LEAST_HEAVY = 2;
}

message TLinkedDiskFillBandwidth
{
    optional NCloud.NProto.EStorageMediaKind MediaKind = 1;

    // Max linked disk fill bandwidth in MiB/s when used as source.
    optional uint32 ReadBandwidth = 2;

    // Max linked disk fill bandwidth in MiB/s when used as destination.
    optional uint32 WriteBandwidth = 3;

    // Max linked disk fill io depth when used as source.
    optional uint32 ReadIoDepth = 4;

    // Max linked disk fill io depth when used as destination.
    optional uint32 WriteIoDepth = 5;
}

////////////////////////////////////////////////////////////////////////////////

enum EResyncPolicy
{
    // Fix only minor mismatches by 4MiB range.
    RESYNC_POLICY_MINOR_4MB = 0;

    // Fix minor and replace major mismatches by 4MiB range.
    RESYNC_POLICY_MINOR_AND_MAJOR_4MB = 1;

    // Fix only minor mismatches with block size range.
    RESYNC_POLICY_MINOR_BLOCK_BY_BLOCK = 2;

    // Fix minor and replace major mismatches with block size range.
    RESYNC_POLICY_MINOR_AND_MAJOR_BLOCK_BY_BLOCK = 3;
}

////////////////////////////////////////////////////////////////////////////////
//
//  !!!IMPORTANT!!!
//  Even though StorageServiceConfig is usually stored in textual format, it may
//  be overridden for some tablets and in this case it's stored in binary format
//  in the tablet's localdb. So binary backward-compatibility should be
//  maintained.
//
////////////////////////////////////////////////////////////////////////////////

message TStorageServiceConfig
{
    // Tablet channel profiles to use (legacy, see NBS-458).
    // optional uint32 ChannelsProfile = 1; // obsolete
    // optional uint32 ChannelsProfileSSD = 2; // obsolete
    // optional uint32 ChannelsProfileHybrid = 3; // obsolete

    // Schemeshard directory for volumes.
    optional string SchemeShardDir = 4;

    // Minimum blob size (in bytes) that lets compaction materialize zero blocks
    // and add this blob to the merged index.
    // optional uint32 WriteMergedBlobThreshold = 5; // obsolete

    // Minimum write request size (in bytes) that lets us write the data directly
    // to blobstorage (as a merged blob).
    optional uint32 WriteBlobThreshold = 6;

    // The size of data (in bytes) in the fresh blocks table that triggers flushing.
    optional uint32 FlushThreshold = 7;

    // Maximum number of fresh blocks to keep.
    // optional uint32 MaxFreshBlocks = 8; // obsolete

    // Number of overlapped blobs.
    // optional uint32 CompactionThreshold = 9; // obsolete

    // Number of blobs queued for cleanup.
    optional uint32 CleanupThreshold = 10;

    // Number of blobs queued for collect.
    optional uint32 CollectGarbageThreshold = 11;

    // Timeout for hive locks (in milliseconds).
    optional uint32 HiveLockExpireTimeout = 12;

    // Cooldown time between tablet reboots (in milliseconds).
    optional uint32 TabletRebootCoolDownIncrement = 13;
    optional uint32 TabletRebootCoolDownMax = 14;

    // Should local service be started or not.
    optional bool DisableLocalService = 15;

    // Number of reties before pipe client reports failure.
    optional uint32 PipeClientRetryCount = 16;

    // Mimimum timeout before pipe client reconnect attempt.
    optional uint32 PipeClientMinRetryTime = 17;

    // Maximum timeout before pipe client reconnect attempt.
    optional uint32 PipeClientMaxRetryTime = 18;

    // Fresh data will be chunked into blobs of such size (in bytes) during flushing.
    optional uint32 FlushBlobSizeThreshold = 19;

    // Period to write usage stats to log (in milliseconds).
    // optional uint32 UsageStatsLogPeriod = 20;  // obsolete

    // Retry timeout for compaction started from monitoring (in milliseconds).
    optional uint32 CompactionRetryTimeout = 21;

    // Number of deletions before starting an update process.
    optional uint32 UpdateBlobsThreshold = 22;

    // File to write metering data.
    // optional string MeteringFilename = 23;  // obsolete

    // Number of garbage blocks before start compaction.
    optional uint32 CompactionGarbageThreshold = 24;

    // Maximum request size in bytes.
    optional uint64 MaxReadWriteRangeSize = 25;

    // Maximum blob range size (in bytes).
    optional uint32 MaxBlobRangeSize = 26;

    // Timeout for considering client inactive after mounting (in milliseconds).
    optional uint32 InactiveClientsTimeout = 27;

    // Allow the service to unmount inactive clients.
    // optional bool UnmountInactiveClients = 28;  // obsolete

    // Allow multiple clients to mount the same volume (with access restrictions).
    // optional bool MultipleMountAllowed = 29;    // obsolete

    // Maximum allowed requests in-progress.
    optional uint32 MaxIORequestsInFlight = 30;
    optional uint32 MaxIORequestsInFlightSSD = 31;

    // Allow setting Version field in ModifyScheme request.
    optional bool AllowVersionInModifyScheme = 32;

    // Require mounting volume by any client willing to submit read/write/zero blocks requests.
    // optional bool MountRequired = 33;   // obsolete

    // Service version info.
    optional string ServiceVersionInfo = 34;

    // Size of allocation unit for SSD drives (in GiB).
    optional uint32 AllocationUnitSSD = 35;

    // Size of allocation unit for HDD drives (in GiB).
    optional uint32 AllocationUnitHDD = 36;

    // Throttling feature flags.
    optional bool ThrottlingEnabled = 37;
    optional bool ThrottlingEnabledSSD = 38;

    // Volumes stats upload to db period.
    optional uint32 StatsUploadInterval = 39;

    // Default throttling settings.
    optional uint32 ThrottlingBurstPercentage = 40;
    optional uint64 ThrottlingMaxPostponedWeight = 41;   // in bytes
    optional uint32 ThrottlingBoostTime = 42;            // in milliseconds
    optional uint32 ThrottlingBoostRefillTime = 43;      // in milliseconds

    // Disk boost rate corresponds to the following unit count.
    optional uint32 ThrottlingSSDBoostUnits = 44;
    optional uint32 ThrottlingHDDBoostUnits = 45;

    // Performance per allocation unit.
    optional uint32 SSDUnitReadBandwidth = 46;   // in MiB/s
    optional uint32 SSDUnitWriteBandwidth = 47;  // in MiB/s
    optional uint32 SSDMaxReadBandwidth = 48;    // in MiB/s
    optional uint32 SSDMaxWriteBandwidth = 49;   // in MiB/s
    optional uint32 SSDUnitReadIops = 50;
    optional uint32 SSDUnitWriteIops = 51;
    optional uint32 SSDMaxReadIops = 52;
    optional uint32 SSDMaxWriteIops = 53;
    optional uint32 HDDUnitReadBandwidth = 54;   // in MiB/s
    optional uint32 HDDUnitWriteBandwidth = 55;  // in MiB/s
    optional uint32 HDDMaxReadBandwidth = 56;    // in MiB/s
    optional uint32 HDDMaxWriteBandwidth = 57;   // in MiB/s
    optional uint32 HDDUnitReadIops = 58;
    optional uint32 HDDUnitWriteIops = 59;
    optional uint32 HDDMaxReadIops = 60;
    optional uint32 HDDMaxWriteIops = 61;

    optional NCloud.NProto.EAuthorizationMode AuthorizationMode = 62;

    // Throttler postpone/reject threshold in milliseconds.
    optional uint32 MaxThrottlerDelay = 63;

    // Partition backpressure feature calculation settings.
    optional uint32 CompactionScoreLimitForBackpressure = 64;
    optional uint32 CompactionScoreThresholdForBackpressure = 65;
    optional uint32 CompactionScoreFeatureMaxValue = 66;
    optional uint32 FreshByteCountLimitForBackpressure = 67;
    optional uint32 FreshByteCountThresholdForBackpressure = 68;
    optional uint32 FreshByteCountFeatureMaxValue = 69;
    optional uint64 CleanupQueueBytesLimitForBackpressure = 311;
    optional uint64 CleanupQueueBytesThresholdForBackpressure = 312;
    optional uint32 CleanupQueueBytesFeatureMaxValue = 313;

    // Max write request cost multiplier due to backpressure.
    optional uint32 MaxWriteCostMultiplier = 70;

    // Timeout to register client at volume.
    optional uint32 InitialAddClientTimeout = 71;

    // Timeout to register client after tablet local start.
    optional uint32 LocalStartAddClientTimeout = 72;

    // Channel configuration.
    optional string HDDSystemChannelPoolKind = 73;
    optional string HDDLogChannelPoolKind = 74;
    optional string HDDIndexChannelPoolKind = 75;
    optional string HDDMixedChannelPoolKind = 76;
    optional string HDDMergedChannelPoolKind = 77;
    optional string SSDSystemChannelPoolKind = 78;
    optional string SSDLogChannelPoolKind = 79;
    optional string SSDIndexChannelPoolKind = 80;
    optional string SSDMixedChannelPoolKind = 81;
    optional string SSDMergedChannelPoolKind = 82;
    optional string HybridSystemChannelPoolKind = 83;
    optional string HybridLogChannelPoolKind = 84;
    optional string HybridIndexChannelPoolKind = 85;
    optional string HybridMixedChannelPoolKind = 86;
    optional string HybridMergedChannelPoolKind = 87;

    // [obsolete] Channel allocation mode for schemeshard.
    // we always use explicit channel profiles.
    // optional EChannelAllocationMode ChannelAllocationMode = 88;

    // Scatters new volumes across multiple schemeshard directories
    // optional bool ScatterVolumesInSchemeShard = 89; // obsolete

    // FolderId of this NBS instance. Used for authorization.
    optional string FolderId = 90;

    // Enables allocation of special channels for Mixed blobs.
    optional bool AllocateSeparateMixedChannels = 91;

    // Retry timeout for cleanup started from monitoring (in milliseconds).
    optional uint32 CleanupRetryTimeout = 92;

    // Channel free space threshold - used for write request balancing.
    optional uint32 ChannelFreeSpaceThreshold = 93;
    // Channel min free space - used for write request balancing.
    optional uint32 ChannelMinFreeSpace = 94;

    // Minimum number of channels per partition.
    optional uint32 MinChannelCount = 95;

    // Weight of read/zero/describe requests in throttler's postponed request
    // queue, bytes.
    optional uint32 DefaultPostponedRequestWeight = 96;

    // Timeout for client to send ping (in milliseconds).
    optional uint32 ClientRemountPeriod = 97;

    // Index caching parameters (only for partition2).
    optional uint32 ZoneBlockCount = 98;
    optional uint32 HotZoneRequestCountFactor = 99;
    optional uint32 ColdZoneRequestCountFactor = 100;

    // Enables/disables write request batching.
    optional bool WriteRequestBatchingEnabled = 101;

    // BlockList cache size (only for partition2).
    optional uint32 BlockListCacheSizePercentage = 102;

    // Max blobs to process in a single Cleanup op run.
    optional uint32 MaxBlobsToCleanup = 103;

    // Blob size limit in bytes.
    optional uint32 MaxBlobSize = 104;

    // Size of allocation unit for non-replicated SSD drives (in GiB).
    optional uint32 AllocationUnitNonReplicatedSSD = 105;

    // Performance per allocation unit for nonreplicated volumes.
    optional uint32 NonReplicatedSSDUnitReadBandwidth = 106;    // in MiB/s
    optional uint32 NonReplicatedSSDUnitWriteBandwidth = 107;   // in MiB/s
    optional uint32 NonReplicatedSSDMaxReadBandwidth = 108;     // in MiB/s
    optional uint32 NonReplicatedSSDMaxWriteBandwidth = 109;    // in MiB/s
    optional uint32 NonReplicatedSSDUnitReadIops = 110;
    optional uint32 NonReplicatedSSDUnitWriteIops = 111;
    optional uint32 NonReplicatedSSDMaxReadIops = 112;
    optional uint32 NonReplicatedSSDMaxWriteIops = 113;

    // Compaction type.
    optional ECompactionType SSDCompactionType = 114;
    optional ECompactionType HDDCompactionType = 115;

    // Enables approximate garbage compaction for partition v1.
    optional bool V1GarbageCompactionEnabled = 116;

    // Enables digest calculation & logging for some blocks.
    optional bool BlockDigestsEnabled = 117;

    // Partition2 index structures conversion attempt time interval (in ms).
    optional uint32 IndexStructuresConversionAttemptInterval = 118;

    // Calculate block digests for the following percentage of blocks in each
    // block group.
    optional uint32 DigestedBlocksPercentage = 119;

    // If there is more garbage in some range than this limit, compact it.
    // Measured in percents (similar to CompactionGarbageThreshold).
    optional uint32 CompactionRangeGarbageThreshold = 120;

    // Limits the number of affected blocks sent from compaction to addblobs.
    optional uint32 MaxAffectedBlocksPerCompaction = 121;

    // Real performance per allocation unit.
    optional uint32 RealSSDUnitReadBandwidth = 122;     // in MiB/s
    optional uint32 RealSSDUnitWriteBandwidth = 123;    // in MiB/s
    optional uint32 RealSSDUnitReadIops = 124;
    optional uint32 RealSSDUnitWriteIops = 125;
    optional uint32 RealHDDUnitReadBandwidth = 126;     // in MiB/s
    optional uint32 RealHDDUnitWriteBandwidth = 127;    // in MiB/s
    optional uint32 RealHDDUnitReadIops = 128;
    optional uint32 RealHDDUnitWriteIops = 129;

    // Period (in milliseconds) between recycling retired nonreplicated disks.
    optional uint32 NonReplicatedDiskRecyclingPeriod = 130;

    // Compaction delay settings.
    optional uint32 MaxCompactionDelay = 131;   // in ms
    optional uint32 MinCompactionDelay = 132;   // in ms
    optional uint32 CompactionScoreHistorySize = 133;

    // Volume preemption strategy.
    optional EVolumePreemptionType VolumePreemptionType = 134;

    // CPU load percentage to move volumes from host.
    optional uint32 PreemptionPushPercentage = 135;

    // CPU load percentage to move volumes to host.
    optional uint32 PreemptionPullPercentage = 136;

    // Partition tablet version to be used for new volumes.
    optional uint32 DefaultTabletVersion = 137;

    // Max number of intervals stored in RangeMap for each blob (v2 only).
    optional uint32 MaxRangesPerBlob = 138;

    // Cleanup delay settings.
    optional uint32 MaxCleanupDelay = 139;  // in ms
    optional uint32 MinCleanupDelay = 140;  // in ms
    optional uint32 CleanupScoreHistorySize = 141;

    // Allow to change channel pool kinds upon volume resizing.
    optional bool PoolKindChangeAllowed = 142;

    // If set, service/volume will acquire devices for mounted volumes.
    optional bool AcquireNonReplicatedDevices = 143;

    // Inflight limit for IO requests.
    optional uint32 NonReplicatedInflightLimit = 144;

    // Max disks per placement group.
    optional uint32 MaxDisksInPlacementGroup = 145;

    // Max placement partitions per group.
    optional uint32 MaxPlacementPartitionCount = 295;

    // Max disks per placement group with partition placement strategy.
    optional uint32 MaxDisksInPartitionPlacementGroup = 296;

    // Overrides WriteBlobThreshold for SSD volumes.
    optional uint32 WriteBlobThresholdSSD = 146;

    // DiskRegistry destroys broken disks after this period of time.
    optional uint32 BrokenDiskDestructionDelay = 147;   // in ms

    // Volume mount history duration.
    optional uint32 VolumeHistoryDuration = 148;    // in ms

    // Number of maximum blob count per range.
    optional uint32 SSDMaxBlobsPerRange = 149;
    optional uint32 HDDMaxBlobsPerRange = 150;

    // Just drop fresh blocks upon Flush, don't save them as blobs (debug flag).
    optional bool FlushToDevNull = 151;

    // Max Compaction/Cleanup exec time per second.
    optional uint32 MaxCompactionExecTimePerSecond = 152;   // in ms
    optional uint32 MaxCleanupExecTimePerSecond = 153;  // in ms

    // Don't automatically enqueue garbage collection upon partition startup.
    optional bool DontEnqueueCollectGarbageUponPartitionStartup = 154;

    optional uint32 NonReplicatedDiskRepairTimeout = 155;

    // New volumes will be created with partition count proportional to their size.
    optional uint64 BytesPerPartition = 156;

    // Bytes per stripe (applicable for multipartition volumes).
    optional uint32 BytesPerStripe = 157;

    // Max partitions per volume.
    optional uint32 MaxPartitionsPerVolume = 158;

    // Min timeout for agent to restore connection (in milliseconds).
    optional uint32 NonReplicatedAgentMinTimeout = 159;

    // Timeout for DR -> DA requests (in milliseconds).
    optional uint32 AgentRequestTimeout = 160;

    // Timeout before allowing infra to withdraw our agents/devices.
    optional uint32 NonReplicatedInfraTimeout = 161;

    // Timeout for nonrepl partition -> DA requests.
    // optional uint32 NonReplicatedRequestTimeout = 162; // obsolete

    // CompactionScore limit after which compaction throttling is disabled.
    optional uint32 CompactionScoreLimitForThrottling = 163;

    // CleanupQueueBytes limit after which cleanup throttling is disabled.
    optional uint64 CleanupQueueBytesLimitForThrottling = 164;

    // The desired byte count read/written by a compaction run.
    optional uint64 TargetCompactionBytesPerOp = 165;

    // Max skipped blobs during range compaction.
    optional uint32 MaxSkippedBlobsDuringCompaction = 166;

    // MaxBlobsPerRange overrides for partition v2.
    optional uint32 SSDV2MaxBlobsPerRange = 167;
    optional uint32 HDDV2MaxBlobsPerRange = 168;

    // Enables incremental compaction for v1 tablets.
    optional bool IncrementalCompactionEnabled = 169;
    // Compaction in partition v1 will generate sparse merged blobs instead of
    // mixed blobs if this flag is set.
    // optional bool UseSparseMergedBlobs = 170; // obsolete

    // Enables some optimizations for small requests (affects partition v2 only).
    optional bool OptimizeForShortRanges = 171;

    // Consecutive timeout limit after which nr device is considered unavailable.
    // optional uint32 MaxConsecutiveDeviceTimeouts = 172; // obsolete

    // Max blobs and blocks processed by a single v2 garbage compaction iteration.
    optional uint32 CompactionGarbageBlobLimit = 173;
    optional uint32 CompactionGarbageBlockLimit = 174;

    // User data may be dumped on some monitoring pages if this flag is set.
    // See NBS-1726
    optional bool UserDataDebugDumpAllowed = 175;

    // Fresh channels configuration.
    optional string HDDFreshChannelPoolKind = 176;
    optional string SSDFreshChannelPoolKind = 177;
    optional string HybridFreshChannelPoolKind = 178;

    // Number of fresh channels per partition.
    optional uint32 FreshChannelCount = 179;

    // Enables fresh channel write requests.
    optional bool FreshChannelWriteRequestsEnabled = 180;

    // Min timeout for nonrepl partition -> DA SSD requests.
    optional uint32 NonReplicatedMinRequestTimeoutSSD = 181;

    // Max timeout for nonrepl partition -> DA SSD requests.
    optional uint32 NonReplicatedMaxRequestTimeoutSSD = 182;

    // Max timed out state duration after which nr device is considered unavailable.
    optional uint32 MaxTimedOutDeviceStateDuration = 183;

    // Run GC barriers for all channels in tablet history.
    // optional bool CleanupPartitionChannelsAtStartup = 184; // obsolete

    // Run GC soft barriers for all channels in tablet history (v2 only).
    optional bool RunV2SoftGcAtStartup = 185;

    // Lifetime of deleted checkpoint in checkpoints history.
    optional uint32 DeletedCheckpointHistoryLifetime = 186;

    // Enables creation of multipartition volumes.
    optional bool MultipartitionVolumesEnabled = 187;

    // Allow to start migration for non-replicated SSD drives.
    optional bool NonReplicatedMigrationStartAllowed = 188;

    // Current migration index will be saved every N blocks.
    // Affects only nonrepl volumes.
    optional uint32 MigrationIndexCachingInterval = 189;

    // Flush threshold for fresh blobs count in fresh channel.
    optional uint32 FreshBlobCountFlushThreshold = 190;

    // Max bandwidth used by migration in MiB/s (actual bandwidth is x2 due to
    // the need to read and write).
    optional uint32 MaxMigrationBandwidth = 191;

    // Expected DiskAgent size in AUs. Used to throttle migration proportionally
    // to the agent share allocated to the volume that's being migrated.
    optional uint32 ExpectedDiskAgentSize = 192;

    // Overrides BytesPerPartition for network-ssd volumes.
    optional uint64 BytesPerPartitionSSD = 193;

    // Period after which E_IO becomes silent.
    // optional uint32 NonReplicatedIOFadingDuration = 194; // obsolete

    // Placement group alert period.
    optional uint32 PlacementGroupAlertPeriod = 195;

    // Sets initial binding to REMOTE to avoid starting all volumes at once
    // upon server restart. Local volumes will be restarted locally one by one
    // after initial mount.
    // optional bool TwoStageLocalMountEnabled = 196; // obsolete

    // Allow to create load actor.
    optional bool EnableLoadActor = 197;

    // CpuMatBenchNs system pool threshold for volume balancer.
    optional uint64 CpuMatBenchNsSystemThreshold = 198;

    // CpuMatBenchNs user pool threshold for volume balancer.
    optional uint64 CpuMatBenchNsUserThreshold = 199;

    // Disables NRD migration in volume actor.
    optional bool NonReplicatedVolumeMigrationDisabled = 200;

    // Maximum number of migrations running in parallel.
    // Max value is selected between this limit and
    // MaxNonReplicatedDeviceMigrationPercentageInProgress * deviceCount.
    optional uint32 MaxNonReplicatedDeviceMigrationsInProgress = 201;

    // Enables extra diagnostics by dumping block commitIds.
    optional bool DumpBlockCommitIdsIntoProfileLog = 203;

    // Uses the first 4 bytes of the block as its digest.
    optional bool UseTestBlockDigestGenerator = 204;

    // Enables conversion of rangeMap into mixedIndex for partition v2.
    optional bool EnableConversionIntoMixedIndexV2 = 205;

    // Number of disks to be reported to YDB in a single request.
    optional uint32 StatsUploadDiskCount = 206;

    // Retry timeout for YDB stats.
    optional uint32 StatsUploadRetryTimeout = 207;

    // Number of volume history records per monitoring page.
    optional uint32 VolumeHistoryCacheSize = 208;

    // Duration of two stage local mount after start.
    // optional uint32 TwoStageLocalMountDuration = 209; // obsolete

    // Start all mounted volumes remotely.
    optional bool RemoteMountOnly = 210;

    // Max number of volumes started locally.
    optional uint32 MaxLocalVolumes = 211;

    // Flush threshold for fresh blob byte count.
    optional uint32 FreshBlobByteCountFlushThreshold = 212;

    // Max block count in one transaction for updating logicalUsedBlocks.
    optional uint32 LogicalUsedBlocksUpdateBlockCount = 213;

    // Grace period before making next attempt to update volume config
    optional uint32 DiskRegistryVolumeConfigUpdatePeriod = 214;

    // Enables extra diagnostics by dumping blob updates.
    optional bool DumpBlobUpdatesIntoProfileLog = 215;

    // Reassign request retry timeout in milliseconds.
    optional uint32 ReassignRequestRetryTimeout = 216;

    // Parameters used for calculating the metrics
    // Maximum bandwidth on group
    // for SSD
    optional string CommonSSDPoolKind = 217;
    optional uint64 MaxSSDGroupWriteIops = 218;
    optional uint64 MaxSSDGroupWriteBandwidth = 219;
    optional uint64 MaxSSDGroupReadIops = 220;
    optional uint64 MaxSSDGroupReadBandwidth = 221;
    // for HDD
    optional string CommonHDDPoolKind = 222;
    optional uint64 MaxHDDGroupWriteIops = 223;
    optional uint64 MaxHDDGroupWriteBandwidth = 224;
    optional uint64 MaxHDDGroupReadIops = 225;
    optional uint64 MaxHDDGroupReadBandwidth = 226;
    // for OverlayDisk
    optional string CommonOverlayPrefixPoolKind = 227;

    // Enables mixed index cache for partition v1.
    optional bool MixedIndexCacheV1Enabled = 228;

    // Maximum number of compaction ranges to cache for partition v1 network-ssd.
    optional uint32 MixedIndexCacheV1SizeSSD = 229;

    // Size of allocation unit for mirror2 SSD drives (in GiB).
    optional uint32 AllocationUnitMirror2SSD = 230;

    // Performance per allocation unit for mirror2 volumes.
    optional uint32 Mirror2SSDUnitReadBandwidth = 231;    // in MiB/s
    optional uint32 Mirror2SSDUnitWriteBandwidth = 232;   // in MiB/s
    optional uint32 Mirror2SSDMaxReadBandwidth = 233;     // in MiB/s
    optional uint32 Mirror2SSDMaxWriteBandwidth = 234;    // in MiB/s
    optional uint32 Mirror2SSDUnitReadIops = 235;
    optional uint32 Mirror2SSDUnitWriteIops = 236;
    optional uint32 Mirror2SSDMaxReadIops = 237;
    optional uint32 Mirror2SSDMaxWriteIops = 238;

    // Number of replicas for mirror2 disks.
    optional uint32 Mirror2DiskReplicaCount = 239;

    optional uint32 MaxReadBlobErrorsBeforeSuicide = 240;

    // Interval between throttler state updates in local db (in milliseconds).
    optional uint32 ThrottlerStateWriteInterval = 241;

    // Reject mount instead of trying to start volume locally
    // when AddClient request times out.
    optional bool RejectMountOnAddClientTimeout = 242;

    // Timeout for notify disks request (in milliseconds).
    optional uint32 NonReplicatedVolumeNotificationTimeout = 243;

    // Enables persistent backup for tablet boot infos.
    optional string TabletBootInfoBackupFilePath = 244;
    // In fallback mode, all requests to Hive are served from backup.
    optional bool HiveProxyFallbackMode = 245;
    // Enables persistent backup for tablet path descriptions.
    optional string PathDescriptionBackupFilePath = 246;
    // In fallback mode, all requests to SchemeShard are served from backup.
    optional bool SSProxyFallbackMode = 247;

    // Max acceptable number of cpus we are waiting for (measured in %).
    // If excceeded. balancer starts pushing volumes to svms.
    optional uint32 CpuLackThreshold = 248;

    // Initial pull timeout for preempted volumes.
    optional uint32 InitialPullDelay = 249;

    // Size of allocation unit for local SSD (in GiB).
    // optional uint32 AllocationUnitLocalSSD = 250; // obsolete

    // Rdma port @ DiskAgent.
    optional uint32 RdmaTargetPort = 251;

    // Use rdma for main NRD datapath.
    optional bool UseNonreplicatedRdmaActor = 252;

    // Size of allocation unit for mirror3 SSD drives (in GiB).
    optional uint32 AllocationUnitMirror3SSD = 253;

    // Performance per allocation unit for mirror3 volumes.
    optional uint32 Mirror3SSDUnitReadBandwidth = 254;    // in MiB/s
    optional uint32 Mirror3SSDUnitWriteBandwidth = 255;   // in MiB/s
    optional uint32 Mirror3SSDMaxReadBandwidth = 256;     // in MiB/s
    optional uint32 Mirror3SSDMaxWriteBandwidth = 257;    // in MiB/s
    optional uint32 Mirror3SSDUnitReadIops = 258;
    optional uint32 Mirror3SSDUnitWriteIops = 259;
    optional uint32 Mirror3SSDMaxReadIops = 260;
    optional uint32 Mirror3SSDMaxWriteIops = 261;

    // Number of replicas for mirror3 disks.
    optional uint32 Mirror3DiskReplicaCount = 262;

    // Timeout for secure erase (in milliseconds).
    optional uint32 NonReplicatedSecureEraseTimeout = 263;

    // Number of ranges to process in a single Compaction run.
    optional uint32 CompactionRangeCountPerRun = 264;

    // Specifies whether to use CompactionRangeCountPerRun,
    // GarbageCompactionRangeCountPerRun and ForcedCompactionRangeCountPerRun.
    optional bool BatchCompactionEnabled = 265;

    // Timeout before allowing infra to withdraw our unavailable agents.
    optional uint32 NonReplicatedInfraUnavailableAgentTimeout = 266;

    // Use rdma in volumes by default.
    optional bool UseRdma = 267;

    // Hive min timeout for tablet boot requests.
    optional uint32 MinExternalBootRequestTimeout = 268;

    // Hive timeout increment for tablet boot requests.
    optional uint32 ExternalBootRequestTimeoutIncrement = 269;

    // Hive max timeout for tablet boot requests.
    optional uint32 MaxExternalBootRequestTimeout = 270;

    // Max timeout for agent to restore connection (in milliseconds).
    optional uint32 NonReplicatedAgentMaxTimeout = 271;

    // The time interval after which one agent disconnect is completely
    // recovered in the dynamic reject timeout multiplier.
    optional uint32 NonReplicatedAgentDisconnectRecoveryInterval = 272;

    // The multiplier that controls the growth rate of the dynamic agent reject
    // timeout.
    optional double NonReplicatedAgentTimeoutGrowthFactor = 273;

    // Do not suspend new non default (local ssd etc) devices.
    optional bool NonReplicatedDontSuspendDevices = 274;

    // Timeout increment for resending AddClient during mount.
    optional uint32 AddClientRetryTimeoutIncrement = 275;

    // Enables blob patching during compaction.
    optional bool BlobPatchingEnabled = 276;

    // The number of operations into which the DR
    // will split the restore transaction.
    optional uint32 DiskRegistrySplitTransactionCounter = 277;

    // The time of making backups disk registry in milliseconds.
    optional uint64 DiskRegistryBackupPeriod = 278;

    // Folder for disk registry backups.
    optional string DiskRegistryBackupDirPath = 279;

    // Expected client backoff timeout increment in milliseconds - used to
    // calculate some internal timeouts.
    // optional uint32 ExpectedClientBackoffIncrement = 280; // obsolete

    // Maximum number of pending deallocation requests per one disk.
    optional uint32 MaxNonReplicatedDiskDeallocationRequests = 281;

    // Lifetime of objects in nonrepl metrics cache in milliseconds.
    optional uint64 DiskRegistryMetricsCachePeriod = 282; // deprecated

    // Value for the 'host' label.
    optional string DiskRegistryCountersHost = 283;

    // Maximum allowed fresh byte count after which we start to reject writes.
    optional uint32 FreshByteCountHardLimit = 284;

    // Interval to postpone volume push/pull.
    optional uint32 BalancerActionDelayInterval = 285;

    // Enable resync feature for mirrored partitions.
    optional bool UseMirrorResync = 286;

    // Force resync start for mirrored partitions.
    optional bool ForceMirrorResync = 287;

    // Current resync index will be saved every N blocks.
    // Affects only mirror volumes.
    optional uint32 ResyncIndexCachingInterval = 288;

    // Resync will start upon AddClient / volume reboot after the specified
    // period of client inactivity in milliseconds.
    // Affects only mirror volumes.
    optional uint32 ResyncAfterClientInactivityInterval = 289;

    // File to store the list of volumes preempted from monitoring.
    optional string ManuallyPreemptedVolumesFile = 290;

    // Periodicity of volume liveness check in ManuallyPreemptedVolumesFile in
    // milliseconds.
    optional uint64 ManuallyPreemptedVolumeLivenessCheckPeriod = 291;

    // Half-decay interval for cumulative load counters used for balancing in
    // the discovery component (in milliseconds).
    optional uint32 PingMetricsHalfDecayInterval = 292;

    // Disable manually preempted volumes tracking. Used during
    // nbs restart for NBS2.
    optional bool DisableManuallyPreemptedVolumesTracking = 293;

    // Disable starting partitions for gc at volume start
    optional bool DisableStartPartitionsForGc = 294;

    // Enables adding of unconfirmed blobs to speed up writing.
    optional bool AddingUnconfirmedBlobsEnabled = 297;

    // Blob compression experiment params. See NBS-3949.
    optional uint32 BlobCompressionRate = 298;
    optional string BlobCompressionCodec = 299;

    // If set, writes will be additionally throttled by disk space score
    // backpressure feature.
    optional bool DiskSpaceScoreThrottlingEnabled = 300;

    // Allow to start migration for mirrored SSD drives.
    optional bool MirroredMigrationStartAllowed = 301;

    // Validate S/N
    optional bool SerialNumberValidationEnabled = 302;

    // List of FQDNs of known spare nodes.
    repeated string KnownSpareNodes = 303;

    // Probability (0 .. 100) of being the spare node.
    optional uint32 SpareNodeProbability = 304;

    // Min percentage of reassignable channels after which reassign requests
    // are sent. Does not apply if writes are not allowed because of channel
    // flags.
    optional uint32 ReassignChannelsPercentageThreshold = 305;

    // Max diff percentage for blob patching
    optional uint32 MaxDiffPercentageForBlobPatching = 306;

    // DiskRegistry allows usage of automatically replaced devices after this
    // period of time.
    optional uint32 AutomaticallyReplacedDevicesFreezePeriod = 307; // in ms

    // Defines the rejection behavior for overlapped requests from the past.
    optional bool RejectLateRequestsAtDiskAgentEnabled = 308;

    // Attached disk destruction is allowed after this period of client inactivity (ms).
    optional uint32 AttachedDiskDestructionTimeout = 309;

    // Assign unique identifiers to all zero and write requests in TVolumeActor.
    optional bool AssignIdToWriteAndZeroRequestsEnabled = 310;

    // MaxBlobsPerDisk will be proportional to the disk size.
    optional uint32 SSDMaxBlobsPerUnit = 314;
    optional uint32 HDDMaxBlobsPerUnit = 315;

    // Cleanup interval for disk registry param overrides for agents.
    optional uint32 AgentListExpiredParamsCleanupInterval = 316;

    // Size of allocation unit for non-replicated HDD drives (in GiB).
    optional uint32 AllocationUnitNonReplicatedHDD = 317;

    // Performance per allocation unit for nonreplicated volumes.
    optional uint32 NonReplicatedHDDUnitReadBandwidth = 318;    // in MiB/s
    optional uint32 NonReplicatedHDDUnitWriteBandwidth = 319;   // in MiB/s
    optional uint32 NonReplicatedHDDMaxReadBandwidth = 320;     // in MiB/s
    optional uint32 NonReplicatedHDDMaxWriteBandwidth = 321;    // in MiB/s
    optional uint32 NonReplicatedHDDUnitReadIops = 322;
    optional uint32 NonReplicatedHDDUnitWriteIops = 323;
    optional uint32 NonReplicatedHDDMaxReadIops = 324;
    optional uint32 NonReplicatedHDDMaxWriteIops = 325;

    // DiskRegistry/Agent pool name to use for nonreplicated hdd disks.
    optional string NonReplicatedHDDPoolName = 326;

    // We will allow agent/device maintenance if it breaks no more than this
    // number of placement group partitions in each group.
    optional uint32 MaxBrokenHddPlacementGroupPartitionsAfterDeviceRemoval = 327;

    // Sets maximum number of automatic device replacements per hour. If this
    // limit is reached no more automatic replacements are going to happen -
    // instead the diskId + deviceId pairs will be logged and a critical event
    // will be reported. Current replacement rate is reset upon DiskRegistry
    // tablet restart.
    optional uint32 MaxAutomaticDeviceReplacementsPerHour = 328;

    // Tenant hive tablet id different from root to be used by hive proxy.
    // Should be configured once and for the lifetime of the cluster.
    optional uint64 TenantHiveTabletId = 329;

    // Limits the number of dirty devices per DeviceName that are erased in
    // parallel.
    optional uint32 MaxDevicesToErasePerDeviceNameForDefaultPoolKind = 330;
    optional uint32 MaxDevicesToErasePerDeviceNameForLocalPoolKind = 331;
    optional uint32 MaxDevicesToErasePerDeviceNameForGlobalPoolKind = 332;

    // Percentage for batch compaction size increasing
    optional uint32 CompactionCountPerRunIncreasingThreshold = 333;

    // Percentage for batch compaction size decreasing
    optional uint32 CompactionCountPerRunDecreasingThreshold = 334;

    // Max number of ranges to process in a single Compaction run
    optional uint32 MaxCompactionRangeCountPerRun = 335;

    // Period of compaction changing (in ms)
    optional uint32 CompactionCountPerRunChangingPeriod = 336;

    // Timeout in milliseconds before switching all disks associated
    // with the disconnected agent to read only mode
    optional uint32 NonReplicatedDiskSwitchToReadOnlyTimeout = 337;

    // Min timeout for nonrepl partition -> DA HDD requests.
    optional uint32 NonReplicatedMinRequestTimeoutHDD = 338;

    // Max timeout for nonrepl partition -> DA HDD requests.
    optional uint32 NonReplicatedMaxRequestTimeoutHDD = 339;

    // Placeholders for legacy params that are still used in configs.
    optional uint32 NonReplicatedMinRequestTimeout = 340;
    optional uint32 NonReplicatedMaxRequestTimeout = 341;

    optional uint64 MaxChangedBlocksRangeBlocksCount = 342;

    // Maximum number of migrations running in parallel as a percentage of the
    // devices belonging to the same pool as the source device.
    // Max value is selected between this limit and
    // MaxNonReplicatedDeviceMigrationsInProgress.
    optional uint32 MaxNonReplicatedDeviceMigrationPercentageInProgress = 343;

    // Create shadow disks for checkpoints for DiskRegistry-based disks.
    optional bool UseShadowDisksForNonreplDiskCheckpoints = 344;

    // Calculate crc32c checksums for blocks in the half-interval [0, X) upon
    // write and store these checksums in local db.
    // Affects only blobstorage-based disks.
    optional uint64 DiskPrefixLengthWithBlockChecksumsInBlobs = 345;

    // Read BlobMeta upon ReadBlocks, calculate crc32c checksums for the fetched
    // blocks and compare these checksums to the checksums from BlobMeta.
    //
    // IMPORTANT: Compaction verifies block checksums for the blocks affected by
    // it regardless of this flag!
    optional bool CheckBlockChecksumsInBlobsUponRead = 346;

    // Enables runtime config update tool.
    optional bool ConfigsDispatcherServiceEnabled = 347;

    // Amount of time after which the disk registry will not send cached disk
    // acquire request on the disk agent restart (ms).
    // Note: it should be larger than ClientRemountPeriod, otherwise it's
    // useless.
    optional uint32 CachedAcquireRequestLifetime = 348;

    // Limits unconfirmed (and confirmed but not added to the index) blob count.
    optional uint32 UnconfirmedBlobCountHardLimit = 349;

    // These are duplicates of "CachedConfigPath" and "CachedSessionsPath"
    // fields in the "TDiskAgentConfig" and here just to ease deployment of the
    // caches. Disk agent config has higher priority than storage config.
    optional string CachedDiskAgentConfigPath = 350;
    optional string CachedDiskAgentSessionsPath = 351;

    // Max bandwidth used for shadow disk fill in MiB/s (actual bandwidth is x2
    // due to the need to read and write).
    optional uint32 MaxShadowDiskFillBandwidth = 352;
    // Minimum delay between shadow disk acquire attempts when writes to the
    // source disk are blocked (in ms).
    optional uint32 MinAcquireShadowDiskRetryDelayWhenBlocked = 353;
    // Maximum delay between shadow disk acquire attempts when writes to the
    // source disk are blocked (in ms).
    optional uint32 MaxAcquireShadowDiskRetryDelayWhenBlocked = 354;
    // Minimum delay between shadow disk acquire attempts when writes to the
    // source disk are not blocked (in ms).
    optional uint32 MinAcquireShadowDiskRetryDelayWhenNonBlocked = 355;
    // Maximum delay between shadow disk acquire attempts when writes to the
    // source disk are not blocked (in ms).
    optional uint32 MaxAcquireShadowDiskRetryDelayWhenNonBlocked = 356;
    // Timeout for attempts to acquire the shadow disk when writes to the source
    // disk are blocked (in ms).
    optional uint32 MaxAcquireShadowDiskTotalTimeoutWhenBlocked = 357;
    // Timeout for attempts to acquire the shadow disk when writes to the source
    // disk are not blocked (in ms).
    optional uint32 MaxAcquireShadowDiskTotalTimeoutWhenNonBlocked = 358;

    // Max number of volume MetaHistory records displayed on volume monpage.
    optional uint32 VolumeMetaHistoryDisplayedRecordLimit = 359;

    // Duration of attempts to connect to tablet for cached tablets before
    // switching to describe volume (in ms).
    optional uint32 VolumeProxyCacheRetryDuration = 360;

    // Service actor self ping measurement interval. Used to evaluate
    // service actor load. Set in ms.
    optional uint32 ServiceSelfPingInterval = 361;

    // Max migration io depth.
    optional uint32 MaxMigrationIoDepth = 362;

    // Max shadow disk fill io depth.
    optional uint32 MaxShadowDiskFillIoDepth = 363;

    // Enable data scrubbing for mirrored disks.
    optional bool DataScrubbingEnabled = 364;
    // Interval between scrubbing ranges in milliseconds.
    optional uint32 ScrubbingInterval = 365;

    // Optimize all-zeros blocks transmission over the network.
    optional bool OptimizeVoidBuffersTransferForReadsEnabled = 366;

    // Number of volume history entries to cleanup per run.
    optional uint32 VolumeHistoryCleanupItemCount = 367;

    // The full bandwidth of the server for background operations,
    // which is used for migration and filling of shadow disks.
    // (actual bandwidth is x2 due to the need to read and write).
    optional uint32 BackgroundOperationsTotalBandwidth = 368;

    // Used inside TWaitDependentDisksToSwitchNodeActor to schedule retries.
    // Set in ms.
    optional uint32 WaitDependentDisksRetryRequestDelay = 369;

    // Timeout attempts of scrubbing range, if checksum mismatch was found.
    optional uint32 ScrubbingChecksumMismatchTimeout = 370;

    // Scrubbing bandwidth per 1 TiB in MiB/s.
    optional uint64 ScrubbingBandwidth = 371;

    // Max scrubbing bandwidth in MiB/s.
    optional uint64 MaxScrubbingBandwidth = 372;

    // Min scrubbing bandwidth in MiB/s.
    optional uint64 MinScrubbingBandwidth = 373;

    // Allow destruction only for those disks whose id matches one of the given prefixes.
    repeated string DestructionAllowedOnlyForDisksWithIdPrefixes = 374;

    // CMS actions such as "REMOVE_HOST" and "REMOVE_DEVICE" will attempt to
    // remove devices and the host from DR memory (including persistent storage).
    // optional bool CleanupDRConfigOnCMSActions = 375;  // obsolete

    // Resync range, if scrubbing found a mismatch.
    optional bool ResyncRangeAfterScrubbing = 376;

    // Delay that DR uses to wait unavailable agents to register before allowing
    // infra to deploy a host.
    optional uint32 IdleAgentDeployByCmsDelay = 377;

    // Dynamic node registration params.
    optional uint32 NodeRegistrationMaxAttempts = 378;
    optional uint32 NodeRegistrationTimeout = 379;   // in ms
    optional uint32 NodeRegistrationErrorTimeout = 380;  // in ms

    // auth token for node registration via ydb discovery api.
    optional string NodeRegistrationToken = 381;

    // TLS node registration details.
    optional string NodeRegistrationRootCertsFile = 382;
    optional NCloud.NProto.TCertificate NodeRegistrationCert = 383;

    // Node type
    optional string NodeType = 384;

    // settings for ydb config dispatcher service.
    optional NCloud.NProto.TConfigDispatcherSettings ConfigDispatcherSettings = 385;

    // The volume actor will compare meta before and after reallocation and
    // decide whether a lite reallocation is possible.
    optional bool AllowLiteDiskReallocations = 386;

    // Timeout between disks reallocations.
    optional uint32 DiskRegistryDisksNotificationTimeout = 387;

    // Whether the disk registry is allowed to allocate local disks while agent
    // is in warning state.
    // When enabled, the Disk Registry REMOVE_HOST CMS action will not "forget"
    // agents devices and will not suspend local devices. Instead, PURGE_HOST
    // should be used for these purposes. To override this see
    // "DiskRegistryCleanupConfigOnRemoveHost"
    optional bool DiskRegistryAlwaysAllocatesLocalDisks = 388;

    optional uint32 BlobStorageAsyncGetTimeoutHDD = 389;
    optional uint32 BlobStorageAsyncGetTimeoutSSD = 390;

    // Specifies the minimum number of replicas to read from in a mirrored disk
    // for every read request.
    // Values 0 and 1 mean the same thing - read from 1 replica.
    // Values greater than disk replica count also mean the same thing - read
    // from all replicas.
    optional uint32 MirrorReadReplicaCount = 391;

    // When enabled, the Disk Registry REMOVE_HOST CMS action will "forget"
    // agents devices and suspend local devices.
    optional bool DiskRegistryCleanupConfigOnRemoveHost = 392;

    // Enables the encryption at rest for Disk Registry based disks.
    optional bool EncryptionAtRestForDiskRegistryBasedDisksEnabled = 393;

    // Enabling direct copying of data between disk agents.
    optional bool UseDirectCopyRange = 394;

    // Disables the calculation of the FullPlacementGroups counter.
    optional bool DisableFullPlacementGroupCountCalculation = 395;

    // The percentage of agents that is acceptable to reject at the start.
    // If the number of agents that did not reconnect is higher than this
    // percentage, then the rejection of such agents does not occur - we assume
    // a connectivity failure in the cluster.
    optional double DiskRegistryInitialAgentRejectionThreshold = 396;

    // Enable buttons for agent/device state changing.
    optional bool EnableToChangeStatesFromDiskRegistryMonpage = 397;

    // Enable buttons for device state changing, when they in error state.
    optional bool EnableToChangeErrorStatesFromDiskRegistryMonpage = 398;

    // Enabling UsedQuota calculation as UsedIopsQuota + UsedBandwidthQuota
    optional bool CalculateSplittedUsedQuotaMetric = 399;

    // Number of ranges to process in a single Compaction run
    // in the garbage mode if batch compaction enabled.
    optional uint32 GarbageCompactionRangeCountPerRun = 400;

    // Number of ranges to process in a single Compaction run
    // in the range mode if batch compaction enabled.
    optional uint32 ForcedCompactionRangeCountPerRun = 401;

    optional bool YdbViewerServiceEnabled = 402;

    // When enabled, tag "use-intermediate-write-buffer" will be added
    // after scrubbing finds a mismatch
    optional bool AutomaticallyEnableBufferCopyingAfterChecksumMismatch = 403;

    // Enabling direct sending AcquireDevices to disk agent.
    optional bool NonReplicatedVolumeDirectAcquireEnabled = 404;

    // Timeout for TDestroyVolumeActor (in milliseconds)
    optional uint32 DestroyVolumeTimeout = 405;

    // Minimum compacted blob size (in bytes) that lets us write the data as
    // a merged blob, otherwise it is written as a mixed blob.
    optional uint32 CompactionMergedBlobThresholdHDD = 406;

    // The maximum number of BS groups that we can warm up for each channel at the bootstrap.
    optional uint32 BSGroupsPerChannelToWarmup = 407;

    // Timeout to warm up connections to BS groups at the bootstrap.
    optional uint32 WarmupBSGroupConnectionsTimeout = 408;

    // Allow SysViewProcessor and StatisticsAggregator tablets for compatibility
    // with newer versions of ydb (24-2 and older)
    optional bool AllowAdditionalSystemTablets = 409;

    // Maximum size of CheckRange request
    optional uint32 CheckRangeMaxRangeSize = 410;

    // Enables lagging devices feature for mirror2 disks.
    optional bool LaggingDevicesForMirror2DisksEnabled = 411;

    // Enables lagging devices feature for mirror3 disks.
    optional bool LaggingDevicesForMirror3DisksEnabled = 412;

    // Devices that are not responding for more than this value considered as
    // candidates to become lagging.
    // See doc/blockstore/storage/dynamic_io_mirroring_proposal.md
    optional uint32 LaggingDeviceTimeoutThreshold = 413;

    // Lagging devices are monitored by periodic requests at this interval.
    optional uint32 LaggingDevicePingInterval = 414;

    // Disable throttling of ZeroBlocks requests for
    // YDB-based ('network-ssd', 'network-hdd') disks.
    optional bool DisableZeroBlocksThrottlingForYDBBasedDisks = 415;

    // Local disk async deallocation and sync allocation
    optional bool LocalDiskAsyncDeallocationEnabled = 416;

    // Use SSL for dynamic node registration.
    optional bool NodeRegistrationUseSsl = 417;
<<<<<<< HEAD
=======

    // Scrubber policy for resync.
    optional EResyncPolicy ScrubbingResyncPolicy = 418;
    // Resync policy for auto-resync.
    optional EResyncPolicy AutoResyncPolicy = 419;
    // Resync policy for force-resync.
    optional EResyncPolicy ForceResyncPolicy = 420;

    // Linked disk fill bandwidth settings.
    repeated TLinkedDiskFillBandwidth LinkedDiskFillBandwidth = 421;

    // Whether the volume should start resync after a successful lagging agent
    // migration. Resync is started with a special flag and will emit critical
    // events for any mismatch it finds.
    optional bool ResyncAfterLaggingAgentMigration = 422;

    // Hive sends notifications when locks are lost. If the flag is set, then
    // the volume will not be stopped.
    optional bool DoNotStopVolumeTabletOnLockLost = 423;

    // Percentage of mixed channels from the merged total
    optional uint32 MixedChannelsPercentageFromMerged = 424;

    // For mirror-disk write requests sends to only one disk-agent, and he
    // propagate write requests to the rest disk-agents.
    optional bool MultiAgentWriteEnabled = 425;

    // The minimum size of the request starting from which the MultiAgentWrite
    // is enabled.
    optional uint32 MultiAgentWriteRequestSizeThreshold = 426;

    // Minimum write request size (in bytes) that lets us write the data directly
    // to the mixed channel.
    // It'll be ignored if 0 or more than (equal to) WriteBlobThreshold.
    optional uint32 WriteMixedBlobThresholdHDD = 427;
>>>>>>> 35d2b7aa
}<|MERGE_RESOLUTION|>--- conflicted
+++ resolved
@@ -1189,8 +1189,6 @@
 
     // Use SSL for dynamic node registration.
     optional bool NodeRegistrationUseSsl = 417;
-<<<<<<< HEAD
-=======
 
     // Scrubber policy for resync.
     optional EResyncPolicy ScrubbingResyncPolicy = 418;
@@ -1226,5 +1224,4 @@
     // to the mixed channel.
     // It'll be ignored if 0 or more than (equal to) WriteBlobThreshold.
     optional uint32 WriteMixedBlobThresholdHDD = 427;
->>>>>>> 35d2b7aa
 }