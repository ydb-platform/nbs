syntax = "proto2";

package NCloud.NBlockStore.NProto;

import "cloud/storage/core/protos/authorization_mode.proto";

option go_package = "github.com/ydb-platform/nbs/cloud/blockstore/config";

////////////////////////////////////////////////////////////////////////////////

enum EChannelAllocationMode
{
    // [obsolete]
    // Send NumChannels+ChannelProfileId settings to schemeshard in CreateVolume
    // and AlterVolume requests
    // CA_IMPLICIT = 0;

    // [obsolete]
    // Send ExplicitChannelProfiles alongside NumChannels+ChannelProfileId
    // CA_BOTH = 1;

    // Send only ExplicitChannelProfiles
    CA_EXPLICIT = 2;
}

////////////////////////////////////////////////////////////////////////////////

enum ECompactionType
{
    // RangeScore = BlobCount
    CT_DEFAULT = 0;
    // RangeScore = blobstorage load reduction in seconds
    CT_LOAD = 1;
}

////////////////////////////////////////////////////////////////////////////////

enum EVolumePreemptionType
{
    // Do not preempt volumes when host is overloaded
    PREEMPTION_NONE = 0;
    // Move most resource consuming disk
    PREEMPTION_MOVE_MOST_HEAVY = 1;
    // Move least resource consumig disk
    PREEMPTION_MOVE_LEAST_HEAVY = 2;
}

////////////////////////////////////////////////////////////////////////////////

message TStorageServiceConfig
{
    // Tablet channel profiles to use (legacy, see NBS-458).
    // optional uint32 ChannelsProfile = 1; // obsolete
    // optional uint32 ChannelsProfileSSD = 2; // obsolete
    // optional uint32 ChannelsProfileHybrid = 3; // obsolete

    // Schemeshard directory for volumes.
    optional string SchemeShardDir = 4;

    // Minimum blob size (in bytes) that lets compaction materialize zero blocks
    // and add this blob to the merged index.
    // optional uint32 WriteMergedBlobThreshold = 5; // obsolete

    // Minimum write request size (in bytes) that lets us write the data directly
    // to blobstorage (as a merged blob).
    optional uint32 WriteBlobThreshold = 6;

    // The size of data (in bytes) in the fresh blocks table that triggers flushing.
    optional uint32 FlushThreshold = 7;

    // Maximum number of fresh blocks to keep.
    // optional uint32 MaxFreshBlocks = 8; // obsolete

    // Number of overlapped blobs.
    // optional uint32 CompactionThreshold = 9; // obsolete

    // Number of blobs queued for cleanup.
    optional uint32 CleanupThreshold = 10;

    // Number of blobs queued for collect.
    optional uint32 CollectGarbageThreshold = 11;

    // Timeout for hive locks (in milliseconds).
    optional uint32 HiveLockExpireTimeout = 12;

    // Cooldown time between tablet reboots (in milliseconds).
    optional uint32 TabletRebootCoolDownIncrement = 13;
    optional uint32 TabletRebootCoolDownMax = 14;

    // Should local service be started or not.
    optional bool DisableLocalService = 15;

    // Number of reties before pipe client reports failure.
    optional uint32 PipeClientRetryCount = 16;

    // Mimimum timeout before pipe client reconnect attempt.
    optional uint32 PipeClientMinRetryTime = 17;

    // Maximum timeout before pipe client reconnect attempt.
    optional uint32 PipeClientMaxRetryTime = 18;

    // Fresh data will be chunked into blobs of such size (in bytes) during flushing.
    optional uint32 FlushBlobSizeThreshold = 19;

    // Period to write usage stats to log (in milliseconds).
    // optional uint32 UsageStatsLogPeriod = 20;  // obsolete

    // Retry timeout for compaction started from monitoring (in milliseconds).
    optional uint32 CompactionRetryTimeout = 21;

    // Number of deletions before starting an update process.
    optional uint32 UpdateBlobsThreshold = 22;

    // File to write metering data.
    // optional string MeteringFilename = 23;  // obsolete

    // Number of garbage blocks before start compaction.
    optional uint32 CompactionGarbageThreshold = 24;

    // Maximum request size in bytes.
    optional uint64 MaxReadWriteRangeSize = 25;

    // Maximum blob range size (in bytes).
    optional uint32 MaxBlobRangeSize = 26;

    // Timeout for considering client inactive after mounting (in milliseconds).
    optional uint32 InactiveClientsTimeout = 27;

    // Allow the service to unmount inactive clients.
    // optional bool UnmountInactiveClients = 28;  // obsolete

    // Allow multiple clients to mount the same volume (with access restrictions).
    // optional bool MultipleMountAllowed = 29;    // obsolete

    // Maximum allowed requests in-progress.
    optional uint32 MaxIORequestsInFlight = 30;
    optional uint32 MaxIORequestsInFlightSSD = 31;

    // Allow setting Version field in ModifyScheme request.
    optional bool AllowVersionInModifyScheme = 32;

    // Require mounting volume by any client willing to submit read/write/zero blocks requests.
    // optional bool MountRequired = 33;   // obsolete

    // Service version info.
    optional string ServiceVersionInfo = 34;

    // Size of allocation unit for SSD drives (in GiB).
    optional uint32 AllocationUnitSSD = 35;

    // Size of allocation unit for HDD drives (in GiB).
    optional uint32 AllocationUnitHDD = 36;

    // Throttling feature flags.
    optional bool ThrottlingEnabled = 37;
    optional bool ThrottlingEnabledSSD = 38;

    // Volumes stats upload to db period.
    optional uint32 StatsUploadInterval = 39;

    // Default throttling settings.
    optional uint32 ThrottlingBurstPercentage = 40;
    optional uint32 ThrottlingMaxPostponedWeight = 41;   // in bytes
    optional uint32 ThrottlingBoostTime = 42;            // in milliseconds
    optional uint32 ThrottlingBoostRefillTime = 43;      // in milliseconds

    // Disk boost rate corresponds to the following unit count.
    optional uint32 ThrottlingSSDBoostUnits = 44;
    optional uint32 ThrottlingHDDBoostUnits = 45;

    // Performance per allocation unit.
    optional uint32 SSDUnitReadBandwidth = 46;   // in MiB/s
    optional uint32 SSDUnitWriteBandwidth = 47;  // in MiB/s
    optional uint32 SSDMaxReadBandwidth = 48;    // in MiB/s
    optional uint32 SSDMaxWriteBandwidth = 49;   // in MiB/s
    optional uint32 SSDUnitReadIops = 50;
    optional uint32 SSDUnitWriteIops = 51;
    optional uint32 SSDMaxReadIops = 52;
    optional uint32 SSDMaxWriteIops = 53;
    optional uint32 HDDUnitReadBandwidth = 54;   // in MiB/s
    optional uint32 HDDUnitWriteBandwidth = 55;  // in MiB/s
    optional uint32 HDDMaxReadBandwidth = 56;    // in MiB/s
    optional uint32 HDDMaxWriteBandwidth = 57;   // in MiB/s
    optional uint32 HDDUnitReadIops = 58;
    optional uint32 HDDUnitWriteIops = 59;
    optional uint32 HDDMaxReadIops = 60;
    optional uint32 HDDMaxWriteIops = 61;

    optional NCloud.NProto.EAuthorizationMode AuthorizationMode = 62;

    // Throttler postpone/reject threshold in milliseconds.
    optional uint32 MaxThrottlerDelay = 63;

    // Partition backpressure feature calculation settings.
    optional uint32 CompactionScoreLimitForBackpressure = 64;
    optional uint32 CompactionScoreThresholdForBackpressure = 65;
    optional uint32 CompactionScoreFeatureMaxValue = 66;
    optional uint32 FreshByteCountLimitForBackpressure = 67;
    optional uint32 FreshByteCountThresholdForBackpressure = 68;
    optional uint32 FreshByteCountFeatureMaxValue = 69;
    optional uint64 CleanupQueueBytesLimitForBackpressure = 311;
    optional uint64 CleanupQueueBytesThresholdForBackpressure = 312;
    optional uint32 CleanupQueueBytesFeatureMaxValue = 313;

    // Max write request cost multiplier due to backpressure.
    optional uint32 MaxWriteCostMultiplier = 70;

    // Timeout to register client at volume.
    optional uint32 InitialAddClientTimeout = 71;

    // Timeout to register client after tablet local start.
    optional uint32 LocalStartAddClientTimeout = 72;

    // Channel configuration.
    optional string HDDSystemChannelPoolKind = 73;
    optional string HDDLogChannelPoolKind = 74;
    optional string HDDIndexChannelPoolKind = 75;
    optional string HDDMixedChannelPoolKind = 76;
    optional string HDDMergedChannelPoolKind = 77;
    optional string SSDSystemChannelPoolKind = 78;
    optional string SSDLogChannelPoolKind = 79;
    optional string SSDIndexChannelPoolKind = 80;
    optional string SSDMixedChannelPoolKind = 81;
    optional string SSDMergedChannelPoolKind = 82;
    optional string HybridSystemChannelPoolKind = 83;
    optional string HybridLogChannelPoolKind = 84;
    optional string HybridIndexChannelPoolKind = 85;
    optional string HybridMixedChannelPoolKind = 86;
    optional string HybridMergedChannelPoolKind = 87;

    // [obsolete] Channel allocation mode for schemeshard.
    // we always use explicit channel profiles.
    // optional EChannelAllocationMode ChannelAllocationMode = 88;

    // Scatters new volumes across multiple schemeshard directories
    // optional bool ScatterVolumesInSchemeShard = 89; // obsolete

    // FolderId of this NBS instance. Used for authorization.
    optional string FolderId = 90;

    // Enables allocation of special channels for Mixed blobs.
    optional bool AllocateSeparateMixedChannels = 91;

    // Retry timeout for cleanup started from monitoring (in milliseconds).
    optional uint32 CleanupRetryTimeout = 92;

    // Channel free space threshold - used for write request balancing.
    optional uint32 ChannelFreeSpaceThreshold = 93;
    // Channel min free space - used for write request balancing.
    optional uint32 ChannelMinFreeSpace = 94;

    // Minimum number of channels per partition.
    optional uint32 MinChannelCount = 95;

    // Weight of read/zero/describe requests in throttler's postponed request
    // queue, bytes.
    optional uint32 DefaultPostponedRequestWeight = 96;

    // Timeout for client to send ping (in milliseconds).
    optional uint32 ClientRemountPeriod = 97;

    // Index caching parameters (only for partition2).
    optional uint32 ZoneBlockCount = 98;
    optional uint32 HotZoneRequestCountFactor = 99;
    optional uint32 ColdZoneRequestCountFactor = 100;

    // Enables/disables write request batching.
    optional bool WriteRequestBatchingEnabled = 101;

    // BlockList cache size (only for partition2).
    optional uint32 BlockListCacheSizePercentage = 102;

    // Max blobs to process in a single Cleanup op run.
    optional uint32 MaxBlobsToCleanup = 103;

    // Blob size limit in bytes.
    optional uint32 MaxBlobSize = 104;

    // Size of allocation unit for non-replicated SSD drives (in GiB).
    optional uint32 AllocationUnitNonReplicatedSSD = 105;

    // Performance per allocation unit for nonreplicated volumes.
    optional uint32 NonReplicatedSSDUnitReadBandwidth = 106;    // in MiB/s
    optional uint32 NonReplicatedSSDUnitWriteBandwidth = 107;   // in MiB/s
    optional uint32 NonReplicatedSSDMaxReadBandwidth = 108;     // in MiB/s
    optional uint32 NonReplicatedSSDMaxWriteBandwidth = 109;    // in MiB/s
    optional uint32 NonReplicatedSSDUnitReadIops = 110;
    optional uint32 NonReplicatedSSDUnitWriteIops = 111;
    optional uint32 NonReplicatedSSDMaxReadIops = 112;
    optional uint32 NonReplicatedSSDMaxWriteIops = 113;

    // Compaction type.
    optional ECompactionType SSDCompactionType = 114;
    optional ECompactionType HDDCompactionType = 115;

    // Enables approximate garbage compaction for partition v1.
    optional bool V1GarbageCompactionEnabled = 116;

    // Enables digest calculation & logging for some blocks.
    optional bool BlockDigestsEnabled = 117;

    // Partition2 index structures conversion attempt time interval (in ms).
    optional uint32 IndexStructuresConversionAttemptInterval = 118;

    // Calculate block digests for the following percentage of blocks in each
    // block group.
    optional uint32 DigestedBlocksPercentage = 119;

    // If there is more garbage in some range than this limit, compact it.
    // Measured in percents (similar to CompactionGarbageThreshold).
    optional uint32 CompactionRangeGarbageThreshold = 120;

    // Limits the number of affected blocks sent from compaction to addblobs.
    optional uint32 MaxAffectedBlocksPerCompaction = 121;

    // Real performance per allocation unit.
    optional uint32 RealSSDUnitReadBandwidth = 122;     // in MiB/s
    optional uint32 RealSSDUnitWriteBandwidth = 123;    // in MiB/s
    optional uint32 RealSSDUnitReadIops = 124;
    optional uint32 RealSSDUnitWriteIops = 125;
    optional uint32 RealHDDUnitReadBandwidth = 126;     // in MiB/s
    optional uint32 RealHDDUnitWriteBandwidth = 127;    // in MiB/s
    optional uint32 RealHDDUnitReadIops = 128;
    optional uint32 RealHDDUnitWriteIops = 129;

    // Period (in milliseconds) between recycling retired nonreplicated disks.
    optional uint32 NonReplicatedDiskRecyclingPeriod = 130;

    // Compaction delay settings.
    optional uint32 MaxCompactionDelay = 131;   // in ms
    optional uint32 MinCompactionDelay = 132;   // in ms
    optional uint32 CompactionScoreHistorySize = 133;

    // Volume preemption strategy.
    optional EVolumePreemptionType VolumePreemptionType = 134;

    // CPU load percentage to move volumes from host.
    optional uint32 PreemptionPushPercentage = 135;

    // CPU load percentage to move volumes to host.
    optional uint32 PreemptionPullPercentage = 136;

    // Partition tablet version to be used for new volumes.
    optional uint32 DefaultTabletVersion = 137;

    // Max number of intervals stored in RangeMap for each blob (v2 only).
    optional uint32 MaxRangesPerBlob = 138;

    // Cleanup delay settings.
    optional uint32 MaxCleanupDelay = 139;  // in ms
    optional uint32 MinCleanupDelay = 140;  // in ms
    optional uint32 CleanupScoreHistorySize = 141;

    // Allow to change channel pool kinds upon volume resizing.
    optional bool PoolKindChangeAllowed = 142;

    // If set, service/volume will acquire devices for mounted volumes.
    optional bool AcquireNonReplicatedDevices = 143;

    // Inflight limit for IO requests.
    optional uint32 NonReplicatedInflightLimit = 144;

    // Max disks per placement group.
    optional uint32 MaxDisksInPlacementGroup = 145;

    // Max placement partitions per group.
    optional uint32 MaxPlacementPartitionCount = 295;

    // Max disks per placement group with partition placement strategy.
    optional uint32 MaxDisksInPartitionPlacementGroup = 296;

    // Overrides WriteBlobThreshold for SSD volumes.
    optional uint32 WriteBlobThresholdSSD = 146;

    // DiskRegistry destroys broken disks after this period of time.
    optional uint32 BrokenDiskDestructionDelay = 147;   // in ms

    // Volume mount history duration.
    optional uint32 VolumeHistoryDuration = 148;    // in ms

    // Number of maximum blob count per range.
    optional uint32 SSDMaxBlobsPerRange = 149;
    optional uint32 HDDMaxBlobsPerRange = 150;

    // Just drop fresh blocks upon Flush, don't save them as blobs (debug flag).
    optional bool FlushToDevNull = 151;

    // Max Compaction/Cleanup exec time per second.
    optional uint32 MaxCompactionExecTimePerSecond = 152;   // in ms
    optional uint32 MaxCleanupExecTimePerSecond = 153;  // in ms

    // Don't automatically enqueue garbage collection upon partition startup.
    optional bool DontEnqueueCollectGarbageUponPartitionStartup = 154;

    optional uint32 NonReplicatedDiskRepairTimeout = 155;

    // New volumes will be created with partition count proportional to their size.
    optional uint64 BytesPerPartition = 156;

    // Bytes per stripe (applicable for multipartition volumes).
    optional uint32 BytesPerStripe = 157;

    // Max partitions per volume.
    optional uint32 MaxPartitionsPerVolume = 158;

    // Min timeout for agent to restore connection (in milliseconds).
    optional uint32 NonReplicatedAgentMinTimeout = 159;

    // Timeout for DR -> DA requests (in milliseconds).
    optional uint32 AgentRequestTimeout = 160;

    // Timeout before allowing infra to withdraw our agents/devices.
    optional uint32 NonReplicatedInfraTimeout = 161;

    // Timeout for nonrepl partition -> DA requests.
    // optional uint32 NonReplicatedRequestTimeout = 162; // obsolete

    // CompactionScore limit after which compaction throttling is disabled.
    optional uint32 CompactionScoreLimitForThrottling = 163;

    // CleanupQueueBytes limit after which cleanup throttling is disabled.
    optional uint64 CleanupQueueBytesLimitForThrottling = 164;

    // The desired byte count read/written by a compaction run.
    optional uint64 TargetCompactionBytesPerOp = 165;

    // Max skipped blobs during range compaction.
    optional uint32 MaxSkippedBlobsDuringCompaction = 166;

    // MaxBlobsPerRange overrides for partition v2.
    optional uint32 SSDV2MaxBlobsPerRange = 167;
    optional uint32 HDDV2MaxBlobsPerRange = 168;

    // Enables incremental compaction for v1 tablets.
    optional bool IncrementalCompactionEnabled = 169;
    // Compaction in partition v1 will generate sparse merged blobs instead of
    // mixed blobs if this flag is set.
    // optional bool UseSparseMergedBlobs = 170; // obsolete

    // Enables some optimizations for small requests (affects partition v2 only).
    optional bool OptimizeForShortRanges = 171;

    // Consecutive timeout limit after which nr device is considered unavailable.
    // optional uint32 MaxConsecutiveDeviceTimeouts = 172; // obsolete

    // Max blobs and blocks processed by a single v2 garbage compaction iteration.
    optional uint32 CompactionGarbageBlobLimit = 173;
    optional uint32 CompactionGarbageBlockLimit = 174;

    // User data may be dumped on some monitoring pages if this flag is set.
    // See NBS-1726
    optional bool UserDataDebugDumpAllowed = 175;

    // Fresh channels configuration.
    optional string HDDFreshChannelPoolKind = 176;
    optional string SSDFreshChannelPoolKind = 177;
    optional string HybridFreshChannelPoolKind = 178;

    // Number of fresh channels per partition.
    optional uint32 FreshChannelCount = 179;

    // Enables fresh channel write requests.
    optional bool FreshChannelWriteRequestsEnabled = 180;

    // Min timeout for nonrepl partition -> DA SSD requests.
    optional uint32 NonReplicatedMinRequestTimeoutSSD = 181;

    // Max timeout for nonrepl partition -> DA SSD requests.
    optional uint32 NonReplicatedMaxRequestTimeoutSSD = 182;

    // Max timed out state duration after which nr device is considered unavailable.
    optional uint32 MaxTimedOutDeviceStateDuration = 183;

    // Run GC barriers for all channels in tablet history.
    // optional bool CleanupPartitionChannelsAtStartup = 184; // obsolete

    // Run GC soft barriers for all channels in tablet history (v2 only).
    optional bool RunV2SoftGcAtStartup = 185;

    // Lifetime of deleted checkpoint in checkpoints history.
    optional uint32 DeletedCheckpointHistoryLifetime = 186;

    // Enables creation of multipartition volumes.
    optional bool MultipartitionVolumesEnabled = 187;

    // Allow to start migration for non-replicated SSD drives.
    optional bool NonReplicatedMigrationStartAllowed = 188;

    // Current migration index will be saved every N blocks.
    // Affects only nonrepl volumes.
    optional uint32 MigrationIndexCachingInterval = 189;

    // Flush threshold for fresh blobs count in fresh channel.
    optional uint32 FreshBlobCountFlushThreshold = 190;

    // Max bandwidth used by migration in MiB/s (actual bandwidth is x2 due to
    // the need to read and write).
    optional uint32 MaxMigrationBandwidth = 191;

    // Expected DiskAgent size in AUs. Used to throttle migration proportionally
    // to the agent share allocated to the volume that's being migrated.
    optional uint32 ExpectedDiskAgentSize = 192;

    // Overrides BytesPerPartition for network-ssd volumes.
    optional uint64 BytesPerPartitionSSD = 193;

    // Period after which E_IO becomes silent.
    // optional uint32 NonReplicatedIOFadingDuration = 194; // obsolete

    // Placement group alert period.
    optional uint32 PlacementGroupAlertPeriod = 195;

    // Sets initial binding to REMOTE to avoid starting all volumes at once
    // upon server restart. Local volumes will be restarted locally one by one
    // after initial mount.
    // optional bool TwoStageLocalMountEnabled = 196; // obsolete

    // Allow to create load actor.
    optional bool EnableLoadActor = 197;

    // CpuMatBenchNs system pool threshold for volume balancer.
    optional uint64 CpuMatBenchNsSystemThreshold = 198;

    // CpuMatBenchNs user pool threshold for volume balancer.
    optional uint64 CpuMatBenchNsUserThreshold = 199;

    // Disables NRD migration in volume actor.
    optional bool NonReplicatedVolumeMigrationDisabled = 200;

    // Maximum number of migrations running in parallel.
    // Max value is selected between this limit and
    // MaxNonReplicatedDeviceMigrationPercentageInProgress * deviceCount.
    optional uint32 MaxNonReplicatedDeviceMigrationsInProgress = 201;

    // Enables extra diagnostics by dumping block commitIds.
    optional bool DumpBlockCommitIdsIntoProfileLog = 203;

    // Uses the first 4 bytes of the block as its digest.
    optional bool UseTestBlockDigestGenerator = 204;

    // Enables conversion of rangeMap into mixedIndex for partition v2.
    optional bool EnableConversionIntoMixedIndexV2 = 205;

    // Number of disks to be reported to YDB in a single request.
    optional uint32 StatsUploadDiskCount = 206;

    // Retry timeout for YDB stats.
    optional uint32 StatsUploadRetryTimeout = 207;

    // Number of volume history records per monitoring page.
    optional uint32 VolumeHistoryCacheSize = 208;

    // Duration of two stage local mount after start.
    // optional uint32 TwoStageLocalMountDuration = 209; // obsolete

    // Start all mounted volumes remotely.
    optional bool RemoteMountOnly = 210;

    // Max number of volumes started locally.
    optional uint32 MaxLocalVolumes = 211;

    // Flush threshold for fresh blob byte count.
    optional uint32 FreshBlobByteCountFlushThreshold = 212;

    // Max block count in one transaction for updating logicalUsedBlocks.
    optional uint32 LogicalUsedBlocksUpdateBlockCount = 213;

    // Grace period before making next attempt to update volume config
    optional uint32 DiskRegistryVolumeConfigUpdatePeriod = 214;

    // Enables extra diagnostics by dumping blob updates.
    optional bool DumpBlobUpdatesIntoProfileLog = 215;

    // Reassign request retry timeout in milliseconds.
    optional uint32 ReassignRequestRetryTimeout = 216;

    // Parameters used for calculating the metrics
    // Maximum bandwidth on group
    // for SSD
    optional string CommonSSDPoolKind = 217;
    optional uint64 MaxSSDGroupWriteIops = 218;
    optional uint64 MaxSSDGroupWriteBandwidth = 219;
    optional uint64 MaxSSDGroupReadIops = 220;
    optional uint64 MaxSSDGroupReadBandwidth = 221;
    // for HDD
    optional string CommonHDDPoolKind = 222;
    optional uint64 MaxHDDGroupWriteIops = 223;
    optional uint64 MaxHDDGroupWriteBandwidth = 224;
    optional uint64 MaxHDDGroupReadIops = 225;
    optional uint64 MaxHDDGroupReadBandwidth = 226;
    // for OverlayDisk
    optional string CommonOverlayPrefixPoolKind = 227;

    // Enables mixed index cache for partition v1.
    optional bool MixedIndexCacheV1Enabled = 228;

    // Maximum number of compaction ranges to cache for partition v1 network-ssd.
    optional uint32 MixedIndexCacheV1SizeSSD = 229;

    // Size of allocation unit for mirror2 SSD drives (in GiB).
    optional uint32 AllocationUnitMirror2SSD = 230;

    // Performance per allocation unit for mirror2 volumes.
    optional uint32 Mirror2SSDUnitReadBandwidth = 231;    // in MiB/s
    optional uint32 Mirror2SSDUnitWriteBandwidth = 232;   // in MiB/s
    optional uint32 Mirror2SSDMaxReadBandwidth = 233;     // in MiB/s
    optional uint32 Mirror2SSDMaxWriteBandwidth = 234;    // in MiB/s
    optional uint32 Mirror2SSDUnitReadIops = 235;
    optional uint32 Mirror2SSDUnitWriteIops = 236;
    optional uint32 Mirror2SSDMaxReadIops = 237;
    optional uint32 Mirror2SSDMaxWriteIops = 238;

    // Number of replicas for mirror2 disks.
    optional uint32 Mirror2DiskReplicaCount = 239;

    optional uint32 MaxReadBlobErrorsBeforeSuicide = 240;

    // Interval between throttler state updates in local db (in milliseconds).
    optional uint32 ThrottlerStateWriteInterval = 241;

    // Reject mount instead of trying to start volume locally
    // when AddClient request times out.
    optional bool RejectMountOnAddClientTimeout = 242;

    // Timeout for notify disks request (in milliseconds).
    optional uint32 NonReplicatedVolumeNotificationTimeout = 243;

    // Enables persistent backup for tablet boot infos.
    optional string TabletBootInfoBackupFilePath = 244;
    // In fallback mode, all requests to Hive are served from backup.
    optional bool HiveProxyFallbackMode = 245;
    // Enables persistent backup for volume path descriptions.
    optional string PathDescriptionBackupFilePath = 246;
    // In fallback mode, all requests to SchemeShard are served from backup.
    optional bool SSProxyFallbackMode = 247;

    // Max acceptable number of cpus we are waiting for (measured in %).
    // If excceeded. balancer starts pushing volumes to svms.
    optional uint32 CpuLackThreshold = 248;

    // Initial pull timeout for preempted volumes.
    optional uint32 InitialPullDelay = 249;

    // Size of allocation unit for local SSD (in GiB).
    // optional uint32 AllocationUnitLocalSSD = 250; // obsolete

    // Rdma port @ DiskAgent.
    optional uint32 RdmaTargetPort = 251;

    // Use rdma for main NRD datapath.
    optional bool UseNonreplicatedRdmaActor = 252;

    // Size of allocation unit for mirror3 SSD drives (in GiB).
    optional uint32 AllocationUnitMirror3SSD = 253;

    // Performance per allocation unit for mirror3 volumes.
    optional uint32 Mirror3SSDUnitReadBandwidth = 254;    // in MiB/s
    optional uint32 Mirror3SSDUnitWriteBandwidth = 255;   // in MiB/s
    optional uint32 Mirror3SSDMaxReadBandwidth = 256;     // in MiB/s
    optional uint32 Mirror3SSDMaxWriteBandwidth = 257;    // in MiB/s
    optional uint32 Mirror3SSDUnitReadIops = 258;
    optional uint32 Mirror3SSDUnitWriteIops = 259;
    optional uint32 Mirror3SSDMaxReadIops = 260;
    optional uint32 Mirror3SSDMaxWriteIops = 261;

    // Number of replicas for mirror3 disks.
    optional uint32 Mirror3DiskReplicaCount = 262;

    // Timeout for secure erase (in milliseconds).
    optional uint32 NonReplicatedSecureEraseTimeout = 263;

    // Number of ranges to process in a single Compaction run.
    optional uint32 CompactionRangeCountPerRun = 264;

    // Specifies whether to use CompactionRangeCountPerRun.
    optional bool BatchCompactionEnabled = 265;

    // Timeout before allowing infra to withdraw our unavailable agents.
    optional uint32 NonReplicatedInfraUnavailableAgentTimeout = 266;

    // Use rdma in volumes by default.
    optional bool UseRdma = 267;

    // Hive min timeout for tablet boot requests.
    optional uint32 MinExternalBootRequestTimeout = 268;

    // Hive timeout increment for tablet boot requests.
    optional uint32 ExternalBootRequestTimeoutIncrement = 269;

    // Hive max timeout for tablet boot requests.
    optional uint32 MaxExternalBootRequestTimeout = 270;

    // Max timeout for agent to restore connection (in milliseconds).
    optional uint32 NonReplicatedAgentMaxTimeout = 271;

    // The time interval after which one agent disconnect is completely
    // recovered in the dynamic reject timeout multiplier.
    optional uint32 NonReplicatedAgentDisconnectRecoveryInterval = 272;

    // The multiplier that controls the growth rate of the dynamic agent reject
    // timeout.
    optional double NonReplicatedAgentTimeoutGrowthFactor = 273;

    // Do not suspend new non default (local ssd etc) devices.
    optional bool NonReplicatedDontSuspendDevices = 274;

    // Timeout increment for resending AddClient during mount.
    optional uint32 AddClientRetryTimeoutIncrement = 275;

    // Enables blob patching during compaction.
    optional bool BlobPatchingEnabled = 276;

    // The number of operations into which the DR
    // will split the restore transaction.
    optional uint32 DiskRegistrySplitTransactionCounter = 277;

    // The time of making backups disk registry in milliseconds.
    optional uint64 DiskRegistryBackupPeriod = 278;

    // Folder for disk registry backups.
    optional string DiskRegistryBackupDirPath = 279;

    // Expected client backoff timeout increment in milliseconds - used to
    // calculate some internal timeouts.
    optional uint32 ExpectedClientBackoffIncrement = 280;

    // Maximum number of pending deallocation requests per one disk.
    optional uint32 MaxNonReplicatedDiskDeallocationRequests = 281;

    // Lifetime of objects in nonrepl metrics cache in milliseconds.
    optional uint64 DiskRegistryMetricsCachePeriod = 282; // deprecated

    // Value for the 'host' label.
    optional string DiskRegistryCountersHost = 283;

    // Maximum allowed fresh byte count after which we start to reject writes.
    optional uint32 FreshByteCountHardLimit = 284;

    // Interval to postpone volume push/pull.
    optional uint32 BalancerActionDelayInterval = 285;

    // Enable resync feature for mirrored partitions.
    optional bool UseMirrorResync = 286;

    // Force resync start for mirrored partitions.
    optional bool ForceMirrorResync = 287;

    // Current resync index will be saved every N blocks.
    // Affects only mirror volumes.
    optional uint32 ResyncIndexCachingInterval = 288;

    // Resync will start upon AddClient / volume reboot after the specified
    // period of client inactivity in milliseconds.
    // Affects only mirror volumes.
    optional uint32 ResyncAfterClientInactivityInterval = 289;

    // File to store the list of volumes preempted from monitoring.
    optional string ManuallyPreemptedVolumesFile = 290;

    // Periodicity of volume liveness check in ManuallyPreemptedVolumesFile in
    // milliseconds.
    optional uint64 ManuallyPreemptedVolumeLivenessCheckPeriod = 291;

    // Half-decay interval for cumulative load counters used for balancing in
    // the discovery component (in milliseconds).
    optional uint32 PingMetricsHalfDecayInterval = 292;

    // Disable manually preempted volumes tracking. Used during
    // nbs restart for NBS2.
    optional bool DisableManuallyPreemptedVolumesTracking = 293;

    // Disable starting partitions for gc at volume start
    optional bool DisableStartPartitionsForGc = 294;

    // Enables adding of unconfirmed blobs to speed up writing.
    optional bool AddingUnconfirmedBlobsEnabled = 297;

    // Blob compression experiment params. See NBS-3949.
    optional uint32 BlobCompressionRate = 298;
    optional string BlobCompressionCodec = 299;

    // If set, writes will be additionally throttled by disk space score
    // backpressure feature.
    optional bool DiskSpaceScoreThrottlingEnabled = 300;

    // Allow to start migration for mirrored SSD drives.
    optional bool MirroredMigrationStartAllowed = 301;

    // Validate S/N
    optional bool SerialNumberValidationEnabled = 302;

    // List of FQDNs of known spare nodes.
    repeated string KnownSpareNodes = 303;

    // Probability (0 .. 100) of being the spare node.
    optional uint32 SpareNodeProbability = 304;

    // Min percentage of reassignable channels after which reassign requests
    // are sent. Does not apply if writes are not allowed because of channel
    // flags.
    optional uint32 ReassignChannelsPercentageThreshold = 305;

    // Max diff percentage for blob patching
    optional uint32 MaxDiffPercentageForBlobPatching = 306;

    // DiskRegistry allows usage of automatically replaced devices after this
    // period of time.
    optional uint32 AutomaticallyReplacedDevicesFreezePeriod = 307; // in ms

    // Defines the rejection behavior for overlapped requests from the past.
    optional bool RejectLateRequestsAtDiskAgentEnabled = 308;

    // Attached disk destruction is allowed after this period of client inactivity (ms).
    optional uint32 AttachedDiskDestructionTimeout = 309;

    // Assign unique identifiers to all zero and write requests in TVolumeActor.
    optional bool AssignIdToWriteAndZeroRequestsEnabled = 310;

    // MaxBlobsPerDisk will be proportional to the disk size.
    optional uint32 SSDMaxBlobsPerUnit = 314;
    optional uint32 HDDMaxBlobsPerUnit = 315;

    // Cleanup interval for disk registry param overrides for agents.
    optional uint32 AgentListExpiredParamsCleanupInterval = 316;

    // Size of allocation unit for non-replicated HDD drives (in GiB).
    optional uint32 AllocationUnitNonReplicatedHDD = 317;

    // Performance per allocation unit for nonreplicated volumes.
    optional uint32 NonReplicatedHDDUnitReadBandwidth = 318;    // in MiB/s
    optional uint32 NonReplicatedHDDUnitWriteBandwidth = 319;   // in MiB/s
    optional uint32 NonReplicatedHDDMaxReadBandwidth = 320;     // in MiB/s
    optional uint32 NonReplicatedHDDMaxWriteBandwidth = 321;    // in MiB/s
    optional uint32 NonReplicatedHDDUnitReadIops = 322;
    optional uint32 NonReplicatedHDDUnitWriteIops = 323;
    optional uint32 NonReplicatedHDDMaxReadIops = 324;
    optional uint32 NonReplicatedHDDMaxWriteIops = 325;

    // DiskRegistry/Agent pool name to use for nonreplicated hdd disks.
    optional string NonReplicatedHDDPoolName = 326;

    // We will allow agent/device maintenance if it breaks no more than this
    // number of placement group partitions in each group.
    optional uint32 MaxBrokenHddPlacementGroupPartitionsAfterDeviceRemoval = 327;

    // Sets maximum number of automatic device replacements per hour. If this
    // limit is reached no more automatic replacements are going to happen -
    // instead the diskId + deviceId pairs will be logged and a critical event
    // will be reported. Current replacement rate is reset upon DiskRegistry
    // tablet restart.
    optional uint32 MaxAutomaticDeviceReplacementsPerHour = 328;

    // Tenant hive tablet id different from root to be used by hive proxy.
    // Should be configured once and for the lifetime of the cluster.
    optional uint64 TenantHiveTabletId = 329;

    // Limits the number of dirty devices per DeviceName that are erased in
    // parallel.
    optional uint32 MaxDevicesToErasePerDeviceNameForDefaultPoolKind = 330;
    optional uint32 MaxDevicesToErasePerDeviceNameForLocalPoolKind = 331;
    optional uint32 MaxDevicesToErasePerDeviceNameForGlobalPoolKind = 332;

    // Percentage for batch compaction size increasing
    optional uint32 CompactionCountPerRunIncreasingThreshold = 333;

    // Percentage for batch compaction size decreasing
    optional uint32 CompactionCountPerRunDecreasingThreshold = 334;

    // Max number of ranges to process in a single Compaction run
    optional uint32 MaxCompactionRangeCountPerRun = 335;

    // Period of compaction changing (in ms)
    optional uint32 CompactionCountPerRunChangingPeriod = 336;

    // Timeout in seconds before switching all disks associated
    // with the disconnected agent to read only mode
    optional uint32 NonReplicatedDiskSwitchToReadOnlyTimeout = 337;

    // Min timeout for nonrepl partition -> DA HDD requests.
    optional uint32 NonReplicatedMinRequestTimeoutHDD = 338;

    // Max timeout for nonrepl partition -> DA HDD requests.
    optional uint32 NonReplicatedMaxRequestTimeoutHDD = 339;

    // Placeholders for legacy params that are still used in configs.
    optional uint32 NonReplicatedMinRequestTimeout = 340;
    optional uint32 NonReplicatedMaxRequestTimeout = 341;

    optional uint64 MaxChangedBlocksRangeBlocksCount = 342;

    // Maximum number of migrations running in parallel as a percentage of the
    // devices belonging to the same pool as the source device.
    // Max value is selected between this limit and
    // MaxNonReplicatedDeviceMigrationsInProgress.
    optional uint32 MaxNonReplicatedDeviceMigrationPercentageInProgress = 343;

    // Create shadow disks for checkpoints for DiskRegistry-based disks.
    optional bool UseShadowDisksForNonreplDiskCheckpoints = 344;

    // Calculate crc32c checksums for blocks in the half-interval [0, X) upon
    // write and store these checksums in local db.
    // Affects only blobstorage-based disks.
    optional uint64 DiskPrefixLengthWithBlockChecksumsInBlobs = 345;

    // Read BlobMeta upon ReadBlocks, calculate crc32c checksums for the fetched
    // blocks and compare these checksums to the checksums from BlobMeta.
    //
    // IMPORTANT: Compaction verifies block checksums for the blocks affected by
    // it regardless of this flag!
    optional bool CheckBlockChecksumsInBlobsUponRead = 346;

    // Enables runtime config update tool.
    optional bool ConfigsDispatcherServiceEnabled = 347;

    // Amount of time after which the disk registry will not send cached disk
    // acquire request on the disk agent restart (ms).
    // Note: it should be larger than ClientRemountPeriod, otherwise it's
    // useless.
    optional uint32 CachedAcquireRequestLifetime = 348;

    // Limits unconfirmed (and confirmed but not added to the index) blob count.
    optional uint32 UnconfirmedBlobCountHardLimit = 349;

    // These are duplicates of "CachedConfigPath" and "CachedSessionsPath"
    // fields in the "TDiskAgentConfig" and here just to ease deployment of the
    // caches. Disk agent config has higher priority than storage config.
    optional string CachedDiskAgentConfigPath = 350;
    optional string CachedDiskAgentSessionsPath = 351;

    // Max bandwidth used for shadow disk fill in MiB/s (actual bandwidth is x2
    // due to the need to read and write).
    optional uint32 MaxShadowDiskFillBandwidth = 352;
    // Minimum delay between shadow disk acquire attempts when writes to the
    // source disk are blocked (in ms).
    optional uint32 MinAcquireShadowDiskRetryDelayWhenBlocked = 353;
    // Maximum delay between shadow disk acquire attempts when writes to the
    // source disk are blocked (in ms).
    optional uint32 MaxAcquireShadowDiskRetryDelayWhenBlocked = 354;
    // Minimum delay between shadow disk acquire attempts when writes to the
    // source disk are not blocked (in ms).
    optional uint32 MinAcquireShadowDiskRetryDelayWhenNonBlocked = 355;
    // Maximum delay between shadow disk acquire attempts when writes to the
    // source disk are not blocked (in ms).
    optional uint32 MaxAcquireShadowDiskRetryDelayWhenNonBlocked = 356;
    // Timeout for attempts to acquire the shadow disk when writes to the source
    // disk are blocked (in ms).
    optional uint32 MaxAcquireShadowDiskTotalTimeoutWhenBlocked = 357;
    // Timeout for attempts to acquire the shadow disk when writes to the source
    // disk are not blocked (in ms).
    optional uint32 MaxAcquireShadowDiskTotalTimeoutWhenNonBlocked = 358;

<<<<<<< HEAD
    // Duration of attempts to connect to tablet for cached tablets before
    // switching to describe volume (in ms).
    optional uint32 VolumeProxyCacheRetryDuration = 359;
=======
    // Max number of volume MetaHistory records displayed on volume monpage.
    optional uint32 VolumeMetaHistoryDisplayedRecordLimit = 359;
>>>>>>> 64228ad2
}<|MERGE_RESOLUTION|>--- conflicted
+++ resolved
@@ -949,12 +949,10 @@
     // disk are not blocked (in ms).
     optional uint32 MaxAcquireShadowDiskTotalTimeoutWhenNonBlocked = 358;
 
-<<<<<<< HEAD
+    // Max number of volume MetaHistory records displayed on volume monpage.
+    optional uint32 VolumeMetaHistoryDisplayedRecordLimit = 359;
+
     // Duration of attempts to connect to tablet for cached tablets before
     // switching to describe volume (in ms).
-    optional uint32 VolumeProxyCacheRetryDuration = 359;
-=======
-    // Max number of volume MetaHistory records displayed on volume monpage.
-    optional uint32 VolumeMetaHistoryDisplayedRecordLimit = 359;
->>>>>>> 64228ad2
+    optional uint32 VolumeProxyCacheRetryDuration = 360;
 }