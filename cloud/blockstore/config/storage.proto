syntax = "proto2";

package NCloud.NBlockStore.NProto;

import "cloud/storage/core/protos/authorization_mode.proto";
import "cloud/storage/core/protos/certificate.proto";
import "cloud/storage/core/protos/config_dispatcher_settings.proto";

option go_package = "github.com/ydb-platform/nbs/cloud/blockstore/config";

////////////////////////////////////////////////////////////////////////////////

enum EChannelAllocationMode
{
    // [obsolete]
    // Send NumChannels+ChannelProfileId settings to schemeshard in CreateVolume
    // and AlterVolume requests
    // CA_IMPLICIT = 0;

    // [obsolete]
    // Send ExplicitChannelProfiles alongside NumChannels+ChannelProfileId
    // CA_BOTH = 1;

    // Send only ExplicitChannelProfiles
    CA_EXPLICIT = 2;
}

////////////////////////////////////////////////////////////////////////////////

enum ECompactionType
{
    // RangeScore = BlobCount
    CT_DEFAULT = 0;
    // RangeScore = blobstorage load reduction in seconds
    CT_LOAD = 1;
}

////////////////////////////////////////////////////////////////////////////////

enum EVolumePreemptionType
{
    // Do not preempt volumes when host is overloaded
    PREEMPTION_NONE = 0;
    // Move most resource consuming disk
    PREEMPTION_MOVE_MOST_HEAVY = 1;
    // Move least resource consumig disk
    PREEMPTION_MOVE_LEAST_HEAVY = 2;
}

////////////////////////////////////////////////////////////////////////////////
//
//  !!!IMPORTANT!!!
//  Even though StorageServiceConfig is usually stored in textual format, it may
//  be overridden for some tablets and in this case it's stored in binary format
//  in the tablet's localdb. So binary backward-compatibility should be
//  maintained.
//
////////////////////////////////////////////////////////////////////////////////

message TStorageServiceConfig
{
    // Tablet channel profiles to use (legacy, see NBS-458).
    // optional uint32 ChannelsProfile = 1; // obsolete
    // optional uint32 ChannelsProfileSSD = 2; // obsolete
    // optional uint32 ChannelsProfileHybrid = 3; // obsolete

    // Schemeshard directory for volumes.
    optional string SchemeShardDir = 4;

    // Minimum blob size (in bytes) that lets compaction materialize zero blocks
    // and add this blob to the merged index.
    // optional uint32 WriteMergedBlobThreshold = 5; // obsolete

    // Minimum write request size (in bytes) that lets us write the data directly
    // to blobstorage (as a merged blob).
    optional uint32 WriteBlobThreshold = 6;

    // The size of data (in bytes) in the fresh blocks table that triggers flushing.
    optional uint32 FlushThreshold = 7;

    // Maximum number of fresh blocks to keep.
    // optional uint32 MaxFreshBlocks = 8; // obsolete

    // Number of overlapped blobs.
    // optional uint32 CompactionThreshold = 9; // obsolete

    // Number of blobs queued for cleanup.
    optional uint32 CleanupThreshold = 10;

    // Number of blobs queued for collect.
    optional uint32 CollectGarbageThreshold = 11;

    // Timeout for hive locks (in milliseconds).
    optional uint32 HiveLockExpireTimeout = 12;

    // Cooldown time between tablet reboots (in milliseconds).
    optional uint32 TabletRebootCoolDownIncrement = 13;
    optional uint32 TabletRebootCoolDownMax = 14;

    // Should local service be started or not.
    optional bool DisableLocalService = 15;

    // Number of reties before pipe client reports failure.
    optional uint32 PipeClientRetryCount = 16;

    // Mimimum timeout before pipe client reconnect attempt.
    optional uint32 PipeClientMinRetryTime = 17;

    // Maximum timeout before pipe client reconnect attempt.
    optional uint32 PipeClientMaxRetryTime = 18;

    // Fresh data will be chunked into blobs of such size (in bytes) during flushing.
    optional uint32 FlushBlobSizeThreshold = 19;

    // Period to write usage stats to log (in milliseconds).
    // optional uint32 UsageStatsLogPeriod = 20;  // obsolete

    // Retry timeout for compaction started from monitoring (in milliseconds).
    optional uint32 CompactionRetryTimeout = 21;

    // Number of deletions before starting an update process.
    optional uint32 UpdateBlobsThreshold = 22;

    // File to write metering data.
    // optional string MeteringFilename = 23;  // obsolete

    // Number of garbage blocks before start compaction.
    optional uint32 CompactionGarbageThreshold = 24;

    // Maximum request size in bytes.
    optional uint64 MaxReadWriteRangeSize = 25;

    // Maximum blob range size (in bytes).
    optional uint32 MaxBlobRangeSize = 26;

    // Timeout for considering client inactive after mounting (in milliseconds).
    optional uint32 InactiveClientsTimeout = 27;

    // Allow the service to unmount inactive clients.
    // optional bool UnmountInactiveClients = 28;  // obsolete

    // Allow multiple clients to mount the same volume (with access restrictions).
    // optional bool MultipleMountAllowed = 29;    // obsolete

    // Maximum allowed requests in-progress.
    optional uint32 MaxIORequestsInFlight = 30;
    optional uint32 MaxIORequestsInFlightSSD = 31;

    // Allow setting Version field in ModifyScheme request.
    optional bool AllowVersionInModifyScheme = 32;

    // Require mounting volume by any client willing to submit read/write/zero blocks requests.
    // optional bool MountRequired = 33;   // obsolete

    // Service version info.
    optional string ServiceVersionInfo = 34;

    // Size of allocation unit for SSD drives (in GiB).
    optional uint32 AllocationUnitSSD = 35;

    // Size of allocation unit for HDD drives (in GiB).
    optional uint32 AllocationUnitHDD = 36;

    // Throttling feature flags.
    optional bool ThrottlingEnabled = 37;
    optional bool ThrottlingEnabledSSD = 38;

    // Volumes stats upload to db period.
    optional uint32 StatsUploadInterval = 39;

    // Default throttling settings.
    optional uint32 ThrottlingBurstPercentage = 40;
    optional uint64 ThrottlingMaxPostponedWeight = 41;   // in bytes
    optional uint32 ThrottlingBoostTime = 42;            // in milliseconds
    optional uint32 ThrottlingBoostRefillTime = 43;      // in milliseconds

    // Disk boost rate corresponds to the following unit count.
    optional uint32 ThrottlingSSDBoostUnits = 44;
    optional uint32 ThrottlingHDDBoostUnits = 45;

    // Performance per allocation unit.
    optional uint32 SSDUnitReadBandwidth = 46;   // in MiB/s
    optional uint32 SSDUnitWriteBandwidth = 47;  // in MiB/s
    optional uint32 SSDMaxReadBandwidth = 48;    // in MiB/s
    optional uint32 SSDMaxWriteBandwidth = 49;   // in MiB/s
    optional uint32 SSDUnitReadIops = 50;
    optional uint32 SSDUnitWriteIops = 51;
    optional uint32 SSDMaxReadIops = 52;
    optional uint32 SSDMaxWriteIops = 53;
    optional uint32 HDDUnitReadBandwidth = 54;   // in MiB/s
    optional uint32 HDDUnitWriteBandwidth = 55;  // in MiB/s
    optional uint32 HDDMaxReadBandwidth = 56;    // in MiB/s
    optional uint32 HDDMaxWriteBandwidth = 57;   // in MiB/s
    optional uint32 HDDUnitReadIops = 58;
    optional uint32 HDDUnitWriteIops = 59;
    optional uint32 HDDMaxReadIops = 60;
    optional uint32 HDDMaxWriteIops = 61;

    optional NCloud.NProto.EAuthorizationMode AuthorizationMode = 62;

    // Throttler postpone/reject threshold in milliseconds.
    optional uint32 MaxThrottlerDelay = 63;

    // Partition backpressure feature calculation settings.
    optional uint32 CompactionScoreLimitForBackpressure = 64;
    optional uint32 CompactionScoreThresholdForBackpressure = 65;
    optional uint32 CompactionScoreFeatureMaxValue = 66;
    optional uint32 FreshByteCountLimitForBackpressure = 67;
    optional uint32 FreshByteCountThresholdForBackpressure = 68;
    optional uint32 FreshByteCountFeatureMaxValue = 69;
    optional uint64 CleanupQueueBytesLimitForBackpressure = 311;
    optional uint64 CleanupQueueBytesThresholdForBackpressure = 312;
    optional uint32 CleanupQueueBytesFeatureMaxValue = 313;

    // Max write request cost multiplier due to backpressure.
    optional uint32 MaxWriteCostMultiplier = 70;

    // Timeout to register client at volume.
    optional uint32 InitialAddClientTimeout = 71;

    // Timeout to register client after tablet local start.
    optional uint32 LocalStartAddClientTimeout = 72;

    // Channel configuration.
    optional string HDDSystemChannelPoolKind = 73;
    optional string HDDLogChannelPoolKind = 74;
    optional string HDDIndexChannelPoolKind = 75;
    optional string HDDMixedChannelPoolKind = 76;
    optional string HDDMergedChannelPoolKind = 77;
    optional string SSDSystemChannelPoolKind = 78;
    optional string SSDLogChannelPoolKind = 79;
    optional string SSDIndexChannelPoolKind = 80;
    optional string SSDMixedChannelPoolKind = 81;
    optional string SSDMergedChannelPoolKind = 82;
    optional string HybridSystemChannelPoolKind = 83;
    optional string HybridLogChannelPoolKind = 84;
    optional string HybridIndexChannelPoolKind = 85;
    optional string HybridMixedChannelPoolKind = 86;
    optional string HybridMergedChannelPoolKind = 87;

    // [obsolete] Channel allocation mode for schemeshard.
    // we always use explicit channel profiles.
    // optional EChannelAllocationMode ChannelAllocationMode = 88;

    // Scatters new volumes across multiple schemeshard directories
    // optional bool ScatterVolumesInSchemeShard = 89; // obsolete

    // FolderId of this NBS instance. Used for authorization.
    optional string FolderId = 90;

    // Enables allocation of special channels for Mixed blobs.
    optional bool AllocateSeparateMixedChannels = 91;

    // Retry timeout for cleanup started from monitoring (in milliseconds).
    optional uint32 CleanupRetryTimeout = 92;

    // Channel free space threshold - used for write request balancing.
    optional uint32 ChannelFreeSpaceThreshold = 93;
    // Channel min free space - used for write request balancing.
    optional uint32 ChannelMinFreeSpace = 94;

    // Minimum number of channels per partition.
    optional uint32 MinChannelCount = 95;

    // Weight of read/zero/describe requests in throttler's postponed request
    // queue, bytes.
    optional uint32 DefaultPostponedRequestWeight = 96;

    // Timeout for client to send ping (in milliseconds).
    optional uint32 ClientRemountPeriod = 97;

    // Index caching parameters (only for partition2).
    optional uint32 ZoneBlockCount = 98;
    optional uint32 HotZoneRequestCountFactor = 99;
    optional uint32 ColdZoneRequestCountFactor = 100;

    // Enables/disables write request batching.
    optional bool WriteRequestBatchingEnabled = 101;

    // BlockList cache size (only for partition2).
    optional uint32 BlockListCacheSizePercentage = 102;

    // Max blobs to process in a single Cleanup op run.
    optional uint32 MaxBlobsToCleanup = 103;

    // Blob size limit in bytes.
    optional uint32 MaxBlobSize = 104;

    // Size of allocation unit for non-replicated SSD drives (in GiB).
    optional uint32 AllocationUnitNonReplicatedSSD = 105;

    // Performance per allocation unit for nonreplicated volumes.
    optional uint32 NonReplicatedSSDUnitReadBandwidth = 106;    // in MiB/s
    optional uint32 NonReplicatedSSDUnitWriteBandwidth = 107;   // in MiB/s
    optional uint32 NonReplicatedSSDMaxReadBandwidth = 108;     // in MiB/s
    optional uint32 NonReplicatedSSDMaxWriteBandwidth = 109;    // in MiB/s
    optional uint32 NonReplicatedSSDUnitReadIops = 110;
    optional uint32 NonReplicatedSSDUnitWriteIops = 111;
    optional uint32 NonReplicatedSSDMaxReadIops = 112;
    optional uint32 NonReplicatedSSDMaxWriteIops = 113;

    // Compaction type.
    optional ECompactionType SSDCompactionType = 114;
    optional ECompactionType HDDCompactionType = 115;

    // Enables approximate garbage compaction for partition v1.
    optional bool V1GarbageCompactionEnabled = 116;

    // Enables digest calculation & logging for some blocks.
    optional bool BlockDigestsEnabled = 117;

    // Partition2 index structures conversion attempt time interval (in ms).
    optional uint32 IndexStructuresConversionAttemptInterval = 118;

    // Calculate block digests for the following percentage of blocks in each
    // block group.
    optional uint32 DigestedBlocksPercentage = 119;

    // If there is more garbage in some range than this limit, compact it.
    // Measured in percents (similar to CompactionGarbageThreshold).
    optional uint32 CompactionRangeGarbageThreshold = 120;

    // Limits the number of affected blocks sent from compaction to addblobs.
    optional uint32 MaxAffectedBlocksPerCompaction = 121;

    // Real performance per allocation unit.
    optional uint32 RealSSDUnitReadBandwidth = 122;     // in MiB/s
    optional uint32 RealSSDUnitWriteBandwidth = 123;    // in MiB/s
    optional uint32 RealSSDUnitReadIops = 124;
    optional uint32 RealSSDUnitWriteIops = 125;
    optional uint32 RealHDDUnitReadBandwidth = 126;     // in MiB/s
    optional uint32 RealHDDUnitWriteBandwidth = 127;    // in MiB/s
    optional uint32 RealHDDUnitReadIops = 128;
    optional uint32 RealHDDUnitWriteIops = 129;

    // Period (in milliseconds) between recycling retired nonreplicated disks.
    optional uint32 NonReplicatedDiskRecyclingPeriod = 130;

    // Compaction delay settings.
    optional uint32 MaxCompactionDelay = 131;   // in ms
    optional uint32 MinCompactionDelay = 132;   // in ms
    optional uint32 CompactionScoreHistorySize = 133;

    // Volume preemption strategy.
    optional EVolumePreemptionType VolumePreemptionType = 134;

    // CPU load percentage to move volumes from host.
    optional uint32 PreemptionPushPercentage = 135;

    // CPU load percentage to move volumes to host.
    optional uint32 PreemptionPullPercentage = 136;

    // Partition tablet version to be used for new volumes.
    optional uint32 DefaultTabletVersion = 137;

    // Max number of intervals stored in RangeMap for each blob (v2 only).
    optional uint32 MaxRangesPerBlob = 138;

    // Cleanup delay settings.
    optional uint32 MaxCleanupDelay = 139;  // in ms
    optional uint32 MinCleanupDelay = 140;  // in ms
    optional uint32 CleanupScoreHistorySize = 141;

    // Allow to change channel pool kinds upon volume resizing.
    optional bool PoolKindChangeAllowed = 142;

    // If set, service/volume will acquire devices for mounted volumes.
    optional bool AcquireNonReplicatedDevices = 143;

    // Inflight limit for IO requests.
    optional uint32 NonReplicatedInflightLimit = 144;

    // Max disks per placement group.
    optional uint32 MaxDisksInPlacementGroup = 145;

    // Max placement partitions per group.
    optional uint32 MaxPlacementPartitionCount = 295;

    // Max disks per placement group with partition placement strategy.
    optional uint32 MaxDisksInPartitionPlacementGroup = 296;

    // Overrides WriteBlobThreshold for SSD volumes.
    optional uint32 WriteBlobThresholdSSD = 146;

    // DiskRegistry destroys broken disks after this period of time.
    optional uint32 BrokenDiskDestructionDelay = 147;   // in ms

    // Volume mount history duration.
    optional uint32 VolumeHistoryDuration = 148;    // in ms

    // Number of maximum blob count per range.
    optional uint32 SSDMaxBlobsPerRange = 149;
    optional uint32 HDDMaxBlobsPerRange = 150;

    // Just drop fresh blocks upon Flush, don't save them as blobs (debug flag).
    optional bool FlushToDevNull = 151;

    // Max Compaction/Cleanup exec time per second.
    optional uint32 MaxCompactionExecTimePerSecond = 152;   // in ms
    optional uint32 MaxCleanupExecTimePerSecond = 153;  // in ms

    // Don't automatically enqueue garbage collection upon partition startup.
    optional bool DontEnqueueCollectGarbageUponPartitionStartup = 154;

    optional uint32 NonReplicatedDiskRepairTimeout = 155;

    // New volumes will be created with partition count proportional to their size.
    optional uint64 BytesPerPartition = 156;

    // Bytes per stripe (applicable for multipartition volumes).
    optional uint32 BytesPerStripe = 157;

    // Max partitions per volume.
    optional uint32 MaxPartitionsPerVolume = 158;

    // Min timeout for agent to restore connection (in milliseconds).
    optional uint32 NonReplicatedAgentMinTimeout = 159;

    // Timeout for DR -> DA requests (in milliseconds).
    optional uint32 AgentRequestTimeout = 160;

    // Timeout before allowing infra to withdraw our agents/devices.
    optional uint32 NonReplicatedInfraTimeout = 161;

    // Timeout for nonrepl partition -> DA requests.
    // optional uint32 NonReplicatedRequestTimeout = 162; // obsolete

    // CompactionScore limit after which compaction throttling is disabled.
    optional uint32 CompactionScoreLimitForThrottling = 163;

    // CleanupQueueBytes limit after which cleanup throttling is disabled.
    optional uint64 CleanupQueueBytesLimitForThrottling = 164;

    // The desired byte count read/written by a compaction run.
    optional uint64 TargetCompactionBytesPerOp = 165;

    // Max skipped blobs during range compaction.
    optional uint32 MaxSkippedBlobsDuringCompaction = 166;

    // MaxBlobsPerRange overrides for partition v2.
    optional uint32 SSDV2MaxBlobsPerRange = 167;
    optional uint32 HDDV2MaxBlobsPerRange = 168;

    // Enables incremental compaction for v1 tablets.
    optional bool IncrementalCompactionEnabled = 169;
    // Compaction in partition v1 will generate sparse merged blobs instead of
    // mixed blobs if this flag is set.
    // optional bool UseSparseMergedBlobs = 170; // obsolete

    // Enables some optimizations for small requests (affects partition v2 only).
    optional bool OptimizeForShortRanges = 171;

    // Consecutive timeout limit after which nr device is considered unavailable.
    // optional uint32 MaxConsecutiveDeviceTimeouts = 172; // obsolete

    // Max blobs and blocks processed by a single v2 garbage compaction iteration.
    optional uint32 CompactionGarbageBlobLimit = 173;
    optional uint32 CompactionGarbageBlockLimit = 174;

    // User data may be dumped on some monitoring pages if this flag is set.
    // See NBS-1726
    optional bool UserDataDebugDumpAllowed = 175;

    // Fresh channels configuration.
    optional string HDDFreshChannelPoolKind = 176;
    optional string SSDFreshChannelPoolKind = 177;
    optional string HybridFreshChannelPoolKind = 178;

    // Number of fresh channels per partition.
    optional uint32 FreshChannelCount = 179;

    // Enables fresh channel write requests.
    optional bool FreshChannelWriteRequestsEnabled = 180;

    // Min timeout for nonrepl partition -> DA SSD requests.
    optional uint32 NonReplicatedMinRequestTimeoutSSD = 181;

    // Max timeout for nonrepl partition -> DA SSD requests.
    optional uint32 NonReplicatedMaxRequestTimeoutSSD = 182;

    // Max timed out state duration after which nr device is considered unavailable.
    optional uint32 MaxTimedOutDeviceStateDuration = 183;

    // Run GC barriers for all channels in tablet history.
    // optional bool CleanupPartitionChannelsAtStartup = 184; // obsolete

    // Run GC soft barriers for all channels in tablet history (v2 only).
    optional bool RunV2SoftGcAtStartup = 185;

    // Lifetime of deleted checkpoint in checkpoints history.
    optional uint32 DeletedCheckpointHistoryLifetime = 186;

    // Enables creation of multipartition volumes.
    optional bool MultipartitionVolumesEnabled = 187;

    // Allow to start migration for non-replicated SSD drives.
    optional bool NonReplicatedMigrationStartAllowed = 188;

    // Current migration index will be saved every N blocks.
    // Affects only nonrepl volumes.
    optional uint32 MigrationIndexCachingInterval = 189;

    // Flush threshold for fresh blobs count in fresh channel.
    optional uint32 FreshBlobCountFlushThreshold = 190;

    // Max bandwidth used by migration in MiB/s (actual bandwidth is x2 due to
    // the need to read and write).
    optional uint32 MaxMigrationBandwidth = 191;

    // Expected DiskAgent size in AUs. Used to throttle migration proportionally
    // to the agent share allocated to the volume that's being migrated.
    optional uint32 ExpectedDiskAgentSize = 192;

    // Overrides BytesPerPartition for network-ssd volumes.
    optional uint64 BytesPerPartitionSSD = 193;

    // Period after which E_IO becomes silent.
    // optional uint32 NonReplicatedIOFadingDuration = 194; // obsolete

    // Placement group alert period.
    optional uint32 PlacementGroupAlertPeriod = 195;

    // Sets initial binding to REMOTE to avoid starting all volumes at once
    // upon server restart. Local volumes will be restarted locally one by one
    // after initial mount.
    // optional bool TwoStageLocalMountEnabled = 196; // obsolete

    // Allow to create load actor.
    optional bool EnableLoadActor = 197;

    // CpuMatBenchNs system pool threshold for volume balancer.
    optional uint64 CpuMatBenchNsSystemThreshold = 198;

    // CpuMatBenchNs user pool threshold for volume balancer.
    optional uint64 CpuMatBenchNsUserThreshold = 199;

    // Disables NRD migration in volume actor.
    optional bool NonReplicatedVolumeMigrationDisabled = 200;

    // Maximum number of migrations running in parallel.
    // Max value is selected between this limit and
    // MaxNonReplicatedDeviceMigrationPercentageInProgress * deviceCount.
    optional uint32 MaxNonReplicatedDeviceMigrationsInProgress = 201;

    // Enables extra diagnostics by dumping block commitIds.
    optional bool DumpBlockCommitIdsIntoProfileLog = 203;

    // Uses the first 4 bytes of the block as its digest.
    optional bool UseTestBlockDigestGenerator = 204;

    // Enables conversion of rangeMap into mixedIndex for partition v2.
    optional bool EnableConversionIntoMixedIndexV2 = 205;

    // Number of disks to be reported to YDB in a single request.
    optional uint32 StatsUploadDiskCount = 206;

    // Retry timeout for YDB stats.
    optional uint32 StatsUploadRetryTimeout = 207;

    // Number of volume history records per monitoring page.
    optional uint32 VolumeHistoryCacheSize = 208;

    // Duration of two stage local mount after start.
    // optional uint32 TwoStageLocalMountDuration = 209; // obsolete

    // Start all mounted volumes remotely.
    optional bool RemoteMountOnly = 210;

    // Max number of volumes started locally.
    optional uint32 MaxLocalVolumes = 211;

    // Flush threshold for fresh blob byte count.
    optional uint32 FreshBlobByteCountFlushThreshold = 212;

    // Max block count in one transaction for updating logicalUsedBlocks.
    optional uint32 LogicalUsedBlocksUpdateBlockCount = 213;

    // Grace period before making next attempt to update volume config
    optional uint32 DiskRegistryVolumeConfigUpdatePeriod = 214;

    // Enables extra diagnostics by dumping blob updates.
    optional bool DumpBlobUpdatesIntoProfileLog = 215;

    // Reassign request retry timeout in milliseconds.
    optional uint32 ReassignRequestRetryTimeout = 216;

    // Parameters used for calculating the metrics
    // Maximum bandwidth on group
    // for SSD
    optional string CommonSSDPoolKind = 217;
    optional uint64 MaxSSDGroupWriteIops = 218;
    optional uint64 MaxSSDGroupWriteBandwidth = 219;
    optional uint64 MaxSSDGroupReadIops = 220;
    optional uint64 MaxSSDGroupReadBandwidth = 221;
    // for HDD
    optional string CommonHDDPoolKind = 222;
    optional uint64 MaxHDDGroupWriteIops = 223;
    optional uint64 MaxHDDGroupWriteBandwidth = 224;
    optional uint64 MaxHDDGroupReadIops = 225;
    optional uint64 MaxHDDGroupReadBandwidth = 226;
    // for OverlayDisk
    optional string CommonOverlayPrefixPoolKind = 227;

    // Enables mixed index cache for partition v1.
    optional bool MixedIndexCacheV1Enabled = 228;

    // Maximum number of compaction ranges to cache for partition v1 network-ssd.
    optional uint32 MixedIndexCacheV1SizeSSD = 229;

    // Size of allocation unit for mirror2 SSD drives (in GiB).
    optional uint32 AllocationUnitMirror2SSD = 230;

    // Performance per allocation unit for mirror2 volumes.
    optional uint32 Mirror2SSDUnitReadBandwidth = 231;    // in MiB/s
    optional uint32 Mirror2SSDUnitWriteBandwidth = 232;   // in MiB/s
    optional uint32 Mirror2SSDMaxReadBandwidth = 233;     // in MiB/s
    optional uint32 Mirror2SSDMaxWriteBandwidth = 234;    // in MiB/s
    optional uint32 Mirror2SSDUnitReadIops = 235;
    optional uint32 Mirror2SSDUnitWriteIops = 236;
    optional uint32 Mirror2SSDMaxReadIops = 237;
    optional uint32 Mirror2SSDMaxWriteIops = 238;

    // Number of replicas for mirror2 disks.
    optional uint32 Mirror2DiskReplicaCount = 239;

    optional uint32 MaxReadBlobErrorsBeforeSuicide = 240;

    // Interval between throttler state updates in local db (in milliseconds).
    optional uint32 ThrottlerStateWriteInterval = 241;

    // Reject mount instead of trying to start volume locally
    // when AddClient request times out.
    optional bool RejectMountOnAddClientTimeout = 242;

    // Timeout for notify disks request (in milliseconds).
    optional uint32 NonReplicatedVolumeNotificationTimeout = 243;

    // Enables persistent backup for tablet boot infos.
    optional string TabletBootInfoBackupFilePath = 244;
    // In fallback mode, all requests to Hive are served from backup.
    optional bool HiveProxyFallbackMode = 245;
    // Enables persistent backup for tablet path descriptions.
    optional string PathDescriptionBackupFilePath = 246;
    // In fallback mode, all requests to SchemeShard are served from backup.
    optional bool SSProxyFallbackMode = 247;

    // Max acceptable number of cpus we are waiting for (measured in %).
    // If excceeded. balancer starts pushing volumes to svms.
    optional uint32 CpuLackThreshold = 248;

    // Initial pull timeout for preempted volumes.
    optional uint32 InitialPullDelay = 249;

    // Size of allocation unit for local SSD (in GiB).
    // optional uint32 AllocationUnitLocalSSD = 250; // obsolete

    // Rdma port @ DiskAgent.
    optional uint32 RdmaTargetPort = 251;

    // Use rdma for main NRD datapath.
    optional bool UseNonreplicatedRdmaActor = 252;

    // Size of allocation unit for mirror3 SSD drives (in GiB).
    optional uint32 AllocationUnitMirror3SSD = 253;

    // Performance per allocation unit for mirror3 volumes.
    optional uint32 Mirror3SSDUnitReadBandwidth = 254;    // in MiB/s
    optional uint32 Mirror3SSDUnitWriteBandwidth = 255;   // in MiB/s
    optional uint32 Mirror3SSDMaxReadBandwidth = 256;     // in MiB/s
    optional uint32 Mirror3SSDMaxWriteBandwidth = 257;    // in MiB/s
    optional uint32 Mirror3SSDUnitReadIops = 258;
    optional uint32 Mirror3SSDUnitWriteIops = 259;
    optional uint32 Mirror3SSDMaxReadIops = 260;
    optional uint32 Mirror3SSDMaxWriteIops = 261;

    // Number of replicas for mirror3 disks.
    optional uint32 Mirror3DiskReplicaCount = 262;

    // Timeout for secure erase (in milliseconds).
    optional uint32 NonReplicatedSecureEraseTimeout = 263;

    // Number of ranges to process in a single Compaction run.
    optional uint32 CompactionRangeCountPerRun = 264;

    // Specifies whether to use CompactionRangeCountPerRun.
    optional bool BatchCompactionEnabled = 265;

    // Timeout before allowing infra to withdraw our unavailable agents.
    optional uint32 NonReplicatedInfraUnavailableAgentTimeout = 266;

    // Use rdma in volumes by default.
    optional bool UseRdma = 267;

    // Hive min timeout for tablet boot requests.
    optional uint32 MinExternalBootRequestTimeout = 268;

    // Hive timeout increment for tablet boot requests.
    optional uint32 ExternalBootRequestTimeoutIncrement = 269;

    // Hive max timeout for tablet boot requests.
    optional uint32 MaxExternalBootRequestTimeout = 270;

    // Max timeout for agent to restore connection (in milliseconds).
    optional uint32 NonReplicatedAgentMaxTimeout = 271;

    // The time interval after which one agent disconnect is completely
    // recovered in the dynamic reject timeout multiplier.
    optional uint32 NonReplicatedAgentDisconnectRecoveryInterval = 272;

    // The multiplier that controls the growth rate of the dynamic agent reject
    // timeout.
    optional double NonReplicatedAgentTimeoutGrowthFactor = 273;

    // Do not suspend new non default (local ssd etc) devices.
    optional bool NonReplicatedDontSuspendDevices = 274;

    // Timeout increment for resending AddClient during mount.
    optional uint32 AddClientRetryTimeoutIncrement = 275;

    // Enables blob patching during compaction.
    optional bool BlobPatchingEnabled = 276;

    // The number of operations into which the DR
    // will split the restore transaction.
    optional uint32 DiskRegistrySplitTransactionCounter = 277;

    // The time of making backups disk registry in milliseconds.
    optional uint64 DiskRegistryBackupPeriod = 278;

    // Folder for disk registry backups.
    optional string DiskRegistryBackupDirPath = 279;

    // Expected client backoff timeout increment in milliseconds - used to
    // calculate some internal timeouts.
    // optional uint32 ExpectedClientBackoffIncrement = 280; // obsolete

    // Maximum number of pending deallocation requests per one disk.
    optional uint32 MaxNonReplicatedDiskDeallocationRequests = 281;

    // Lifetime of objects in nonrepl metrics cache in milliseconds.
    optional uint64 DiskRegistryMetricsCachePeriod = 282; // deprecated

    // Value for the 'host' label.
    optional string DiskRegistryCountersHost = 283;

    // Maximum allowed fresh byte count after which we start to reject writes.
    optional uint32 FreshByteCountHardLimit = 284;

    // Interval to postpone volume push/pull.
    optional uint32 BalancerActionDelayInterval = 285;

    // Enable resync feature for mirrored partitions.
    optional bool UseMirrorResync = 286;

    // Force resync start for mirrored partitions.
    optional bool ForceMirrorResync = 287;

    // Current resync index will be saved every N blocks.
    // Affects only mirror volumes.
    optional uint32 ResyncIndexCachingInterval = 288;

    // Resync will start upon AddClient / volume reboot after the specified
    // period of client inactivity in milliseconds.
    // Affects only mirror volumes.
    optional uint32 ResyncAfterClientInactivityInterval = 289;

    // File to store the list of volumes preempted from monitoring.
    optional string ManuallyPreemptedVolumesFile = 290;

    // Periodicity of volume liveness check in ManuallyPreemptedVolumesFile in
    // milliseconds.
    optional uint64 ManuallyPreemptedVolumeLivenessCheckPeriod = 291;

    // Half-decay interval for cumulative load counters used for balancing in
    // the discovery component (in milliseconds).
    optional uint32 PingMetricsHalfDecayInterval = 292;

    // Disable manually preempted volumes tracking. Used during
    // nbs restart for NBS2.
    optional bool DisableManuallyPreemptedVolumesTracking = 293;

    // Disable starting partitions for gc at volume start
    optional bool DisableStartPartitionsForGc = 294;

    // Enables adding of unconfirmed blobs to speed up writing.
    optional bool AddingUnconfirmedBlobsEnabled = 297;

    // Blob compression experiment params. See NBS-3949.
    optional uint32 BlobCompressionRate = 298;
    optional string BlobCompressionCodec = 299;

    // If set, writes will be additionally throttled by disk space score
    // backpressure feature.
    optional bool DiskSpaceScoreThrottlingEnabled = 300;

    // Allow to start migration for mirrored SSD drives.
    optional bool MirroredMigrationStartAllowed = 301;

    // Validate S/N
    optional bool SerialNumberValidationEnabled = 302;

    // List of FQDNs of known spare nodes.
    repeated string KnownSpareNodes = 303;

    // Probability (0 .. 100) of being the spare node.
    optional uint32 SpareNodeProbability = 304;

    // Min percentage of reassignable channels after which reassign requests
    // are sent. Does not apply if writes are not allowed because of channel
    // flags.
    optional uint32 ReassignChannelsPercentageThreshold = 305;

    // Max diff percentage for blob patching
    optional uint32 MaxDiffPercentageForBlobPatching = 306;

    // DiskRegistry allows usage of automatically replaced devices after this
    // period of time.
    optional uint32 AutomaticallyReplacedDevicesFreezePeriod = 307; // in ms

    // Defines the rejection behavior for overlapped requests from the past.
    optional bool RejectLateRequestsAtDiskAgentEnabled = 308;

    // Attached disk destruction is allowed after this period of client inactivity (ms).
    optional uint32 AttachedDiskDestructionTimeout = 309;

    // Assign unique identifiers to all zero and write requests in TVolumeActor.
    optional bool AssignIdToWriteAndZeroRequestsEnabled = 310;

    // MaxBlobsPerDisk will be proportional to the disk size.
    optional uint32 SSDMaxBlobsPerUnit = 314;
    optional uint32 HDDMaxBlobsPerUnit = 315;

    // Cleanup interval for disk registry param overrides for agents.
    optional uint32 AgentListExpiredParamsCleanupInterval = 316;

    // Size of allocation unit for non-replicated HDD drives (in GiB).
    optional uint32 AllocationUnitNonReplicatedHDD = 317;

    // Performance per allocation unit for nonreplicated volumes.
    optional uint32 NonReplicatedHDDUnitReadBandwidth = 318;    // in MiB/s
    optional uint32 NonReplicatedHDDUnitWriteBandwidth = 319;   // in MiB/s
    optional uint32 NonReplicatedHDDMaxReadBandwidth = 320;     // in MiB/s
    optional uint32 NonReplicatedHDDMaxWriteBandwidth = 321;    // in MiB/s
    optional uint32 NonReplicatedHDDUnitReadIops = 322;
    optional uint32 NonReplicatedHDDUnitWriteIops = 323;
    optional uint32 NonReplicatedHDDMaxReadIops = 324;
    optional uint32 NonReplicatedHDDMaxWriteIops = 325;

    // DiskRegistry/Agent pool name to use for nonreplicated hdd disks.
    optional string NonReplicatedHDDPoolName = 326;

    // We will allow agent/device maintenance if it breaks no more than this
    // number of placement group partitions in each group.
    optional uint32 MaxBrokenHddPlacementGroupPartitionsAfterDeviceRemoval = 327;

    // Sets maximum number of automatic device replacements per hour. If this
    // limit is reached no more automatic replacements are going to happen -
    // instead the diskId + deviceId pairs will be logged and a critical event
    // will be reported. Current replacement rate is reset upon DiskRegistry
    // tablet restart.
    optional uint32 MaxAutomaticDeviceReplacementsPerHour = 328;

    // Tenant hive tablet id different from root to be used by hive proxy.
    // Should be configured once and for the lifetime of the cluster.
    optional uint64 TenantHiveTabletId = 329;

    // Limits the number of dirty devices per DeviceName that are erased in
    // parallel.
    optional uint32 MaxDevicesToErasePerDeviceNameForDefaultPoolKind = 330;
    optional uint32 MaxDevicesToErasePerDeviceNameForLocalPoolKind = 331;
    optional uint32 MaxDevicesToErasePerDeviceNameForGlobalPoolKind = 332;

    // Percentage for batch compaction size increasing
    optional uint32 CompactionCountPerRunIncreasingThreshold = 333;

    // Percentage for batch compaction size decreasing
    optional uint32 CompactionCountPerRunDecreasingThreshold = 334;

    // Max number of ranges to process in a single Compaction run
    optional uint32 MaxCompactionRangeCountPerRun = 335;

    // Period of compaction changing (in ms)
    optional uint32 CompactionCountPerRunChangingPeriod = 336;

    // Timeout in milliseconds before switching all disks associated
    // with the disconnected agent to read only mode
    optional uint32 NonReplicatedDiskSwitchToReadOnlyTimeout = 337;

    // Min timeout for nonrepl partition -> DA HDD requests.
    optional uint32 NonReplicatedMinRequestTimeoutHDD = 338;

    // Max timeout for nonrepl partition -> DA HDD requests.
    optional uint32 NonReplicatedMaxRequestTimeoutHDD = 339;

    // Placeholders for legacy params that are still used in configs.
    optional uint32 NonReplicatedMinRequestTimeout = 340;
    optional uint32 NonReplicatedMaxRequestTimeout = 341;

    optional uint64 MaxChangedBlocksRangeBlocksCount = 342;

    // Maximum number of migrations running in parallel as a percentage of the
    // devices belonging to the same pool as the source device.
    // Max value is selected between this limit and
    // MaxNonReplicatedDeviceMigrationsInProgress.
    optional uint32 MaxNonReplicatedDeviceMigrationPercentageInProgress = 343;

    // Create shadow disks for checkpoints for DiskRegistry-based disks.
    optional bool UseShadowDisksForNonreplDiskCheckpoints = 344;

    // Calculate crc32c checksums for blocks in the half-interval [0, X) upon
    // write and store these checksums in local db.
    // Affects only blobstorage-based disks.
    optional uint64 DiskPrefixLengthWithBlockChecksumsInBlobs = 345;

    // Read BlobMeta upon ReadBlocks, calculate crc32c checksums for the fetched
    // blocks and compare these checksums to the checksums from BlobMeta.
    //
    // IMPORTANT: Compaction verifies block checksums for the blocks affected by
    // it regardless of this flag!
    optional bool CheckBlockChecksumsInBlobsUponRead = 346;

    // Enables runtime config update tool.
    optional bool ConfigsDispatcherServiceEnabled = 347;

    // Amount of time after which the disk registry will not send cached disk
    // acquire request on the disk agent restart (ms).
    // Note: it should be larger than ClientRemountPeriod, otherwise it's
    // useless.
    optional uint32 CachedAcquireRequestLifetime = 348;

    // Limits unconfirmed (and confirmed but not added to the index) blob count.
    optional uint32 UnconfirmedBlobCountHardLimit = 349;

    // These are duplicates of "CachedConfigPath" and "CachedSessionsPath"
    // fields in the "TDiskAgentConfig" and here just to ease deployment of the
    // caches. Disk agent config has higher priority than storage config.
    optional string CachedDiskAgentConfigPath = 350;
    optional string CachedDiskAgentSessionsPath = 351;

    // Max bandwidth used for shadow disk fill in MiB/s (actual bandwidth is x2
    // due to the need to read and write).
    optional uint32 MaxShadowDiskFillBandwidth = 352;
    // Minimum delay between shadow disk acquire attempts when writes to the
    // source disk are blocked (in ms).
    optional uint32 MinAcquireShadowDiskRetryDelayWhenBlocked = 353;
    // Maximum delay between shadow disk acquire attempts when writes to the
    // source disk are blocked (in ms).
    optional uint32 MaxAcquireShadowDiskRetryDelayWhenBlocked = 354;
    // Minimum delay between shadow disk acquire attempts when writes to the
    // source disk are not blocked (in ms).
    optional uint32 MinAcquireShadowDiskRetryDelayWhenNonBlocked = 355;
    // Maximum delay between shadow disk acquire attempts when writes to the
    // source disk are not blocked (in ms).
    optional uint32 MaxAcquireShadowDiskRetryDelayWhenNonBlocked = 356;
    // Timeout for attempts to acquire the shadow disk when writes to the source
    // disk are blocked (in ms).
    optional uint32 MaxAcquireShadowDiskTotalTimeoutWhenBlocked = 357;
    // Timeout for attempts to acquire the shadow disk when writes to the source
    // disk are not blocked (in ms).
    optional uint32 MaxAcquireShadowDiskTotalTimeoutWhenNonBlocked = 358;

    // Max number of volume MetaHistory records displayed on volume monpage.
    optional uint32 VolumeMetaHistoryDisplayedRecordLimit = 359;

    // Duration of attempts to connect to tablet for cached tablets before
    // switching to describe volume (in ms).
    optional uint32 VolumeProxyCacheRetryDuration = 360;

    // Service actor self ping measurement interval. Used to evaluate
    // service actor load. Set in ms.
    optional uint32 ServiceSelfPingInterval = 361;

    // Max migration io depth.
    optional uint32 MaxMigrationIoDepth = 362;

    // Max shadow disk fill io depth.
    optional uint32 MaxShadowDiskFillIoDepth = 363;

    // Enable data scrubbing for mirrored disks.
    optional bool DataScrubbingEnabled = 364;
    // Interval between scrubbing ranges in milliseconds.
    optional uint32 ScrubbingInterval = 365;

    // Optimize all-zeros blocks transmission over the network.
    optional bool OptimizeVoidBuffersTransferForReadsEnabled = 366;

    // Number of volume history entries to cleanup per run.
    optional uint32 VolumeHistoryCleanupItemCount = 367;

    // The full bandwidth of the server for background operations,
    // which is used for migration and filling of shadow disks.
    // (actual bandwidth is x2 due to the need to read and write).
    optional uint32 BackgroundOperationsTotalBandwidth = 368;

    // Used inside TWaitDependentDisksToSwitchNodeActor to schedule retries.
    // Set in ms.
    optional uint32 WaitDependentDisksRetryRequestDelay = 369;

    // Timeout attempts of scrubbing range, if checksum mismatch was found.
    optional uint32 ScrubbingChecksumMismatchTimeout = 370;

    // Scrubbing bandwidth per 1 TiB in MiB/s.
    optional uint64 ScrubbingBandwidth = 371;

    // Max scrubbing bandwidth in MiB/s.
    optional uint64 MaxScrubbingBandwidth = 372;

    // Min scrubbing bandwidth in MiB/s.
    optional uint64 MinScrubbingBandwidth = 373;

    // Allow destruction only for those disks whose id matches one of the given prefixes.
    repeated string DestructionAllowedOnlyForDisksWithIdPrefixes = 374;

    // CMS actions such as "REMOVE_HOST" and "REMOVE_DEVICE" will attempt to
    // remove devices and the host from DR memory (including persistent storage).
    // optional bool CleanupDRConfigOnCMSActions = 375;  // obsolete

    // Resync range, if scrubbing found a mismatch.
    optional bool ResyncRangeAfterScrubbing = 376;

    // Delay that DR uses to wait unavailable agents to register before allowing
    // infra to deploy a host.
    optional uint32 IdleAgentDeployByCmsDelay = 377;

    // Dynamic node registration params.
    optional uint32 NodeRegistrationMaxAttempts = 378;
    optional uint32 NodeRegistrationTimeout = 379;   // in ms
    optional uint32 NodeRegistrationErrorTimeout = 380;  // in ms

    // auth token for node registration via ydb discovery api.
    optional string NodeRegistrationToken = 381;

    // TLS node registration details.
    optional string NodeRegistrationRootCertsFile = 382;
    optional NCloud.NProto.TCertificate NodeRegistrationCert = 383;

    // Node type
    optional string NodeType = 384;

    // settings for ydb config dispatcher service.
    optional NCloud.NProto.TConfigDispatcherSettings ConfigDispatcherSettings = 385;

    // The volume actor will compare meta before and after reallocation and
    // decide whether a lite reallocation is possible.
    optional bool AllowLiteDiskReallocations = 386;

    // Timeout between disks reallocations.
    optional uint32 DiskRegistryDisksNotificationTimeout = 387;

    // Whether the disk registry is allowed to allocate local disks while agent
    // is in warning state.
    // When enabled, the Disk Registry REMOVE_HOST CMS action will not "forget"
    // agents devices and will not suspend local devices. Instead, PURGE_HOST
    // should be used for these purposes. To override this see
    // "DiskRegistryCleanupConfigOnRemoveHost"
    optional bool DiskRegistryAlwaysAllocatesLocalDisks = 388;

    optional uint32 BlobStorageAsyncGetTimeoutHDD = 389;
    optional uint32 BlobStorageAsyncGetTimeoutSSD = 390;

    // Specifies the minimum number of replicas to read from in a mirrored disk
    // for every read request.
    // Values 0 and 1 mean the same thing - read from 1 replica.
    // Values greater than disk replica count also mean the same thing - read
    // from all replicas.
    optional uint32 MirrorReadReplicaCount = 391;

    // When enabled, the Disk Registry REMOVE_HOST CMS action will "forget"
    // agents devices and suspend local devices.
    optional bool DiskRegistryCleanupConfigOnRemoveHost = 392;

    // Enables the encryption at rest for Disk Registry based disks.
    optional bool EncryptionAtRestForDiskRegistryBasedDisksEnabled = 393;

    // Enabling direct copying of data between disk agents.
    optional bool UseDirectCopyRange = 394;

    // Disables the calculation of the FullPlacementGroups counter.
    optional bool DisableFullPlacementGroupCountCalculation = 395;

    // The percentage of agents that is acceptable to reject at the start.
    // If the number of agents that did not reconnect is higher than this
    // percentage, then the rejection of such agents does not occur - we assume
    // a connectivity failure in the cluster.
    optional double DiskRegistryInitialAgentRejectionThreshold = 396;

<<<<<<< HEAD
    // Enabling UsedQuota calculation as UsedIopsQuota + UsedBandwidthQuota
    optional bool CalculateSplittedUsedQuotaMetric = 397;
=======
    // Enable buttons for agent/device state changing.
    optional bool EnableToChangeStatesFromDiskRegistryMonpage = 397;

    // Enable buttons for device state changing, when they in error state.
    optional bool EnableToChangeErrorStatesFromDiskRegistryMonpage = 398;
>>>>>>> 93e2bcb8
}<|MERGE_RESOLUTION|>--- conflicted
+++ resolved
@@ -1084,14 +1084,12 @@
     // a connectivity failure in the cluster.
     optional double DiskRegistryInitialAgentRejectionThreshold = 396;
 
-<<<<<<< HEAD
+    // Enable buttons for agent/device state changing.
+    optional bool EnableToChangeStatesFromDiskRegistryMonpage = 397;
+
+    // Enable buttons for device state changing, when they in error state.
+    optional bool EnableToChangeErrorStatesFromDiskRegistryMonpage = 398;
+    
     // Enabling UsedQuota calculation as UsedIopsQuota + UsedBandwidthQuota
     optional bool CalculateSplittedUsedQuotaMetric = 397;
-=======
-    // Enable buttons for agent/device state changing.
-    optional bool EnableToChangeStatesFromDiskRegistryMonpage = 397;
-
-    // Enable buttons for device state changing, when they in error state.
-    optional bool EnableToChangeErrorStatesFromDiskRegistryMonpage = 398;
->>>>>>> 93e2bcb8
 }