syntax = "proto2";

package NCloud.NBlockStore.NProto;

import "cloud/storage/core/protos/authorization_mode.proto";

option go_package = "github.com/ydb-platform/nbs/cloud/blockstore/config";

////////////////////////////////////////////////////////////////////////////////

enum EChannelAllocationMode
{
    // [obsolete]
    // Send NumChannels+ChannelProfileId settings to schemeshard in CreateVolume
    // and AlterVolume requests
    // CA_IMPLICIT = 0;

    // [obsolete]
    // Send ExplicitChannelProfiles alongside NumChannels+ChannelProfileId
    // CA_BOTH = 1;

    // Send only ExplicitChannelProfiles
    CA_EXPLICIT = 2;
}

////////////////////////////////////////////////////////////////////////////////

enum ECompactionType
{
    // RangeScore = BlobCount
    CT_DEFAULT = 0;
    // RangeScore = blobstorage load reduction in seconds
    CT_LOAD = 1;
}

////////////////////////////////////////////////////////////////////////////////

enum EVolumePreemptionType
{
    // Do not preempt volumes when host is overloaded
    PREEMPTION_NONE = 0;
    // Move most resource consuming disk
    PREEMPTION_MOVE_MOST_HEAVY = 1;
    // Move least resource consumig disk
    PREEMPTION_MOVE_LEAST_HEAVY = 2;
}

////////////////////////////////////////////////////////////////////////////////

message TStorageServiceConfig
{
    // Tablet channel profiles to use (legacy, see NBS-458).
    // optional uint32 ChannelsProfile = 1; // obsolete
    // optional uint32 ChannelsProfileSSD = 2; // obsolete
    // optional uint32 ChannelsProfileHybrid = 3; // obsolete

    // Schemeshard directory for volumes.
    optional string SchemeShardDir = 4;

    // Minimum blob size (in bytes) that lets compaction materialize zero blocks
    // and add this blob to the merged index.
    // optional uint32 WriteMergedBlobThreshold = 5; // obsolete

    // Minimum write request size (in bytes) that lets us write the data directly
    // to blobstorage (as a merged blob).
    optional uint32 WriteBlobThreshold = 6;

    // The size of data (in bytes) in the fresh blocks table that triggers flushing.
    optional uint32 FlushThreshold = 7;

    // Maximum number of fresh blocks to keep.
    // optional uint32 MaxFreshBlocks = 8; // obsolete

    // Number of overlapped blobs.
    // optional uint32 CompactionThreshold = 9; // obsolete

    // Number of blobs queued for cleanup.
    optional uint32 CleanupThreshold = 10;

    // Number of blobs queued for collect.
    optional uint32 CollectGarbageThreshold = 11;

    // Timeout for hive locks (in milliseconds).
    optional uint32 HiveLockExpireTimeout = 12;

    // Cooldown time between tablet reboots (in milliseconds).
    optional uint32 TabletRebootCoolDownIncrement = 13;
    optional uint32 TabletRebootCoolDownMax = 14;

    // Should local service be started or not.
    optional bool DisableLocalService = 15;

    // Number of reties before pipe client reports failure.
    optional uint32 PipeClientRetryCount = 16;

    // Mimimum timeout before pipe client reconnect attempt.
    optional uint32 PipeClientMinRetryTime = 17;

    // Maximum timeout before pipe client reconnect attempt.
    optional uint32 PipeClientMaxRetryTime = 18;

    // Fresh data will be chunked into blobs of such size (in bytes) during flushing.
    optional uint32 FlushBlobSizeThreshold = 19;

    // Period to write usage stats to log (in milliseconds).
    // optional uint32 UsageStatsLogPeriod = 20;  // obsolete

    // Retry timeout for compaction started from monitoring (in milliseconds).
    optional uint32 CompactionRetryTimeout = 21;

    // Number of deletions before starting an update process.
    optional uint32 UpdateBlobsThreshold = 22;

    // File to write metering data.
    // optional string MeteringFilename = 23;  // obsolete

    // Number of garbage blocks before start compaction.
    optional uint32 CompactionGarbageThreshold = 24;

    // Maximum request size in bytes.
    optional uint64 MaxReadWriteRangeSize = 25;

    // Maximum blob range size (in bytes).
    optional uint32 MaxBlobRangeSize = 26;

    // Timeout for considering client inactive after mounting (in milliseconds).
    optional uint32 InactiveClientsTimeout = 27;

    // Allow the service to unmount inactive clients.
    // optional bool UnmountInactiveClients = 28;  // obsolete

    // Allow multiple clients to mount the same volume (with access restrictions).
    // optional bool MultipleMountAllowed = 29;    // obsolete

    // Maximum allowed requests in-progress.
    optional uint32 MaxIORequestsInFlight = 30;
    optional uint32 MaxIORequestsInFlightSSD = 31;

    // Allow setting Version field in ModifyScheme request.
    optional bool AllowVersionInModifyScheme = 32;

    // Require mounting volume by any client willing to submit read/write/zero blocks requests.
    // optional bool MountRequired = 33;   // obsolete

    // Service version info.
    optional string ServiceVersionInfo = 34;

    // Size of allocation unit for SSD drives (in GiB).
    optional uint32 AllocationUnitSSD = 35;

    // Size of allocation unit for HDD drives (in GiB).
    optional uint32 AllocationUnitHDD = 36;

    // Throttling feature flags.
    optional bool ThrottlingEnabled = 37;
    optional bool ThrottlingEnabledSSD = 38;

    // Volumes stats upload to db period.
    optional uint32 StatsUploadInterval = 39;

    // Default throttling settings.
    optional uint32 ThrottlingBurstPercentage = 40;
    optional uint32 ThrottlingMaxPostponedWeight = 41;   // in bytes
    optional uint32 ThrottlingBoostTime = 42;            // in milliseconds
    optional uint32 ThrottlingBoostRefillTime = 43;      // in milliseconds

    // Disk boost rate corresponds to the following unit count.
    optional uint32 ThrottlingSSDBoostUnits = 44;
    optional uint32 ThrottlingHDDBoostUnits = 45;

    // Performance per allocation unit.
    optional uint32 SSDUnitReadBandwidth = 46;   // in MiB/s
    optional uint32 SSDUnitWriteBandwidth = 47;  // in MiB/s
    optional uint32 SSDMaxReadBandwidth = 48;    // in MiB/s
    optional uint32 SSDMaxWriteBandwidth = 49;   // in MiB/s
    optional uint32 SSDUnitReadIops = 50;
    optional uint32 SSDUnitWriteIops = 51;
    optional uint32 SSDMaxReadIops = 52;
    optional uint32 SSDMaxWriteIops = 53;
    optional uint32 HDDUnitReadBandwidth = 54;   // in MiB/s
    optional uint32 HDDUnitWriteBandwidth = 55;  // in MiB/s
    optional uint32 HDDMaxReadBandwidth = 56;    // in MiB/s
    optional uint32 HDDMaxWriteBandwidth = 57;   // in MiB/s
    optional uint32 HDDUnitReadIops = 58;
    optional uint32 HDDUnitWriteIops = 59;
    optional uint32 HDDMaxReadIops = 60;
    optional uint32 HDDMaxWriteIops = 61;

    optional NCloud.NProto.EAuthorizationMode AuthorizationMode = 62;

    // Throttler postpone/reject threshold in milliseconds.
    optional uint32 MaxThrottlerDelay = 63;

    // Partition backpressure feature calculation settings.
    optional uint32 CompactionScoreLimitForBackpressure = 64;
    optional uint32 CompactionScoreThresholdForBackpressure = 65;
    optional uint32 CompactionScoreFeatureMaxValue = 66;
    optional uint32 FreshByteCountLimitForBackpressure = 67;
    optional uint32 FreshByteCountThresholdForBackpressure = 68;
    optional uint32 FreshByteCountFeatureMaxValue = 69;
    optional uint64 CleanupQueueBytesLimitForBackpressure = 311;
    optional uint64 CleanupQueueBytesThresholdForBackpressure = 312;
    optional uint32 CleanupQueueBytesFeatureMaxValue = 313;

    // Max write request cost multiplier due to backpressure.
    optional uint32 MaxWriteCostMultiplier = 70;

    // Timeout to register client at volume.
    optional uint32 InitialAddClientTimeout = 71;

    // Timeout to register client after tablet local start.
    optional uint32 LocalStartAddClientTimeout = 72;

    // Channel configuration.
    optional string HDDSystemChannelPoolKind = 73;
    optional string HDDLogChannelPoolKind = 74;
    optional string HDDIndexChannelPoolKind = 75;
    optional string HDDMixedChannelPoolKind = 76;
    optional string HDDMergedChannelPoolKind = 77;
    optional string SSDSystemChannelPoolKind = 78;
    optional string SSDLogChannelPoolKind = 79;
    optional string SSDIndexChannelPoolKind = 80;
    optional string SSDMixedChannelPoolKind = 81;
    optional string SSDMergedChannelPoolKind = 82;
    optional string HybridSystemChannelPoolKind = 83;
    optional string HybridLogChannelPoolKind = 84;
    optional string HybridIndexChannelPoolKind = 85;
    optional string HybridMixedChannelPoolKind = 86;
    optional string HybridMergedChannelPoolKind = 87;

    // [obsolete] Channel allocation mode for schemeshard.
    // we always use explicit channel profiles.
    // optional EChannelAllocationMode ChannelAllocationMode = 88;

    // Scatters new volumes across multiple schemeshard directories
    // optional bool ScatterVolumesInSchemeShard = 89; // obsolete

    // FolderId of this NBS instance. Used for authorization.
    optional string FolderId = 90;

    // Enables allocation of special channels for Mixed blobs.
    optional bool AllocateSeparateMixedChannels = 91;

    // Retry timeout for cleanup started from monitoring (in milliseconds).
    optional uint32 CleanupRetryTimeout = 92;

    // Channel free space threshold - used for write request balancing.
    optional uint32 ChannelFreeSpaceThreshold = 93;
    // Channel min free space - used for write request balancing.
    optional uint32 ChannelMinFreeSpace = 94;

    // Minimum number of channels per partition.
    optional uint32 MinChannelCount = 95;

    // Weight of read/zero/describe requests in throttler's postponed request
    // queue, bytes.
    optional uint32 DefaultPostponedRequestWeight = 96;

    // Timeout for client to send ping (in milliseconds).
    optional uint32 ClientRemountPeriod = 97;

    // Index caching parameters (only for partition2).
    optional uint32 ZoneBlockCount = 98;
    optional uint32 HotZoneRequestCountFactor = 99;
    optional uint32 ColdZoneRequestCountFactor = 100;

    // Enables/disables write request batching.
    optional bool WriteRequestBatchingEnabled = 101;

    // BlockList cache size (only for partition2).
    optional uint32 BlockListCacheSizePercentage = 102;

    // Max blobs to process in a single Cleanup op run.
    optional uint32 MaxBlobsToCleanup = 103;

    // Blob size limit in bytes.
    optional uint32 MaxBlobSize = 104;

    // Size of allocation unit for non-replicated SSD drives (in GiB).
    optional uint32 AllocationUnitNonReplicatedSSD = 105;

    // Performance per allocation unit for nonreplicated volumes.
    optional uint32 NonReplicatedSSDUnitReadBandwidth = 106;    // in MiB/s
    optional uint32 NonReplicatedSSDUnitWriteBandwidth = 107;   // in MiB/s
    optional uint32 NonReplicatedSSDMaxReadBandwidth = 108;     // in MiB/s
    optional uint32 NonReplicatedSSDMaxWriteBandwidth = 109;    // in MiB/s
    optional uint32 NonReplicatedSSDUnitReadIops = 110;
    optional uint32 NonReplicatedSSDUnitWriteIops = 111;
    optional uint32 NonReplicatedSSDMaxReadIops = 112;
    optional uint32 NonReplicatedSSDMaxWriteIops = 113;

    // Compaction type.
    optional ECompactionType SSDCompactionType = 114;
    optional ECompactionType HDDCompactionType = 115;

    // Enables approximate garbage compaction for partition v1.
    optional bool V1GarbageCompactionEnabled = 116;

    // Enables digest calculation & logging for some blocks.
    optional bool BlockDigestsEnabled = 117;

    // Partition2 index structures conversion attempt time interval (in ms).
    optional uint32 IndexStructuresConversionAttemptInterval = 118;

    // Calculate block digests for the following percentage of blocks in each
    // block group.
    optional uint32 DigestedBlocksPercentage = 119;

    // If there is more garbage in some range than this limit, compact it.
    // Measured in percents (similar to CompactionGarbageThreshold).
    optional uint32 CompactionRangeGarbageThreshold = 120;

    // Limits the number of affected blocks sent from compaction to addblobs.
    optional uint32 MaxAffectedBlocksPerCompaction = 121;

    // Real performance per allocation unit.
    optional uint32 RealSSDUnitReadBandwidth = 122;     // in MiB/s
    optional uint32 RealSSDUnitWriteBandwidth = 123;    // in MiB/s
    optional uint32 RealSSDUnitReadIops = 124;
    optional uint32 RealSSDUnitWriteIops = 125;
    optional uint32 RealHDDUnitReadBandwidth = 126;     // in MiB/s
    optional uint32 RealHDDUnitWriteBandwidth = 127;    // in MiB/s
    optional uint32 RealHDDUnitReadIops = 128;
    optional uint32 RealHDDUnitWriteIops = 129;

    // Period (in milliseconds) between recycling retired nonreplicated disks.
    optional uint32 NonReplicatedDiskRecyclingPeriod = 130;

    // Compaction delay settings.
    optional uint32 MaxCompactionDelay = 131;   // in ms
    optional uint32 MinCompactionDelay = 132;   // in ms
    optional uint32 CompactionScoreHistorySize = 133;

    // Volume preemption strategy.
    optional EVolumePreemptionType VolumePreemptionType = 134;

    // CPU load percentage to move volumes from host.
    optional uint32 PreemptionPushPercentage = 135;

    // CPU load percentage to move volumes to host.
    optional uint32 PreemptionPullPercentage = 136;

    // Partition tablet version to be used for new volumes.
    optional uint32 DefaultTabletVersion = 137;

    // Max number of intervals stored in RangeMap for each blob (v2 only).
    optional uint32 MaxRangesPerBlob = 138;

    // Cleanup delay settings.
    optional uint32 MaxCleanupDelay = 139;  // in ms
    optional uint32 MinCleanupDelay = 140;  // in ms
    optional uint32 CleanupScoreHistorySize = 141;

    // Allow to change channel pool kinds upon volume resizing.
    optional bool PoolKindChangeAllowed = 142;

    // If set, service/volume will acquire devices for mounted volumes.
    optional bool AcquireNonReplicatedDevices = 143;

    // Inflight limit for IO requests.
    optional uint32 NonReplicatedInflightLimit = 144;

    // Max disks per placement group.
    optional uint32 MaxDisksInPlacementGroup = 145;

    // Max placement partitions per group.
    optional uint32 MaxPlacementPartitionCount = 295;

    // Max disks per placement group with partition placement strategy.
    optional uint32 MaxDisksInPartitionPlacementGroup = 296;

    // Overrides WriteBlobThreshold for SSD volumes.
    optional uint32 WriteBlobThresholdSSD = 146;

    // DiskRegistry destroys broken disks after this period of time.
    optional uint32 BrokenDiskDestructionDelay = 147;   // in ms

    // Volume mount history duration.
    optional uint32 VolumeHistoryDuration = 148;    // in ms

    // Number of maximum blob count per range.
    optional uint32 SSDMaxBlobsPerRange = 149;
    optional uint32 HDDMaxBlobsPerRange = 150;

    // Just drop fresh blocks upon Flush, don't save them as blobs (debug flag).
    optional bool FlushToDevNull = 151;

    // Max Compaction/Cleanup exec time per second.
    optional uint32 MaxCompactionExecTimePerSecond = 152;   // in ms
    optional uint32 MaxCleanupExecTimePerSecond = 153;  // in ms

    // Don't automatically enqueue garbage collection upon partition startup.
    optional bool DontEnqueueCollectGarbageUponPartitionStartup = 154;

    optional uint32 NonReplicatedDiskRepairTimeout = 155;

    // New volumes will be created with partition count proportional to their size.
    optional uint64 BytesPerPartition = 156;

    // Bytes per stripe (applicable for multipartition volumes).
    optional uint32 BytesPerStripe = 157;

    // Max partitions per volume.
    optional uint32 MaxPartitionsPerVolume = 158;

    // Min timeout for agent to restore connection (in milliseconds).
    optional uint32 NonReplicatedAgentMinTimeout = 159;

    // Timeout for DR -> DA requests (in milliseconds).
    optional uint32 AgentRequestTimeout = 160;

    // Timeout before allowing infra to withdraw our agents/devices.
    optional uint32 NonReplicatedInfraTimeout = 161;

    // Timeout for nonrepl partition -> DA requests.
    // optional uint32 NonReplicatedRequestTimeout = 162; // obsolete

    // CompactionScore limit after which compaction throttling is disabled.
    optional uint32 CompactionScoreLimitForThrottling = 163;

    // CleanupQueueBytes limit after which cleanup throttling is disabled.
    optional uint64 CleanupQueueBytesLimitForThrottling = 164;

    // The desired byte count read/written by a compaction run.
    optional uint64 TargetCompactionBytesPerOp = 165;

    // Max skipped blobs during range compaction.
    optional uint32 MaxSkippedBlobsDuringCompaction = 166;

    // MaxBlobsPerRange overrides for partition v2.
    optional uint32 SSDV2MaxBlobsPerRange = 167;
    optional uint32 HDDV2MaxBlobsPerRange = 168;

    // Enables incremental compaction for v1 tablets.
    optional bool IncrementalCompactionEnabled = 169;
    // Compaction in partition v1 will generate sparse merged blobs instead of
    // mixed blobs if this flag is set.
    // optional bool UseSparseMergedBlobs = 170; // obsolete

    // Enables some optimizations for small requests (affects partition v2 only).
    optional bool OptimizeForShortRanges = 171;

    // Consecutive timeout limit after which nr device is considered unavailable.
    // optional uint32 MaxConsecutiveDeviceTimeouts = 172; // obsolete

    // Max blobs and blocks processed by a single v2 garbage compaction iteration.
    optional uint32 CompactionGarbageBlobLimit = 173;
    optional uint32 CompactionGarbageBlockLimit = 174;

    // User data may be dumped on some monitoring pages if this flag is set.
    // See NBS-1726
    optional bool UserDataDebugDumpAllowed = 175;

    // Fresh channels configuration.
    optional string HDDFreshChannelPoolKind = 176;
    optional string SSDFreshChannelPoolKind = 177;
    optional string HybridFreshChannelPoolKind = 178;

    // Number of fresh channels per partition.
    optional uint32 FreshChannelCount = 179;

    // Enables fresh channel write requests.
    optional bool FreshChannelWriteRequestsEnabled = 180;

    // Min timeout for nonrepl partition -> DA SSD requests.
    optional uint32 NonReplicatedMinRequestTimeoutSSD = 181;

    // Max timeout for nonrepl partition -> DA SSD requests.
    optional uint32 NonReplicatedMaxRequestTimeoutSSD = 182;

    // Max timed out state duration after which nr device is considered unavailable.
    optional uint32 MaxTimedOutDeviceStateDuration = 183;

    // Run GC barriers for all channels in tablet history.
    // optional bool CleanupPartitionChannelsAtStartup = 184; // obsolete

    // Run GC soft barriers for all channels in tablet history (v2 only).
    optional bool RunV2SoftGcAtStartup = 185;

    // Lifetime of deleted checkpoint in checkpoints history.
    optional uint32 DeletedCheckpointHistoryLifetime = 186;

    // Enables creation of multipartition volumes.
    optional bool MultipartitionVolumesEnabled = 187;

    // Allow to start migration for non-replicated SSD drives.
    optional bool NonReplicatedMigrationStartAllowed = 188;

    // Current migration index will be saved every N blocks.
    // Affects only nonrepl volumes.
    optional uint32 MigrationIndexCachingInterval = 189;

    // Flush threshold for fresh blobs count in fresh channel.
    optional uint32 FreshBlobCountFlushThreshold = 190;

    // Max bandwidth used by migration in MiB/s (actual bandwidth is x2 due to
    // the need to read and write).
    optional uint32 MaxMigrationBandwidth = 191;

    // Expected DiskAgent size in AUs. Used to throttle migration proportionally
    // to the agent share allocated to the volume that's being migrated.
    optional uint32 ExpectedDiskAgentSize = 192;

    // Overrides BytesPerPartition for network-ssd volumes.
    optional uint64 BytesPerPartitionSSD = 193;

    // Period after which E_IO becomes silent.
    // optional uint32 NonReplicatedIOFadingDuration = 194; // obsolete

    // Placement group alert period.
    optional uint32 PlacementGroupAlertPeriod = 195;

    // Sets initial binding to REMOTE to avoid starting all volumes at once
    // upon server restart. Local volumes will be restarted locally one by one
    // after initial mount.
    // optional bool TwoStageLocalMountEnabled = 196; // obsolete

    // Allow to create load actor.
    optional bool EnableLoadActor = 197;

    // CpuMatBenchNs system pool threshold for volume balancer.
    optional uint64 CpuMatBenchNsSystemThreshold = 198;

    // CpuMatBenchNs user pool threshold for volume balancer.
    optional uint64 CpuMatBenchNsUserThreshold = 199;

    // Disables NRD migration in volume actor.
    optional bool NonReplicatedVolumeMigrationDisabled = 200;

    // Maximum number of migrations running in parallel.
    // Max value is selected between this limit and
    // MaxNonReplicatedDeviceMigrationPercentageInProgress * deviceCount.
    optional uint32 MaxNonReplicatedDeviceMigrationsInProgress = 201;

    // Enables extra diagnostics by dumping block commitIds.
    optional bool DumpBlockCommitIdsIntoProfileLog = 203;

    // Uses the first 4 bytes of the block as its digest.
    optional bool UseTestBlockDigestGenerator = 204;

    // Enables conversion of rangeMap into mixedIndex for partition v2.
    optional bool EnableConversionIntoMixedIndexV2 = 205;

    // Number of disks to be reported to YDB in a single request.
    optional uint32 StatsUploadDiskCount = 206;

    // Retry timeout for YDB stats.
    optional uint32 StatsUploadRetryTimeout = 207;

    // Number of volume history records per monitoring page.
    optional uint32 VolumeHistoryCacheSize = 208;

    // Duration of two stage local mount after start.
    // optional uint32 TwoStageLocalMountDuration = 209; // obsolete

    // Start all mounted volumes remotely.
    optional bool RemoteMountOnly = 210;

    // Max number of volumes started locally.
    optional uint32 MaxLocalVolumes = 211;

    // Flush threshold for fresh blob byte count.
    optional uint32 FreshBlobByteCountFlushThreshold = 212;

    // Max block count in one transaction for updating logicalUsedBlocks.
    optional uint32 LogicalUsedBlocksUpdateBlockCount = 213;

    // Grace period before making next attempt to update volume config
    optional uint32 DiskRegistryVolumeConfigUpdatePeriod = 214;

    // Enables extra diagnostics by dumping blob updates.
    optional bool DumpBlobUpdatesIntoProfileLog = 215;

    // Reassign request retry timeout in milliseconds.
    optional uint32 ReassignRequestRetryTimeout = 216;

    // Parameters used for calculating the metrics
    // Maximum bandwidth on group
    // for SSD
    optional string CommonSSDPoolKind = 217;
    optional uint64 MaxSSDGroupWriteIops = 218;
    optional uint64 MaxSSDGroupWriteBandwidth = 219;
    optional uint64 MaxSSDGroupReadIops = 220;
    optional uint64 MaxSSDGroupReadBandwidth = 221;
    // for HDD
    optional string CommonHDDPoolKind = 222;
    optional uint64 MaxHDDGroupWriteIops = 223;
    optional uint64 MaxHDDGroupWriteBandwidth = 224;
    optional uint64 MaxHDDGroupReadIops = 225;
    optional uint64 MaxHDDGroupReadBandwidth = 226;
    // for OverlayDisk
    optional string CommonOverlayPrefixPoolKind = 227;

    // Enables mixed index cache for partition v1.
    optional bool MixedIndexCacheV1Enabled = 228;

    // Maximum number of compaction ranges to cache for partition v1 network-ssd.
    optional uint32 MixedIndexCacheV1SizeSSD = 229;

    // Size of allocation unit for mirror2 SSD drives (in GiB).
    optional uint32 AllocationUnitMirror2SSD = 230;

    // Performance per allocation unit for mirror2 volumes.
    optional uint32 Mirror2SSDUnitReadBandwidth = 231;    // in MiB/s
    optional uint32 Mirror2SSDUnitWriteBandwidth = 232;   // in MiB/s
    optional uint32 Mirror2SSDMaxReadBandwidth = 233;     // in MiB/s
    optional uint32 Mirror2SSDMaxWriteBandwidth = 234;    // in MiB/s
    optional uint32 Mirror2SSDUnitReadIops = 235;
    optional uint32 Mirror2SSDUnitWriteIops = 236;
    optional uint32 Mirror2SSDMaxReadIops = 237;
    optional uint32 Mirror2SSDMaxWriteIops = 238;

    // Number of replicas for mirror2 disks.
    optional uint32 Mirror2DiskReplicaCount = 239;

    optional uint32 MaxReadBlobErrorsBeforeSuicide = 240;

    // Interval between throttler state updates in local db (in milliseconds).
    optional uint32 ThrottlerStateWriteInterval = 241;

    // Reject mount instead of trying to start volume locally
    // when AddClient request times out.
    optional bool RejectMountOnAddClientTimeout = 242;

    // Timeout for notify disks request (in milliseconds).
    optional uint32 NonReplicatedVolumeNotificationTimeout = 243;

    // Enables persistent backup for tablet boot infos.
    optional string TabletBootInfoBackupFilePath = 244;
    // In fallback mode, all requests to Hive are served from backup.
    optional bool HiveProxyFallbackMode = 245;
    // Enables persistent backup for volume path descriptions.
    optional string PathDescriptionBackupFilePath = 246;
    // In fallback mode, all requests to SchemeShard are served from backup.
    optional bool SSProxyFallbackMode = 247;

    // Max acceptable number of cpus we are waiting for (measured in %).
    // If excceeded. balancer starts pushing volumes to svms.
    optional uint32 CpuLackThreshold = 248;

    // Initial pull timeout for preempted volumes.
    optional uint32 InitialPullDelay = 249;

    // Size of allocation unit for local SSD (in GiB).
    // optional uint32 AllocationUnitLocalSSD = 250; // obsolete

    // Rdma port @ DiskAgent.
    optional uint32 RdmaTargetPort = 251;

    // Use rdma for main NRD datapath.
    optional bool UseNonreplicatedRdmaActor = 252;

    // Size of allocation unit for mirror3 SSD drives (in GiB).
    optional uint32 AllocationUnitMirror3SSD = 253;

    // Performance per allocation unit for mirror3 volumes.
    optional uint32 Mirror3SSDUnitReadBandwidth = 254;    // in MiB/s
    optional uint32 Mirror3SSDUnitWriteBandwidth = 255;   // in MiB/s
    optional uint32 Mirror3SSDMaxReadBandwidth = 256;     // in MiB/s
    optional uint32 Mirror3SSDMaxWriteBandwidth = 257;    // in MiB/s
    optional uint32 Mirror3SSDUnitReadIops = 258;
    optional uint32 Mirror3SSDUnitWriteIops = 259;
    optional uint32 Mirror3SSDMaxReadIops = 260;
    optional uint32 Mirror3SSDMaxWriteIops = 261;

    // Number of replicas for mirror3 disks.
    optional uint32 Mirror3DiskReplicaCount = 262;

    // Timeout for secure erase (in milliseconds).
    optional uint32 NonReplicatedSecureEraseTimeout = 263;

    // Number of ranges to process in a single Compaction run.
    optional uint32 CompactionRangeCountPerRun = 264;

    // Specifies whether to use CompactionRangeCountPerRun.
    optional bool BatchCompactionEnabled = 265;

    // Timeout before allowing infra to withdraw our unavailable agents.
    optional uint32 NonReplicatedInfraUnavailableAgentTimeout = 266;

    // Use rdma in volumes by default.
    optional bool UseRdma = 267;

    // Hive min timeout for tablet boot requests.
    optional uint32 MinExternalBootRequestTimeout = 268;

    // Hive timeout increment for tablet boot requests.
    optional uint32 ExternalBootRequestTimeoutIncrement = 269;

    // Hive max timeout for tablet boot requests.
    optional uint32 MaxExternalBootRequestTimeout = 270;

    // Max timeout for agent to restore connection (in milliseconds).
    optional uint32 NonReplicatedAgentMaxTimeout = 271;

    // The time interval after which one agent disconnect is completely
    // recovered in the dynamic reject timeout multiplier.
    optional uint32 NonReplicatedAgentDisconnectRecoveryInterval = 272;

    // The multiplier that controls the growth rate of the dynamic agent reject
    // timeout.
    optional double NonReplicatedAgentTimeoutGrowthFactor = 273;

    // Do not suspend new non default (local ssd etc) devices.
    optional bool NonReplicatedDontSuspendDevices = 274;

    // Timeout increment for resending AddClient during mount.
    optional uint32 AddClientRetryTimeoutIncrement = 275;

    // Enables blob patching during compaction.
    optional bool BlobPatchingEnabled = 276;

    // The number of operations into which the DR
    // will split the restore transaction.
    optional uint32 DiskRegistrySplitTransactionCounter = 277;

    // The time of making backups disk registry in milliseconds.
    optional uint64 DiskRegistryBackupPeriod = 278;

    // Folder for disk registry backups.
    optional string DiskRegistryBackupDirPath = 279;

    // Expected client backoff timeout increment in milliseconds - used to
    // calculate some internal timeouts.
    optional uint32 ExpectedClientBackoffIncrement = 280;

    // Maximum number of pending deallocation requests per one disk.
    optional uint32 MaxNonReplicatedDiskDeallocationRequests = 281;

    // Lifetime of objects in nonrepl metrics cache in milliseconds.
    optional uint64 DiskRegistryMetricsCachePeriod = 282; // deprecated

    // Value for the 'host' label.
    optional string DiskRegistryCountersHost = 283;

    // Maximum allowed fresh byte count after which we start to reject writes.
    optional uint32 FreshByteCountHardLimit = 284;

    // Interval to postpone volume push/pull.
    optional uint32 BalancerActionDelayInterval = 285;

    // Enable resync feature for mirrored partitions.
    optional bool UseMirrorResync = 286;

    // Force resync start for mirrored partitions.
    optional bool ForceMirrorResync = 287;

    // Current resync index will be saved every N blocks.
    // Affects only mirror volumes.
    optional uint32 ResyncIndexCachingInterval = 288;

    // Resync will start upon AddClient / volume reboot after the specified
    // period of client inactivity in milliseconds.
    // Affects only mirror volumes.
    optional uint32 ResyncAfterClientInactivityInterval = 289;

    // File to store the list of volumes preempted from monitoring.
    optional string ManuallyPreemptedVolumesFile = 290;

    // Periodicity of volume liveness check in ManuallyPreemptedVolumesFile in
    // milliseconds.
    optional uint64 ManuallyPreemptedVolumeLivenessCheckPeriod = 291;

    // Half-decay interval for cumulative load counters used for balancing in
    // the discovery component (in milliseconds).
    optional uint32 PingMetricsHalfDecayInterval = 292;

    // Disable manually preempted volumes tracking. Used during
    // nbs restart for NBS2.
    optional bool DisableManuallyPreemptedVolumesTracking = 293;

    // Disable starting partitions for gc at volume start
    optional bool DisableStartPartitionsForGc = 294;

    // Enables adding of unconfirmed blobs to speed up writing.
    optional bool AddingUnconfirmedBlobsEnabled = 297;

    // Blob compression experiment params. See NBS-3949.
    optional uint32 BlobCompressionRate = 298;
    optional string BlobCompressionCodec = 299;

    // If set, writes will be additionally throttled by disk space score
    // backpressure feature.
    optional bool DiskSpaceScoreThrottlingEnabled = 300;

    // Allow to start migration for mirrored SSD drives.
    optional bool MirroredMigrationStartAllowed = 301;

    // Validate S/N
    optional bool SerialNumberValidationEnabled = 302;

    // List of FQDNs of known spare nodes.
    repeated string KnownSpareNodes = 303;

    // Probability (0 .. 100) of being the spare node.
    optional uint32 SpareNodeProbability = 304;

    // Min percentage of reassignable channels after which reassign requests
    // are sent. Does not apply if writes are not allowed because of channel
    // flags.
    optional uint32 ReassignChannelsPercentageThreshold = 305;

    // Max diff percentage for blob patching
    optional uint32 MaxDiffPercentageForBlobPatching = 306;

    // DiskRegistry allows usage of automatically replaced devices after this
    // period of time.
    optional uint32 AutomaticallyReplacedDevicesFreezePeriod = 307; // in ms

    // Defines the rejection behavior for overlapped requests from the past.
    optional bool RejectLateRequestsAtDiskAgentEnabled = 308;

    // Attached disk destruction is allowed after this period of client inactivity (ms).
    optional uint32 AttachedDiskDestructionTimeout = 309;

    // Assign unique identifiers to all zero and write requests in TVolumeActor.
    optional bool AssignIdToWriteAndZeroRequestsEnabled = 310;

    // MaxBlobsPerDisk will be proportional to the disk size.
    optional uint32 SSDMaxBlobsPerUnit = 314;
    optional uint32 HDDMaxBlobsPerUnit = 315;

    // Cleanup interval for disk registry param overrides for agents.
    optional uint32 AgentListExpiredParamsCleanupInterval = 316;

    // Size of allocation unit for non-replicated HDD drives (in GiB).
    optional uint32 AllocationUnitNonReplicatedHDD = 317;

    // Performance per allocation unit for nonreplicated volumes.
    optional uint32 NonReplicatedHDDUnitReadBandwidth = 318;    // in MiB/s
    optional uint32 NonReplicatedHDDUnitWriteBandwidth = 319;   // in MiB/s
    optional uint32 NonReplicatedHDDMaxReadBandwidth = 320;     // in MiB/s
    optional uint32 NonReplicatedHDDMaxWriteBandwidth = 321;    // in MiB/s
    optional uint32 NonReplicatedHDDUnitReadIops = 322;
    optional uint32 NonReplicatedHDDUnitWriteIops = 323;
    optional uint32 NonReplicatedHDDMaxReadIops = 324;
    optional uint32 NonReplicatedHDDMaxWriteIops = 325;

    // DiskRegistry/Agent pool name to use for nonreplicated hdd disks.
    optional string NonReplicatedHDDPoolName = 326;

    // We will allow agent/device maintenance if it breaks no more than this
    // number of placement group partitions in each group.
    optional uint32 MaxBrokenHddPlacementGroupPartitionsAfterDeviceRemoval = 327;

    // Sets maximum number of automatic device replacements per hour. If this
    // limit is reached no more automatic replacements are going to happen -
    // instead the diskId + deviceId pairs will be logged and a critical event
    // will be reported. Current replacement rate is reset upon DiskRegistry
    // tablet restart.
    optional uint32 MaxAutomaticDeviceReplacementsPerHour = 328;

    // Tenant hive tablet id different from root to be used by hive proxy.
    // Should be configured once and for the lifetime of the cluster.
    optional uint64 TenantHiveTabletId = 329;

    // Limits the number of dirty devices per DeviceName that are erased in
    // parallel.
    optional uint32 MaxDevicesToErasePerDeviceNameForDefaultPoolKind = 330;
    optional uint32 MaxDevicesToErasePerDeviceNameForLocalPoolKind = 331;
    optional uint32 MaxDevicesToErasePerDeviceNameForGlobalPoolKind = 332;

    // Percentage for batch compaction size increasing
    optional uint32 CompactionCountPerRunIncreasingThreshold = 333;

    // Percentage for batch compaction size decreasing
    optional uint32 CompactionCountPerRunDecreasingThreshold = 334;

    // Max number of ranges to process in a single Compaction run
    optional uint32 MaxCompactionRangeCountPerRun = 335;

    // Period of compaction changing (in ms)
    optional uint32 CompactionCountPerRunChangingPeriod = 336;

    // Timeout in milliseconds before switching all disks associated
    // with the disconnected agent to read only mode
    optional uint32 NonReplicatedDiskSwitchToReadOnlyTimeout = 337;

    // Min timeout for nonrepl partition -> DA HDD requests.
    optional uint32 NonReplicatedMinRequestTimeoutHDD = 338;

    // Max timeout for nonrepl partition -> DA HDD requests.
    optional uint32 NonReplicatedMaxRequestTimeoutHDD = 339;

    // Placeholders for legacy params that are still used in configs.
    optional uint32 NonReplicatedMinRequestTimeout = 340;
    optional uint32 NonReplicatedMaxRequestTimeout = 341;

    optional uint64 MaxChangedBlocksRangeBlocksCount = 342;

    // Maximum number of migrations running in parallel as a percentage of the
    // devices belonging to the same pool as the source device.
    // Max value is selected between this limit and
    // MaxNonReplicatedDeviceMigrationsInProgress.
    optional uint32 MaxNonReplicatedDeviceMigrationPercentageInProgress = 343;

    // Create shadow disks for checkpoints for DiskRegistry-based disks.
    optional bool UseShadowDisksForNonreplDiskCheckpoints = 344;

    // Calculate crc32c checksums for blocks in the half-interval [0, X) upon
    // write and store these checksums in local db.
    // Affects only blobstorage-based disks.
    optional uint64 DiskPrefixLengthWithBlockChecksumsInBlobs = 345;

    // Read BlobMeta upon ReadBlocks, calculate crc32c checksums for the fetched
    // blocks and compare these checksums to the checksums from BlobMeta.
    //
    // IMPORTANT: Compaction verifies block checksums for the blocks affected by
    // it regardless of this flag!
    optional bool CheckBlockChecksumsInBlobsUponRead = 346;

    // Enables runtime config update tool.
    optional bool ConfigsDispatcherServiceEnabled = 347;

    // Amount of time after which the disk registry will not send cached disk
    // acquire request on the disk agent restart (ms).
    // Note: it should be larger than ClientRemountPeriod, otherwise it's
    // useless.
    optional uint32 CachedAcquireRequestLifetime = 348;

    // Limits unconfirmed (and confirmed but not added to the index) blob count.
    optional uint32 UnconfirmedBlobCountHardLimit = 349;

    // These are duplicates of "CachedConfigPath" and "CachedSessionsPath"
    // fields in the "TDiskAgentConfig" and here just to ease deployment of the
    // caches. Disk agent config has higher priority than storage config.
    optional string CachedDiskAgentConfigPath = 350;
    optional string CachedDiskAgentSessionsPath = 351;

    // Max bandwidth used for shadow disk fill in MiB/s (actual bandwidth is x2
    // due to the need to read and write).
    optional uint32 MaxShadowDiskFillBandwidth = 352;
    // Minimum delay between shadow disk acquire attempts when writes to the
    // source disk are blocked (in ms).
    optional uint32 MinAcquireShadowDiskRetryDelayWhenBlocked = 353;
    // Maximum delay between shadow disk acquire attempts when writes to the
    // source disk are blocked (in ms).
    optional uint32 MaxAcquireShadowDiskRetryDelayWhenBlocked = 354;
    // Minimum delay between shadow disk acquire attempts when writes to the
    // source disk are not blocked (in ms).
    optional uint32 MinAcquireShadowDiskRetryDelayWhenNonBlocked = 355;
    // Maximum delay between shadow disk acquire attempts when writes to the
    // source disk are not blocked (in ms).
    optional uint32 MaxAcquireShadowDiskRetryDelayWhenNonBlocked = 356;
    // Timeout for attempts to acquire the shadow disk when writes to the source
    // disk are blocked (in ms).
    optional uint32 MaxAcquireShadowDiskTotalTimeoutWhenBlocked = 357;
    // Timeout for attempts to acquire the shadow disk when writes to the source
    // disk are not blocked (in ms).
    optional uint32 MaxAcquireShadowDiskTotalTimeoutWhenNonBlocked = 358;

    // Max number of volume MetaHistory records displayed on volume monpage.
    optional uint32 VolumeMetaHistoryDisplayedRecordLimit = 359;

    // Duration of attempts to connect to tablet for cached tablets before
    // switching to describe volume (in ms).
    optional uint32 VolumeProxyCacheRetryDuration = 360;

    // Service actor self ping measurement interval. Used to evaluate
    // service actor load. Set in ms.
    optional uint32 ServiceSelfPingInterval = 361;

<<<<<<< HEAD
    // Enable data scrubbing for mirrored disks.
    optional bool DataScrubbingEnabled = 362;
    // Interval between scrubbing ranges in milliseconds
    optional uint32 ScrubbingInterval = 363;
=======
    // Max migration io depth.
    optional uint32 MaxMigrationIoDepth = 362;

    // Max shadow disk fill io depth.
    optional uint32 MaxShadowDiskFillIoDepth = 363;
>>>>>>> 2e24c82a
}<|MERGE_RESOLUTION|>--- conflicted
+++ resolved
@@ -960,16 +960,14 @@
     // service actor load. Set in ms.
     optional uint32 ServiceSelfPingInterval = 361;
 
-<<<<<<< HEAD
-    // Enable data scrubbing for mirrored disks.
-    optional bool DataScrubbingEnabled = 362;
-    // Interval between scrubbing ranges in milliseconds
-    optional uint32 ScrubbingInterval = 363;
-=======
     // Max migration io depth.
     optional uint32 MaxMigrationIoDepth = 362;
 
     // Max shadow disk fill io depth.
     optional uint32 MaxShadowDiskFillIoDepth = 363;
->>>>>>> 2e24c82a
+    
+    // Enable data scrubbing for mirrored disks.
+    optional bool DataScrubbingEnabled = 364;
+    // Interval between scrubbing ranges in milliseconds
+    optional uint32 ScrubbingInterval = 365;
 }