syntax = "proto2";

package NCloud.NBlockStore.NProto;

import "cloud/storage/core/protos/authorization_mode.proto";

option go_package = "github.com/ydb-platform/nbs/cloud/blockstore/config";

////////////////////////////////////////////////////////////////////////////////

enum EChannelAllocationMode
{
    // [obsolete]
    // Send NumChannels+ChannelProfileId settings to schemeshard in CreateVolume
    // and AlterVolume requests
    // CA_IMPLICIT = 0;

    // [obsolete]
    // Send ExplicitChannelProfiles alongside NumChannels+ChannelProfileId
    // CA_BOTH = 1;

    // Send only ExplicitChannelProfiles
    CA_EXPLICIT = 2;
}

////////////////////////////////////////////////////////////////////////////////

enum ECompactionType
{
    // RangeScore = BlobCount
    CT_DEFAULT = 0;
    // RangeScore = blobstorage load reduction in seconds
    CT_LOAD = 1;
}

////////////////////////////////////////////////////////////////////////////////

enum EVolumePreemptionType
{
    // Do not preempt volumes when host is overloaded
    PREEMPTION_NONE = 0;
    // Move most resource consuming disk
    PREEMPTION_MOVE_MOST_HEAVY = 1;
    // Move least resource consumig disk
    PREEMPTION_MOVE_LEAST_HEAVY = 2;
}

////////////////////////////////////////////////////////////////////////////////

message TStorageServiceConfig
{
    // Tablet channel profiles to use (legacy, see NBS-458).
    // optional uint32 ChannelsProfile = 1; // obsolete
    // optional uint32 ChannelsProfileSSD = 2; // obsolete
    // optional uint32 ChannelsProfileHybrid = 3; // obsolete

    // Schemeshard directory for volumes.
    optional string SchemeShardDir = 4;

    // Minimum blob size (in bytes) that lets compaction materialize zero blocks
    // and add this blob to the merged index.
    // optional uint32 WriteMergedBlobThreshold = 5; // obsolete

    // Minimum write request size (in bytes) that lets us write the data directly
    // to blobstorage (as a merged blob).
    optional uint32 WriteBlobThreshold = 6;

    // The size of data (in bytes) in the fresh blocks table that triggers flushing.
    optional uint32 FlushThreshold = 7;

    // Maximum number of fresh blocks to keep.
    // optional uint32 MaxFreshBlocks = 8; // obsolete

    // Number of overlapped blobs.
    // optional uint32 CompactionThreshold = 9; // obsolete

    // Number of blobs queued for cleanup.
    optional uint32 CleanupThreshold = 10;

    // Number of blobs queued for collect.
    optional uint32 CollectGarbageThreshold = 11;

    // Timeout for hive locks (in milliseconds).
    optional uint32 HiveLockExpireTimeout = 12;

    // Cooldown time between tablet reboots (in milliseconds).
    optional uint32 TabletRebootCoolDownIncrement = 13;
    optional uint32 TabletRebootCoolDownMax = 14;

    // Should local service be started or not.
    optional bool DisableLocalService = 15;

    // Number of reties before pipe client reports failure.
    optional uint32 PipeClientRetryCount = 16;

    // Mimimum timeout before pipe client reconnect attempt.
    optional uint32 PipeClientMinRetryTime = 17;

    // Maximum timeout before pipe client reconnect attempt.
    optional uint32 PipeClientMaxRetryTime = 18;

    // Fresh data will be chunked into blobs of such size (in bytes) during flushing.
    optional uint32 FlushBlobSizeThreshold = 19;

    // Period to write usage stats to log (in milliseconds).
    // optional uint32 UsageStatsLogPeriod = 20;  // obsolete

    // Retry timeout for compaction started from monitoring (in milliseconds).
    optional uint32 CompactionRetryTimeout = 21;

    // Number of deletions before starting an update process.
    optional uint32 UpdateBlobsThreshold = 22;

    // File to write metering data.
    // optional string MeteringFilename = 23;  // obsolete

    // Number of garbage blocks before start compaction.
    optional uint32 CompactionGarbageThreshold = 24;

    // Maximum request size in bytes.
    optional uint64 MaxReadWriteRangeSize = 25;

    // Maximum blob range size (in bytes).
    optional uint32 MaxBlobRangeSize = 26;

    // Timeout for considering client inactive after mounting (in milliseconds).
    optional uint32 InactiveClientsTimeout = 27;

    // Allow the service to unmount inactive clients.
    // optional bool UnmountInactiveClients = 28;  // obsolete

    // Allow multiple clients to mount the same volume (with access restrictions).
    // optional bool MultipleMountAllowed = 29;    // obsolete

    // Maximum allowed requests in-progress.
    optional uint32 MaxIORequestsInFlight = 30;
    optional uint32 MaxIORequestsInFlightSSD = 31;

    // Allow setting Version field in ModifyScheme request.
    optional bool AllowVersionInModifyScheme = 32;

    // Require mounting volume by any client willing to submit read/write/zero blocks requests.
    // optional bool MountRequired = 33;   // obsolete

    // Service version info.
    optional string ServiceVersionInfo = 34;

    // Size of allocation unit for SSD drives (in GiB).
    optional uint32 AllocationUnitSSD = 35;

    // Size of allocation unit for HDD drives (in GiB).
    optional uint32 AllocationUnitHDD = 36;

    // Throttling feature flags.
    optional bool ThrottlingEnabled = 37;
    optional bool ThrottlingEnabledSSD = 38;

    // Volumes stats upload to db period.
    optional uint32 StatsUploadInterval = 39;

    // Default throttling settings.
    optional uint32 ThrottlingBurstPercentage = 40;
    optional uint32 ThrottlingMaxPostponedWeight = 41;   // in bytes
    optional uint32 ThrottlingBoostTime = 42;            // in milliseconds
    optional uint32 ThrottlingBoostRefillTime = 43;      // in milliseconds

    // Disk boost rate corresponds to the following unit count.
    optional uint32 ThrottlingSSDBoostUnits = 44;
    optional uint32 ThrottlingHDDBoostUnits = 45;

    // Performance per allocation unit.
    optional uint32 SSDUnitReadBandwidth = 46;   // in MiB/s
    optional uint32 SSDUnitWriteBandwidth = 47;  // in MiB/s
    optional uint32 SSDMaxReadBandwidth = 48;    // in MiB/s
    optional uint32 SSDMaxWriteBandwidth = 49;   // in MiB/s
    optional uint32 SSDUnitReadIops = 50;
    optional uint32 SSDUnitWriteIops = 51;
    optional uint32 SSDMaxReadIops = 52;
    optional uint32 SSDMaxWriteIops = 53;
    optional uint32 HDDUnitReadBandwidth = 54;   // in MiB/s
    optional uint32 HDDUnitWriteBandwidth = 55;  // in MiB/s
    optional uint32 HDDMaxReadBandwidth = 56;    // in MiB/s
    optional uint32 HDDMaxWriteBandwidth = 57;   // in MiB/s
    optional uint32 HDDUnitReadIops = 58;
    optional uint32 HDDUnitWriteIops = 59;
    optional uint32 HDDMaxReadIops = 60;
    optional uint32 HDDMaxWriteIops = 61;

    optional NCloud.NProto.EAuthorizationMode AuthorizationMode = 62;

    // Throttler postpone/reject threshold in milliseconds.
    optional uint32 MaxThrottlerDelay = 63;

    // Partition backpressure feature calculation settings.
    optional uint32 CompactionScoreLimitForBackpressure = 64;
    optional uint32 CompactionScoreThresholdForBackpressure = 65;
    optional uint32 CompactionScoreFeatureMaxValue = 66;
    optional uint32 FreshByteCountLimitForBackpressure = 67;
    optional uint32 FreshByteCountThresholdForBackpressure = 68;
    optional uint32 FreshByteCountFeatureMaxValue = 69;
    optional uint64 CleanupQueueBytesLimitForBackpressure = 311;
    optional uint64 CleanupQueueBytesThresholdForBackpressure = 312;
    optional uint32 CleanupQueueBytesFeatureMaxValue = 313;

    // Max write request cost multiplier due to backpressure.
    optional uint32 MaxWriteCostMultiplier = 70;

    // Timeout to register client at volume.
    optional uint32 InitialAddClientTimeout = 71;

    // Timeout to register client after tablet local start.
    optional uint32 LocalStartAddClientTimeout = 72;

    // Channel configuration.
    optional string HDDSystemChannelPoolKind = 73;
    optional string HDDLogChannelPoolKind = 74;
    optional string HDDIndexChannelPoolKind = 75;
    optional string HDDMixedChannelPoolKind = 76;
    optional string HDDMergedChannelPoolKind = 77;
    optional string SSDSystemChannelPoolKind = 78;
    optional string SSDLogChannelPoolKind = 79;
    optional string SSDIndexChannelPoolKind = 80;
    optional string SSDMixedChannelPoolKind = 81;
    optional string SSDMergedChannelPoolKind = 82;
    optional string HybridSystemChannelPoolKind = 83;
    optional string HybridLogChannelPoolKind = 84;
    optional string HybridIndexChannelPoolKind = 85;
    optional string HybridMixedChannelPoolKind = 86;
    optional string HybridMergedChannelPoolKind = 87;

    // [obsolete] Channel allocation mode for schemeshard.
    // we always use explicit channel profiles.
    // optional EChannelAllocationMode ChannelAllocationMode = 88;

    // Scatters new volumes across multiple schemeshard directories
    // optional bool ScatterVolumesInSchemeShard = 89; // obsolete

    // FolderId of this NBS instance. Used for authorization.
    optional string FolderId = 90;

    // Enables allocation of special channels for Mixed blobs.
    optional bool AllocateSeparateMixedChannels = 91;

    // Retry timeout for cleanup started from monitoring (in milliseconds).
    optional uint32 CleanupRetryTimeout = 92;

    // Channel free space threshold - used for write request balancing.
    optional uint32 ChannelFreeSpaceThreshold = 93;
    // Channel min free space - used for write request balancing.
    optional uint32 ChannelMinFreeSpace = 94;

    // Minimum number of channels per partition.
    optional uint32 MinChannelCount = 95;

    // Weight of read/zero/describe requests in throttler's postponed request
    // queue, bytes.
    optional uint32 DefaultPostponedRequestWeight = 96;

    // Timeout for client to send ping (in milliseconds).
    optional uint32 ClientRemountPeriod = 97;

    // Index caching parameters (only for partition2).
    optional uint32 ZoneBlockCount = 98;
    optional uint32 HotZoneRequestCountFactor = 99;
    optional uint32 ColdZoneRequestCountFactor = 100;

    // Enables/disables write request batching.
    optional bool WriteRequestBatchingEnabled = 101;

    // BlockList cache size (only for partition2).
    optional uint32 BlockListCacheSizePercentage = 102;

    // Max blobs to process in a single Cleanup op run.
    optional uint32 MaxBlobsToCleanup = 103;

    // Blob size limit in bytes.
    optional uint32 MaxBlobSize = 104;

    // Size of allocation unit for non-replicated SSD drives (in GiB).
    optional uint32 AllocationUnitNonReplicatedSSD = 105;

    // Performance per allocation unit for nonreplicated volumes.
    optional uint32 NonReplicatedSSDUnitReadBandwidth = 106;    // in MiB/s
    optional uint32 NonReplicatedSSDUnitWriteBandwidth = 107;   // in MiB/s
    optional uint32 NonReplicatedSSDMaxReadBandwidth = 108;     // in MiB/s
    optional uint32 NonReplicatedSSDMaxWriteBandwidth = 109;    // in MiB/s
    optional uint32 NonReplicatedSSDUnitReadIops = 110;
    optional uint32 NonReplicatedSSDUnitWriteIops = 111;
    optional uint32 NonReplicatedSSDMaxReadIops = 112;
    optional uint32 NonReplicatedSSDMaxWriteIops = 113;

    // Compaction type.
    optional ECompactionType SSDCompactionType = 114;
    optional ECompactionType HDDCompactionType = 115;

    // Enables approximate garbage compaction for partition v1.
    optional bool V1GarbageCompactionEnabled = 116;

    // Enables digest calculation & logging for some blocks.
    optional bool BlockDigestsEnabled = 117;

    // Partition2 index structures conversion attempt time interval (in ms).
    optional uint32 IndexStructuresConversionAttemptInterval = 118;

    // Calculate block digests for the following percentage of blocks in each
    // block group.
    optional uint32 DigestedBlocksPercentage = 119;

    // If there is more garbage in some range than this limit, compact it.
    // Measured in percents (similar to CompactionGarbageThreshold).
    optional uint32 CompactionRangeGarbageThreshold = 120;

    // Limits the number of affected blocks sent from compaction to addblobs.
    optional uint32 MaxAffectedBlocksPerCompaction = 121;

    // Real performance per allocation unit.
    optional uint32 RealSSDUnitReadBandwidth = 122;     // in MiB/s
    optional uint32 RealSSDUnitWriteBandwidth = 123;    // in MiB/s
    optional uint32 RealSSDUnitReadIops = 124;
    optional uint32 RealSSDUnitWriteIops = 125;
    optional uint32 RealHDDUnitReadBandwidth = 126;     // in MiB/s
    optional uint32 RealHDDUnitWriteBandwidth = 127;    // in MiB/s
    optional uint32 RealHDDUnitReadIops = 128;
    optional uint32 RealHDDUnitWriteIops = 129;

    // Period (in milliseconds) between recycling retired nonreplicated disks.
    optional uint32 NonReplicatedDiskRecyclingPeriod = 130;

    // Compaction delay settings.
    optional uint32 MaxCompactionDelay = 131;   // in ms
    optional uint32 MinCompactionDelay = 132;   // in ms
    optional uint32 CompactionScoreHistorySize = 133;

    // Volume preemption strategy.
    optional EVolumePreemptionType VolumePreemptionType = 134;

    // CPU load percentage to move volumes from host.
    optional uint32 PreemptionPushPercentage = 135;

    // CPU load percentage to move volumes to host.
    optional uint32 PreemptionPullPercentage = 136;

    // Partition tablet version to be used for new volumes.
    optional uint32 DefaultTabletVersion = 137;

    // Max number of intervals stored in RangeMap for each blob (v2 only).
    optional uint32 MaxRangesPerBlob = 138;

    // Cleanup delay settings.
    optional uint32 MaxCleanupDelay = 139;  // in ms
    optional uint32 MinCleanupDelay = 140;  // in ms
    optional uint32 CleanupScoreHistorySize = 141;

    // Allow to change channel pool kinds upon volume resizing.
    optional bool PoolKindChangeAllowed = 142;

    // If set, service/volume will acquire devices for mounted volumes.
    optional bool AcquireNonReplicatedDevices = 143;

    // Inflight limit for IO requests.
    optional uint32 NonReplicatedInflightLimit = 144;

    // Max disks per placement group.
    optional uint32 MaxDisksInPlacementGroup = 145;

    // Max placement partitions per group.
    optional uint32 MaxPlacementPartitionCount = 295;

    // Max disks per placement group with partition placement strategy.
    optional uint32 MaxDisksInPartitionPlacementGroup = 296;

    // Overrides WriteBlobThreshold for SSD volumes.
    optional uint32 WriteBlobThresholdSSD = 146;

    // DiskRegistry destroys broken disks after this period of time.
    optional uint32 BrokenDiskDestructionDelay = 147;   // in ms

    // Volume mount history duration.
    optional uint32 VolumeHistoryDuration = 148;    // in ms

    // Number of maximum blob count per range.
    optional uint32 SSDMaxBlobsPerRange = 149;
    optional uint32 HDDMaxBlobsPerRange = 150;

    // Just drop fresh blocks upon Flush, don't save them as blobs (debug flag).
    optional bool FlushToDevNull = 151;

    // Max Compaction/Cleanup exec time per second.
    optional uint32 MaxCompactionExecTimePerSecond = 152;   // in ms
    optional uint32 MaxCleanupExecTimePerSecond = 153;  // in ms

    // Don't automatically enqueue garbage collection upon partition startup.
    optional bool DontEnqueueCollectGarbageUponPartitionStartup = 154;

    optional uint32 NonReplicatedDiskRepairTimeout = 155;

    // New volumes will be created with partition count proportional to their size.
    optional uint64 BytesPerPartition = 156;

    // Bytes per stripe (applicable for multipartition volumes).
    optional uint32 BytesPerStripe = 157;

    // Max partitions per volume.
    optional uint32 MaxPartitionsPerVolume = 158;

    // Min timeout for agent to restore connection (in milliseconds).
    optional uint32 NonReplicatedAgentMinTimeout = 159;

    // Timeout for DR -> DA requests (in milliseconds).
    optional uint32 AgentRequestTimeout = 160;

    // Timeout before allowing infra to withdraw our agents/devices.
    optional uint32 NonReplicatedInfraTimeout = 161;

    // Timeout for nonrepl partition -> DA requests.
    // optional uint32 NonReplicatedRequestTimeout = 162; // obsolete

    // CompactionScore limit after which compaction throttling is disabled.
    optional uint32 CompactionScoreLimitForThrottling = 163;

    // CleanupQueueBytes limit after which cleanup throttling is disabled.
    optional uint64 CleanupQueueBytesLimitForThrottling = 164;

    // The desired byte count read/written by a compaction run.
    optional uint64 TargetCompactionBytesPerOp = 165;

    // Max skipped blobs during range compaction.
    optional uint32 MaxSkippedBlobsDuringCompaction = 166;

    // MaxBlobsPerRange overrides for partition v2.
    optional uint32 SSDV2MaxBlobsPerRange = 167;
    optional uint32 HDDV2MaxBlobsPerRange = 168;

    // Enables incremental compaction for v1 tablets.
    optional bool IncrementalCompactionEnabled = 169;
    // Compaction in partition v1 will generate sparse merged blobs instead of
    // mixed blobs if this flag is set.
    // optional bool UseSparseMergedBlobs = 170; // obsolete

    // Enables some optimizations for small requests (affects partition v2 only).
    optional bool OptimizeForShortRanges = 171;

    // Consecutive timeout limit after which nr device is considered unavailable.
    // optional uint32 MaxConsecutiveDeviceTimeouts = 172; // obsolete

    // Max blobs and blocks processed by a single v2 garbage compaction iteration.
    optional uint32 CompactionGarbageBlobLimit = 173;
    optional uint32 CompactionGarbageBlockLimit = 174;

    // User data may be dumped on some monitoring pages if this flag is set.
    // See NBS-1726
    optional bool UserDataDebugDumpAllowed = 175;

    // Fresh channels configuration.
    optional string HDDFreshChannelPoolKind = 176;
    optional string SSDFreshChannelPoolKind = 177;
    optional string HybridFreshChannelPoolKind = 178;

    // Number of fresh channels per partition.
    optional uint32 FreshChannelCount = 179;

    // Enables fresh channel write requests.
    optional bool FreshChannelWriteRequestsEnabled = 180;

    // Min timeout for nonrepl partition -> DA SSD requests.
    optional uint32 NonReplicatedMinRequestTimeoutSSD = 181;

    // Max timeout for nonrepl partition -> DA SSD requests.
    optional uint32 NonReplicatedMaxRequestTimeoutSSD = 182;

    // Max timed out state duration after which nr device is considered unavailable.
    optional uint32 MaxTimedOutDeviceStateDuration = 183;

    // Run GC barriers for all channels in tablet history.
    // optional bool CleanupPartitionChannelsAtStartup = 184; // obsolete

    // Run GC soft barriers for all channels in tablet history (v2 only).
    optional bool RunV2SoftGcAtStartup = 185;

    // Lifetime of deleted checkpoint in checkpoints history.
    optional uint32 DeletedCheckpointHistoryLifetime = 186;

    // Enables creation of multipartition volumes.
    optional bool MultipartitionVolumesEnabled = 187;

    // Allow to start migration for non-replicated SSD drives.
    optional bool NonReplicatedMigrationStartAllowed = 188;

    // Current migration index will be saved every N blocks.
    // Affects only nonrepl volumes.
    optional uint32 MigrationIndexCachingInterval = 189;

    // Flush threshold for fresh blobs count in fresh channel.
    optional uint32 FreshBlobCountFlushThreshold = 190;

    // Max bandwidth used by migration in MiB/s (actual bandwidth is x2 due to
    // the need to read and write).
    optional uint32 MaxMigrationBandwidth = 191;

    // Expected DiskAgent size in AUs. Used to throttle migration proportionally
    // to the agent share allocated to the volume that's being migrated.
    optional uint32 ExpectedDiskAgentSize = 192;

    // Overrides BytesPerPartition for network-ssd volumes.
    optional uint64 BytesPerPartitionSSD = 193;

    // Period after which E_IO becomes silent.
    // optional uint32 NonReplicatedIOFadingDuration = 194; // obsolete

    // Placement group alert period.
    optional uint32 PlacementGroupAlertPeriod = 195;

    // Sets initial binding to REMOTE to avoid starting all volumes at once
    // upon server restart. Local volumes will be restarted locally one by one
    // after initial mount.
    // optional bool TwoStageLocalMountEnabled = 196; // obsolete

    // Allow to create load actor.
    optional bool EnableLoadActor = 197;

    // CpuMatBenchNs system pool threshold for volume balancer.
    optional uint64 CpuMatBenchNsSystemThreshold = 198;

    // CpuMatBenchNs user pool threshold for volume balancer.
    optional uint64 CpuMatBenchNsUserThreshold = 199;

    // Disables NRD migration in volume actor.
    optional bool NonReplicatedVolumeMigrationDisabled = 200;

    // Maximum number of migrations running in parallel.
    // Max value is selected between this limit and
    // MaxNonReplicatedDeviceMigrationPercentageInProgress * deviceCount.
    optional uint32 MaxNonReplicatedDeviceMigrationsInProgress = 201;

    // Enables extra diagnostics by dumping block commitIds.
    optional bool DumpBlockCommitIdsIntoProfileLog = 203;

    // Uses the first 4 bytes of the block as its digest.
    optional bool UseTestBlockDigestGenerator = 204;

    // Enables conversion of rangeMap into mixedIndex for partition v2.
    optional bool EnableConversionIntoMixedIndexV2 = 205;

    // Number of disks to be reported to YDB in a single request.
    optional uint32 StatsUploadDiskCount = 206;

    // Retry timeout for YDB stats.
    optional uint32 StatsUploadRetryTimeout = 207;

    // Number of volume history records per monitoring page.
    optional uint32 VolumeHistoryCacheSize = 208;

    // Duration of two stage local mount after start.
    // optional uint32 TwoStageLocalMountDuration = 209; // obsolete

    // Start all mounted volumes remotely.
    optional bool RemoteMountOnly = 210;

    // Max number of volumes started locally.
    optional uint32 MaxLocalVolumes = 211;

    // Flush threshold for fresh blob byte count.
    optional uint32 FreshBlobByteCountFlushThreshold = 212;

    // Max block count in one transaction for updating logicalUsedBlocks.
    optional uint32 LogicalUsedBlocksUpdateBlockCount = 213;

    // Grace period before making next attempt to update volume config
    optional uint32 DiskRegistryVolumeConfigUpdatePeriod = 214;

    // Enables extra diagnostics by dumping blob updates.
    optional bool DumpBlobUpdatesIntoProfileLog = 215;

    // Reassign request retry timeout in milliseconds.
    optional uint32 ReassignRequestRetryTimeout = 216;

    // Parameters used for calculating the metrics
    // Maximum bandwidth on group
    // for SSD
    optional string CommonSSDPoolKind = 217;
    optional uint64 MaxSSDGroupWriteIops = 218;
    optional uint64 MaxSSDGroupWriteBandwidth = 219;
    optional uint64 MaxSSDGroupReadIops = 220;
    optional uint64 MaxSSDGroupReadBandwidth = 221;
    // for HDD
    optional string CommonHDDPoolKind = 222;
    optional uint64 MaxHDDGroupWriteIops = 223;
    optional uint64 MaxHDDGroupWriteBandwidth = 224;
    optional uint64 MaxHDDGroupReadIops = 225;
    optional uint64 MaxHDDGroupReadBandwidth = 226;
    // for OverlayDisk
    optional string CommonOverlayPrefixPoolKind = 227;

    // Enables mixed index cache for partition v1.
    optional bool MixedIndexCacheV1Enabled = 228;

    // Maximum number of compaction ranges to cache for partition v1 network-ssd.
    optional uint32 MixedIndexCacheV1SizeSSD = 229;

    // Size of allocation unit for mirror2 SSD drives (in GiB).
    optional uint32 AllocationUnitMirror2SSD = 230;

    // Performance per allocation unit for mirror2 volumes.
    optional uint32 Mirror2SSDUnitReadBandwidth = 231;    // in MiB/s
    optional uint32 Mirror2SSDUnitWriteBandwidth = 232;   // in MiB/s
    optional uint32 Mirror2SSDMaxReadBandwidth = 233;     // in MiB/s
    optional uint32 Mirror2SSDMaxWriteBandwidth = 234;    // in MiB/s
    optional uint32 Mirror2SSDUnitReadIops = 235;
    optional uint32 Mirror2SSDUnitWriteIops = 236;
    optional uint32 Mirror2SSDMaxReadIops = 237;
    optional uint32 Mirror2SSDMaxWriteIops = 238;

    // Number of replicas for mirror2 disks.
    optional uint32 Mirror2DiskReplicaCount = 239;

    optional uint32 MaxReadBlobErrorsBeforeSuicide = 240;

    // Interval between throttler state updates in local db (in milliseconds).
    optional uint32 ThrottlerStateWriteInterval = 241;

    // Reject mount instead of trying to start volume locally
    // when AddClient request times out.
    optional bool RejectMountOnAddClientTimeout = 242;

    // Timeout for notify disks request (in milliseconds).
    optional uint32 NonReplicatedVolumeNotificationTimeout = 243;

    // Enables persistent backup for tablet boot infos.
    optional string TabletBootInfoBackupFilePath = 244;
    // In fallback mode, all requests to Hive are served from backup.
    optional bool HiveProxyFallbackMode = 245;
    // Enables persistent backup for volume path descriptions.
    optional string PathDescriptionBackupFilePath = 246;
    // In fallback mode, all requests to SchemeShard are served from backup.
    optional bool SSProxyFallbackMode = 247;

    // Max acceptable number of cpus we are waiting for (measured in %).
    // If excceeded. balancer starts pushing volumes to svms.
    optional uint32 CpuLackThreshold = 248;

    // Initial pull timeout for preempted volumes.
    optional uint32 InitialPullDelay = 249;

    // Size of allocation unit for local SSD (in GiB).
    // optional uint32 AllocationUnitLocalSSD = 250; // obsolete

    // Rdma port @ DiskAgent.
    optional uint32 RdmaTargetPort = 251;

    // Use rdma for main NRD datapath.
    optional bool UseNonreplicatedRdmaActor = 252;

    // Size of allocation unit for mirror3 SSD drives (in GiB).
    optional uint32 AllocationUnitMirror3SSD = 253;

    // Performance per allocation unit for mirror3 volumes.
    optional uint32 Mirror3SSDUnitReadBandwidth = 254;    // in MiB/s
    optional uint32 Mirror3SSDUnitWriteBandwidth = 255;   // in MiB/s
    optional uint32 Mirror3SSDMaxReadBandwidth = 256;     // in MiB/s
    optional uint32 Mirror3SSDMaxWriteBandwidth = 257;    // in MiB/s
    optional uint32 Mirror3SSDUnitReadIops = 258;
    optional uint32 Mirror3SSDUnitWriteIops = 259;
    optional uint32 Mirror3SSDMaxReadIops = 260;
    optional uint32 Mirror3SSDMaxWriteIops = 261;

    // Number of replicas for mirror3 disks.
    optional uint32 Mirror3DiskReplicaCount = 262;

    // Timeout for secure erase (in milliseconds).
    optional uint32 NonReplicatedSecureEraseTimeout = 263;

    // Number of ranges to process in a single Compaction run.
    optional uint32 CompactionRangeCountPerRun = 264;

    // Specifies whether to use CompactionRangeCountPerRun.
    optional bool BatchCompactionEnabled = 265;

    // Timeout before allowing infra to withdraw our unavailable agents.
    optional uint32 NonReplicatedInfraUnavailableAgentTimeout = 266;

    // Use rdma in volumes by default.
    optional bool UseRdma = 267;

    // Hive min timeout for tablet boot requests.
    optional uint32 MinExternalBootRequestTimeout = 268;

    // Hive timeout increment for tablet boot requests.
    optional uint32 ExternalBootRequestTimeoutIncrement = 269;

    // Hive max timeout for tablet boot requests.
    optional uint32 MaxExternalBootRequestTimeout = 270;

    // Max timeout for agent to restore connection (in milliseconds).
    optional uint32 NonReplicatedAgentMaxTimeout = 271;

    // The time interval after which one agent disconnect is completely
    // recovered in the dynamic reject timeout multiplier.
    optional uint32 NonReplicatedAgentDisconnectRecoveryInterval = 272;

    // The multiplier that controls the growth rate of the dynamic agent reject
    // timeout.
    optional double NonReplicatedAgentTimeoutGrowthFactor = 273;

    // Do not suspend new non default (local ssd etc) devices.
    optional bool NonReplicatedDontSuspendDevices = 274;

    // Timeout increment for resending AddClient during mount.
    optional uint32 AddClientRetryTimeoutIncrement = 275;

    // Enables blob patching during compaction.
    optional bool BlobPatchingEnabled = 276;

    // The number of operations into which the DR
    // will split the restore transaction.
    optional uint32 DiskRegistrySplitTransactionCounter = 277;

    // The time of making backups disk registry in milliseconds.
    optional uint64 DiskRegistryBackupPeriod = 278;

    // Folder for disk registry backups.
    optional string DiskRegistryBackupDirPath = 279;

    // Expected client backoff timeout increment in milliseconds - used to
    // calculate some internal timeouts.
    optional uint32 ExpectedClientBackoffIncrement = 280;

    // Maximum number of pending deallocation requests per one disk.
    optional uint32 MaxNonReplicatedDiskDeallocationRequests = 281;

    // Lifetime of objects in nonrepl metrics cache in milliseconds.
    optional uint64 DiskRegistryMetricsCachePeriod = 282; // deprecated

    // Value for the 'host' label.
    optional string DiskRegistryCountersHost = 283;

    // Maximum allowed fresh byte count after which we start to reject writes.
    optional uint32 FreshByteCountHardLimit = 284;

    // Interval to postpone volume push/pull.
    optional uint32 BalancerActionDelayInterval = 285;

    // Enable resync feature for mirrored partitions.
    optional bool UseMirrorResync = 286;

    // Force resync start for mirrored partitions.
    optional bool ForceMirrorResync = 287;

    // Current resync index will be saved every N blocks.
    // Affects only mirror volumes.
    optional uint32 ResyncIndexCachingInterval = 288;

    // Resync will start upon AddClient / volume reboot after the specified
    // period of client inactivity in milliseconds.
    // Affects only mirror volumes.
    optional uint32 ResyncAfterClientInactivityInterval = 289;

    // File to store the list of volumes preempted from monitoring.
    optional string ManuallyPreemptedVolumesFile = 290;

    // Periodicity of volume liveness check in ManuallyPreemptedVolumesFile in
    // milliseconds.
    optional uint64 ManuallyPreemptedVolumeLivenessCheckPeriod = 291;

    // Half-decay interval for cumulative load counters used for balancing in
    // the discovery component (in milliseconds).
    optional uint32 PingMetricsHalfDecayInterval = 292;

    // Disable manually preempted volumes tracking. Used during
    // nbs restart for NBS2.
    optional bool DisableManuallyPreemptedVolumesTracking = 293;

    // Disable starting partitions for gc at volume start
    optional bool DisableStartPartitionsForGc = 294;

    // Enables adding of unconfirmed blobs to speed up writing.
    optional bool AddingUnconfirmedBlobsEnabled = 297;

    // Blob compression experiment params. See NBS-3949.
    optional uint32 BlobCompressionRate = 298;
    optional string BlobCompressionCodec = 299;

    // If set, writes will be additionally throttled by disk space score
    // backpressure feature.
    optional bool DiskSpaceScoreThrottlingEnabled = 300;

    // Allow to start migration for mirrored SSD drives.
    optional bool MirroredMigrationStartAllowed = 301;

    // Validate S/N
    optional bool SerialNumberValidationEnabled = 302;

    // List of FQDNs of known spare nodes.
    repeated string KnownSpareNodes = 303;

    // Probability (0 .. 100) of being the spare node.
    optional uint32 SpareNodeProbability = 304;

    // Min percentage of reassignable channels after which reassign requests
    // are sent. Does not apply if writes are not allowed because of channel
    // flags.
    optional uint32 ReassignChannelsPercentageThreshold = 305;

    // Max diff percentage for blob patching
    optional uint32 MaxDiffPercentageForBlobPatching = 306;

    // DiskRegistry allows usage of automatically replaced devices after this
    // period of time.
    optional uint32 AutomaticallyReplacedDevicesFreezePeriod = 307; // in ms

    // Defines the rejection behavior for overlapped requests from the past.
    optional bool RejectLateRequestsAtDiskAgentEnabled = 308;

    // Attached disk destruction is allowed after this period of client inactivity (ms).
    optional uint32 AttachedDiskDestructionTimeout = 309;

    // Assign unique identifiers to all zero and write requests in TVolumeActor.
    optional bool AssignIdToWriteAndZeroRequestsEnabled = 310;

    // MaxBlobsPerDisk will be proportional to the disk size.
    optional uint32 SSDMaxBlobsPerUnit = 314;
    optional uint32 HDDMaxBlobsPerUnit = 315;

    // Cleanup interval for disk registry param overrides for agents.
    optional uint32 AgentListExpiredParamsCleanupInterval = 316;

    // Size of allocation unit for non-replicated HDD drives (in GiB).
    optional uint32 AllocationUnitNonReplicatedHDD = 317;

    // Performance per allocation unit for nonreplicated volumes.
    optional uint32 NonReplicatedHDDUnitReadBandwidth = 318;    // in MiB/s
    optional uint32 NonReplicatedHDDUnitWriteBandwidth = 319;   // in MiB/s
    optional uint32 NonReplicatedHDDMaxReadBandwidth = 320;     // in MiB/s
    optional uint32 NonReplicatedHDDMaxWriteBandwidth = 321;    // in MiB/s
    optional uint32 NonReplicatedHDDUnitReadIops = 322;
    optional uint32 NonReplicatedHDDUnitWriteIops = 323;
    optional uint32 NonReplicatedHDDMaxReadIops = 324;
    optional uint32 NonReplicatedHDDMaxWriteIops = 325;

    // DiskRegistry/Agent pool name to use for nonreplicated hdd disks.
    optional string NonReplicatedHDDPoolName = 326;

    // We will allow agent/device maintenance if it breaks no more than this
    // number of placement group partitions in each group.
    optional uint32 MaxBrokenHddPlacementGroupPartitionsAfterDeviceRemoval = 327;

    // Sets maximum number of automatic device replacements per hour. If this
    // limit is reached no more automatic replacements are going to happen -
    // instead the diskId + deviceId pairs will be logged and a critical event
    // will be reported. Current replacement rate is reset upon DiskRegistry
    // tablet restart.
    optional uint32 MaxAutomaticDeviceReplacementsPerHour = 328;

    // Tenant hive tablet id different from root to be used by hive proxy.
    // Should be configured once and for the lifetime of the cluster.
    optional uint64 TenantHiveTabletId = 329;

    // Limits the number of dirty devices per DeviceName that are erased in
    // parallel.
    optional uint32 MaxDevicesToErasePerDeviceNameForDefaultPoolKind = 330;
    optional uint32 MaxDevicesToErasePerDeviceNameForLocalPoolKind = 331;
    optional uint32 MaxDevicesToErasePerDeviceNameForGlobalPoolKind = 332;

    // Percentage for batch compaction size increasing
    optional uint32 CompactionCountPerRunIncreasingThreshold = 333;

    // Percentage for batch compaction size decreasing
    optional uint32 CompactionCountPerRunDecreasingThreshold = 334;

    // Max number of ranges to process in a single Compaction run
    optional uint32 MaxCompactionRangeCountPerRun = 335;

    // Period of compaction changing (in ms)
    optional uint32 CompactionCountPerRunChangingPeriod = 336;

    // Timeout in milliseconds before switching all disks associated
    // with the disconnected agent to read only mode
    optional uint32 NonReplicatedDiskSwitchToReadOnlyTimeout = 337;

    // Min timeout for nonrepl partition -> DA HDD requests.
    optional uint32 NonReplicatedMinRequestTimeoutHDD = 338;

    // Max timeout for nonrepl partition -> DA HDD requests.
    optional uint32 NonReplicatedMaxRequestTimeoutHDD = 339;

    // Placeholders for legacy params that are still used in configs.
    optional uint32 NonReplicatedMinRequestTimeout = 340;
    optional uint32 NonReplicatedMaxRequestTimeout = 341;

    optional uint64 MaxChangedBlocksRangeBlocksCount = 342;

    // Maximum number of migrations running in parallel as a percentage of the
    // devices belonging to the same pool as the source device.
    // Max value is selected between this limit and
    // MaxNonReplicatedDeviceMigrationsInProgress.
    optional uint32 MaxNonReplicatedDeviceMigrationPercentageInProgress = 343;

    // Create shadow disks for checkpoints for DiskRegistry-based disks.
    optional bool UseShadowDisksForNonreplDiskCheckpoints = 344;

    // Calculate crc32c checksums for blocks in the half-interval [0, X) upon
    // write and store these checksums in local db.
    // Affects only blobstorage-based disks.
    optional uint64 DiskPrefixLengthWithBlockChecksumsInBlobs = 345;

    // Read BlobMeta upon ReadBlocks, calculate crc32c checksums for the fetched
    // blocks and compare these checksums to the checksums from BlobMeta.
    //
    // IMPORTANT: Compaction verifies block checksums for the blocks affected by
    // it regardless of this flag!
    optional bool CheckBlockChecksumsInBlobsUponRead = 346;

    // Enables runtime config update tool.
    optional bool ConfigsDispatcherServiceEnabled = 347;

    // Amount of time after which the disk registry will not send cached disk
    // acquire request on the disk agent restart (ms).
    // Note: it should be larger than ClientRemountPeriod, otherwise it's
    // useless.
    optional uint32 CachedAcquireRequestLifetime = 348;

    // Limits unconfirmed (and confirmed but not added to the index) blob count.
    optional uint32 UnconfirmedBlobCountHardLimit = 349;

    // These are duplicates of "CachedConfigPath" and "CachedSessionsPath"
    // fields in the "TDiskAgentConfig" and here just to ease deployment of the
    // caches. Disk agent config has higher priority than storage config.
    optional string CachedDiskAgentConfigPath = 350;
    optional string CachedDiskAgentSessionsPath = 351;

    // Max bandwidth used for shadow disk fill in MiB/s (actual bandwidth is x2
    // due to the need to read and write).
    optional uint32 MaxShadowDiskFillBandwidth = 352;
    // Minimum delay between shadow disk acquire attempts when writes to the
    // source disk are blocked (in ms).
    optional uint32 MinAcquireShadowDiskRetryDelayWhenBlocked = 353;
    // Maximum delay between shadow disk acquire attempts when writes to the
    // source disk are blocked (in ms).
    optional uint32 MaxAcquireShadowDiskRetryDelayWhenBlocked = 354;
    // Minimum delay between shadow disk acquire attempts when writes to the
    // source disk are not blocked (in ms).
    optional uint32 MinAcquireShadowDiskRetryDelayWhenNonBlocked = 355;
    // Maximum delay between shadow disk acquire attempts when writes to the
    // source disk are not blocked (in ms).
    optional uint32 MaxAcquireShadowDiskRetryDelayWhenNonBlocked = 356;
    // Timeout for attempts to acquire the shadow disk when writes to the source
    // disk are blocked (in ms).
    optional uint32 MaxAcquireShadowDiskTotalTimeoutWhenBlocked = 357;
    // Timeout for attempts to acquire the shadow disk when writes to the source
    // disk are not blocked (in ms).
    optional uint32 MaxAcquireShadowDiskTotalTimeoutWhenNonBlocked = 358;

    // Max number of volume MetaHistory records displayed on volume monpage.
    optional uint32 VolumeMetaHistoryDisplayedRecordLimit = 359;

    // Duration of attempts to connect to tablet for cached tablets before
    // switching to describe volume (in ms).
    optional uint32 VolumeProxyCacheRetryDuration = 360;

    // Service actor self ping measurement interval. Used to evaluate
    // service actor load. Set in ms.
    optional uint32 ServiceSelfPingInterval = 361;

    // Max migration io depth.
    optional uint32 MaxMigrationIoDepth = 362;

    // Max shadow disk fill io depth.
    optional uint32 MaxShadowDiskFillIoDepth = 363;

    // Enable data scrubbing for mirrored disks.
    optional bool DataScrubbingEnabled = 364;
    // Interval between scrubbing ranges in milliseconds
    optional uint32 ScrubbingInterval = 365;

<<<<<<< HEAD
    // Number of volume history entries to cleanup per run.
    optional uint32 VolumeHistoryCleanupItemsCount = 366;
=======
    // Optimize all-zeros blocks transmission over the network.
    optional bool OptimizeVoidBuffersTransferForReadsEnabled = 366;
>>>>>>> d16fbb55
}<|MERGE_RESOLUTION|>--- conflicted
+++ resolved
@@ -971,11 +971,9 @@
     // Interval between scrubbing ranges in milliseconds
     optional uint32 ScrubbingInterval = 365;
 
-<<<<<<< HEAD
-    // Number of volume history entries to cleanup per run.
-    optional uint32 VolumeHistoryCleanupItemsCount = 366;
-=======
     // Optimize all-zeros blocks transmission over the network.
     optional bool OptimizeVoidBuffersTransferForReadsEnabled = 366;
->>>>>>> d16fbb55
+    
+    // Number of volume history entries to cleanup per run.
+    optional uint32 VolumeHistoryCleanupItemsCount = 367;    
 }