--- conflicted
+++ resolved
@@ -1118,14 +1118,12 @@
     // a merged blob, otherwise it is written as a mixed blob.
     optional uint32 CompactionMergedBlobThresholdHDD = 406;
 
-<<<<<<< HEAD
-    // Maximum size of CheckRange request
-    optional uint32 CheckRangeMaxRangeSize = 407;
-=======
     // The maximum number of BS groups that we can warm up for each channel at the bootstrap.
     optional uint32 BSGroupsPerChannelToWarmup = 407;
 
     // Timeout to warm up connections to BS groups at the bootstrap.
     optional uint32 WarmupBSGroupConnectionsTimeout = 408;
->>>>>>> dd87a400
+ 
+    // Maximum size of CheckRange request
+    optional uint32 CheckRangeMaxRangeSize = 409;
 }