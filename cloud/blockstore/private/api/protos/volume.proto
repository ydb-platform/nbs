--- conflicted
+++ resolved
@@ -311,12 +311,9 @@
 
     // Is it necessary to calculate and include checksums in the response
     bool CalculateChecksums = 4;
-<<<<<<< HEAD
-=======
 
     // Number of replicas to read from m3 disks.
     uint64 ReplicaCount = 5;
->>>>>>> 35d2b7aa
 }
 
 message TCheckRangeResponse
