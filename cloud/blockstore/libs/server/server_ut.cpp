#include "server.h"

#include "server_test.h"

#include <cloud/blockstore/libs/client/client.h>
#include <cloud/blockstore/libs/diagnostics/critical_events.h>
#include <cloud/blockstore/libs/diagnostics/volume_stats_test.h>
#include <cloud/blockstore/libs/service/service_test.h>

#include <library/cpp/monlib/dynamic_counters/counters.h>
#include <library/cpp/testing/unittest/registar.h>
#include <library/cpp/testing/unittest/tests_data.h>

#include <util/folder/path.h>
#include <util/generic/guid.h>
#include <util/generic/scope.h>

namespace NCloud::NBlockStore::NServer {

using namespace NThreading;

using namespace NCloud::NBlockStore::NClient;

////////////////////////////////////////////////////////////////////////////////

Y_UNIT_TEST_SUITE(TServerTest)
{
    Y_UNIT_TEST(ShouldHandleRequests)
    {
        TPortManager portManager;
        ui16 port = portManager.GetPort(9001);
        ui16 dataPort = portManager.GetPort(9002);

        auto service = std::make_shared<TTestService>();
        service->PingHandler =
            [&] (std::shared_ptr<NProto::TPingRequest> request) {
                Y_UNUSED(request);
                return MakeFuture<NProto::TPingResponse>();
            };

        TTestFactory testFactory;

        auto server = testFactory.CreateServerBuilder()
            .SetPort(port)
            .SetDataPort(dataPort)
            .BuildServer(service);

        auto client = testFactory.CreateClientBuilder()
            .SetPort(port)
            .SetDataPort(dataPort)
            .BuildClient();

        server->Start();
        client->Start();
        Y_DEFER {
            client->Stop();
            server->Stop();
        };

        auto endpoint = client->CreateEndpoint();
        endpoint = testFactory.CreateDurableClient(std::move(endpoint));

        endpoint->Start();
        Y_DEFER {
            endpoint->Stop();
        };

        auto future = endpoint->Ping(
            MakeIntrusive<TCallContext>(),
            std::make_shared<NProto::TPingRequest>()
        );

        const auto& response = future.GetValue(TDuration::Seconds(5));
        UNIT_ASSERT_C(!HasError(response), response.GetError());
    }

    Y_UNIT_TEST(ShouldHandleAuthRequests)
    {
        TPortManager portManager;
        ui16 port = portManager.GetPort(9001);
        ui16 dataPort = portManager.GetPort(9002);
<<<<<<< HEAD
=======
        ui16 secureEndpointPort = portManager.GetPort(9003);
>>>>>>> 35d2b7aa

        auto service = std::make_shared<TTestService>();
        service->PingHandler =
            [&] (std::shared_ptr<NProto::TPingRequest> request) {
                UNIT_ASSERT_VALUES_EQUAL(
                    "test",
                    request->GetHeaders().GetInternal().GetAuthToken()
                );
                return MakeFuture<NProto::TPingResponse>();
            };

        TTestFactory testFactory;

        auto server = testFactory.CreateServerBuilder()
            .SetSecureEndpoint(
                secureEndpointPort,
                "certs/server.crt",
                "certs/server.crt",
                "certs/server.key")
<<<<<<< HEAD
=======
            .SetPort(port)
>>>>>>> 35d2b7aa
            .SetDataPort(dataPort)
            .BuildServer(service);

        auto client = testFactory.CreateClientBuilder()
            .SetSecureEndpoint(
                secureEndpointPort,
                "certs/server.crt",
                "test")
<<<<<<< HEAD
=======
            .SetPort(port)
>>>>>>> 35d2b7aa
            .SetDataPort(dataPort)
            .BuildClient();

        server->Start();
        client->Start();
        Y_DEFER {
            client->Stop();
            server->Stop();
        };

        auto endpoint = client->CreateEndpoint();
        endpoint = testFactory.CreateDurableClient(std::move(endpoint));

        endpoint->Start();
        Y_DEFER {
            endpoint->Stop();
        };

        auto future = endpoint->Ping(
            MakeIntrusive<TCallContext>(),
            std::make_shared<NProto::TPingRequest>()
        );

        const auto& response = future.GetValue(TDuration::Seconds(5));
        UNIT_ASSERT_C(!HasError(response), response.GetError());
    }

    // NBS-3132
    // Y_UNIT_TEST(ShouldHandleAuthRequestsWithCustomClientCertificate)
    // {
    //     TPortManager portManager;
    //     ui16 port = portManager.GetPort(9001);

    //     auto service = std::make_shared<TTestService>();
    //     service->PingHandler =
    //         [&] (std::shared_ptr<NProto::TPingRequest> request) {
    //             UNIT_ASSERT_VALUES_EQUAL(
    //                 "test",
    //                 request->GetHeaders().GetInternal().GetAuthToken()
    //             );
    //             return MakeFuture<NProto::TPingResponse>();
    //         };

    //     TTestFactory testFactory;

    //     auto server = testFactory.CreateServerBuilder()
    //         .SetSecureEndpoint(
    //             port,
    //             "certs/server.crt",
    //             "certs/server.crt",
    //             "certs/server.key")
    //         .BuildServer(service);

    //     auto client = testFactory.CreateClientBuilder()
    //         .SetSecureEndpoint(
    //             port,
    //             "certs/server.crt",
    //             "test")
    //         .SetCertificate(
    //             "certs/server.crt",
    //             "certs/server.key")
    //         .BuildClient();

    //     server->Start();
    //     client->Start();
    //     Y_DEFER {
    //         client->Stop();
    //         server->Stop();
    //     };

    //     auto endpoint = client->CreateEndpoint();
    //     endpoint = testFactory.CreateDurableClient(std::move(endpoint));

    //     endpoint->Start();
    //     Y_DEFER {
    //         endpoint->Stop();
    //     };

    //     auto future = endpoint->Ping(
    //         MakeIntrusive<TCallContext>(),
    //         std::make_shared<NProto::TPingRequest>()
    //     );

    //     const auto& response = future.GetValue(TDuration::Seconds(5));
    //     UNIT_ASSERT_C(!HasError(response), response.GetError());
    // }

    Y_UNIT_TEST(ShouldHandleAuthRequestsWithMultipleCertificates)
    {
        TPortManager portManager;
        ui16 port = portManager.GetPort(9001);
        ui16 dataPort = portManager.GetPort(9002);
<<<<<<< HEAD
=======
        ui16 secureEndpointPort = portManager.GetPort(9003);
>>>>>>> 35d2b7aa

        auto service = std::make_shared<TTestService>();
        service->PingHandler =
            [&] (std::shared_ptr<NProto::TPingRequest> request) {
                UNIT_ASSERT_VALUES_EQUAL(
                    "test",
                    request->GetHeaders().GetInternal().GetAuthToken()
                );
                return MakeFuture<NProto::TPingResponse>();
            };

        TTestFactory testFactory;

        auto server = testFactory.CreateServerBuilder()
            .SetSecureEndpoint(
                secureEndpointPort,
                "certs/server.crt",
                {},
                {})
            .AddCert(
                "certs/server_fallback.crt",
                "certs/server.key")
            .AddCert(
                "certs/server.crt",
                "certs/server.key")
<<<<<<< HEAD
=======
            .SetPort(port)
>>>>>>> 35d2b7aa
            .SetDataPort(dataPort)
            .BuildServer(service);

        auto client = testFactory.CreateClientBuilder()
            .SetSecureEndpoint(
                secureEndpointPort,
                "certs/server.crt",
                "test")
<<<<<<< HEAD
=======
            .SetPort(port)
>>>>>>> 35d2b7aa
            .SetDataPort(dataPort)
            .BuildClient();

        server->Start();
        client->Start();
        Y_DEFER {
            client->Stop();
            server->Stop();
        };

        auto endpoint = client->CreateEndpoint();
        endpoint = testFactory.CreateDurableClient(std::move(endpoint));

        endpoint->Start();
        Y_DEFER {
            endpoint->Stop();
        };

        auto future = endpoint->Ping(
            MakeIntrusive<TCallContext>(),
            std::make_shared<NProto::TPingRequest>()
        );

        const auto& response = future.GetValue(TDuration::Seconds(5));
        UNIT_ASSERT_C(!HasError(response), response.GetError());
    }

    Y_UNIT_TEST(ShouldHandleSecureAndInsecureClientsSimultaneously)
    {
        TPortManager portManager;
        ui16 securePort = portManager.GetPort(9001);
        ui16 insecurePort = portManager.GetPort(9002);
        ui16 dataPort = portManager.GetPort(9003);

        auto service = std::make_shared<TTestService>();
        service->PingHandler =
            [&] (std::shared_ptr<NProto::TPingRequest> request) {
                Y_UNUSED(request);
                return MakeFuture<NProto::TPingResponse>();
            };

        TTestFactory testFactory;

        auto server = testFactory.CreateServerBuilder()
            .SetPort(insecurePort)
            .SetSecureEndpoint(
                securePort,
                "certs/server.crt",
                "certs/server.crt",
                "certs/server.key")
            .SetDataPort(dataPort)
            .BuildServer(service);

        auto secureClient = testFactory.CreateClientBuilder()
            .SetSecureEndpoint(
                securePort,
                "certs/server.crt",
                "test")
            .SetDataPort(dataPort)
            .BuildClient();

        auto insecureClient = testFactory.CreateClientBuilder()
            .SetPort(insecurePort)
            .SetDataPort(dataPort)
            .BuildClient();

        server->Start();
        secureClient->Start();
        insecureClient->Start();
        Y_DEFER {
            insecureClient->Stop();
            secureClient->Stop();
            server->Stop();
        };

        auto secureEndpoint = secureClient->CreateEndpoint();
        auto insecureEndpoint = insecureClient->CreateEndpoint();

        secureEndpoint->Start();
        insecureEndpoint->Start();
        Y_DEFER {
            insecureEndpoint->Stop();
            secureEndpoint->Stop();
        };

        auto futureFromSecure = secureEndpoint->Ping(
            MakeIntrusive<TCallContext>(),
            std::make_shared<NProto::TPingRequest>()
        );

        auto futureFromInsecure = insecureEndpoint->Ping(
            MakeIntrusive<TCallContext>(),
            std::make_shared<NProto::TPingRequest>()
        );

        const auto& responseFromSecure =
            futureFromSecure.GetValue(TDuration::Seconds(5));
        UNIT_ASSERT_C(!HasError(responseFromSecure), responseFromSecure.GetError());

        const auto& responseFromInsecure =
            futureFromInsecure.GetValue(TDuration::Seconds(5));
        UNIT_ASSERT_C(!HasError(responseFromInsecure), responseFromInsecure.GetError());
    }

    Y_UNIT_TEST(ShouldFailRequestWithNonEmptyInternalHeaders)
    {
        TPortManager portManager;
        ui16 port = portManager.GetPort(9001);
        ui16 dataPort = portManager.GetPort(9002);

        auto service = std::make_shared<TTestService>();
        service->PingHandler =
            [&] (std::shared_ptr<NProto::TPingRequest> request) {
                UNIT_ASSERT_VALUES_EQUAL(
                    "",
                    request->GetHeaders().GetInternal().GetAuthToken()
                );
                return MakeFuture<NProto::TPingResponse>();
            };

        TTestFactory testFactory;

        auto server = testFactory.CreateServerBuilder()
            .SetPort(port)
            .SetDataPort(dataPort)
            .BuildServer(service);

        auto client = testFactory.CreateClientBuilder()
            .SetPort(port)
            .SetDataPort(dataPort)
            .BuildClient();

        server->Start();
        client->Start();
        Y_DEFER {
            client->Stop();
            server->Stop();
        };

        auto endpoint = client->CreateEndpoint();
        endpoint = testFactory.CreateDurableClient(std::move(endpoint));

        endpoint->Start();
        Y_DEFER {
            endpoint->Stop();
        };

        auto request = std::make_shared<NProto::TPingRequest>();
        request->MutableHeaders()->MutableInternal()->SetAuthToken("test");
        auto future = endpoint->Ping(
            MakeIntrusive<TCallContext>(),
            std::move(request)
        );

        const auto& response = future.GetValue(TDuration::Seconds(5));
        UNIT_ASSERT_VALUES_EQUAL(E_ARGUMENT, response.GetError().GetCode());
    }

    Y_UNIT_TEST(ShouldPropagateClientId)
    {
        TString clientId = "testClientId";
        TPortManager portManager;
        ui16 port = portManager.GetPort(9001);
        ui16 dataPort = portManager.GetPort(9002);

        auto service = std::make_shared<TTestService>();
        service->PingHandler =
            [&] (std::shared_ptr<NProto::TPingRequest> request) {
                UNIT_ASSERT(request->HasHeaders());
                UNIT_ASSERT_VALUES_EQUAL(clientId, request->GetHeaders().GetClientId());
                return MakeFuture<NProto::TPingResponse>();
            };

        TTestFactory testFactory;

        auto server = testFactory.CreateServerBuilder()
            .SetPort(port)
            .SetDataPort(dataPort)
            .BuildServer(service);

        auto client = testFactory.CreateClientBuilder()
            .SetPort(port)
            .SetDataPort(dataPort)
            .SetClientId(clientId)
            .BuildClient();

        server->Start();
        client->Start();
        Y_DEFER {
            client->Stop();
            server->Stop();
        };

        auto endpoint = client->CreateEndpoint();
        endpoint = testFactory.CreateDurableClient(std::move(endpoint));

        endpoint->Start();
        Y_DEFER {
            endpoint->Stop();
        };

        auto future = endpoint->Ping(
            MakeIntrusive<TCallContext>(),
            std::make_shared<NProto::TPingRequest>()
        );

        const auto& response = future.GetValue(TDuration::Seconds(5));
        UNIT_ASSERT_C(!HasError(response), response.GetError());
    }

    Y_UNIT_TEST(ShouldFailRequestsToWrongServiceFromControlClient)
    {
        TPortManager portManager;
        ui16 port = portManager.GetPort(9001);

        auto service = std::make_shared<TTestService>();
        service->WriteBlocksHandler =
            [&] (std::shared_ptr<NProto::TWriteBlocksRequest> request) {
                Y_UNUSED(request);
                return MakeFuture<NProto::TWriteBlocksResponse>();
            };

        TTestFactory testFactory;

        auto server = testFactory.CreateServerBuilder()
            .SetDataPort(port)
            .BuildServer(service);

        // mismatched Client/DataClient
        auto client = testFactory.CreateClientBuilder()
            .SetPort(port)
            .BuildClient();

        server->Start();
        client->Start();
        Y_DEFER {
            client->Stop();
            server->Stop();
        };

        auto endpoint = client->CreateEndpoint();
        endpoint->Start();
        Y_DEFER {
            endpoint->Stop();
        };

        auto future = endpoint->WriteBlocks(
            MakeIntrusive<TCallContext>(),
            std::make_shared<NProto::TWriteBlocksRequest>()
        );

        const auto& response = future.GetValue(TDuration::Seconds(5));
        UNIT_ASSERT_VALUES_EQUAL(
            E_GRPC_UNIMPLEMENTED,
            response.GetError().GetCode()
        );
    }

    Y_UNIT_TEST(ShouldFailRequestsToWrongServiceFromDataClient)
    {
        TPortManager portManager;
        ui16 port = portManager.GetPort(9001);
        ui16 dataPort = portManager.GetPort(9002);

        auto service = std::make_shared<TTestService>();
        service->WriteBlocksHandler =
            [&] (std::shared_ptr<NProto::TWriteBlocksRequest> request) {
                Y_UNUSED(request);
                return MakeFuture<NProto::TWriteBlocksResponse>();
            };

        TTestFactory testFactory;

        auto server = testFactory.CreateServerBuilder()
            .SetPort(port)
            .SetDataPort(dataPort)
            .BuildServer(service);

        // mismatched Client/DataClient
        auto client = testFactory.CreateClientBuilder()
            .SetDataPort(port)
            .BuildClient();

        server->Start();
        client->Start();
        Y_DEFER {
            client->Stop();
            server->Stop();
        };

        auto endpoint = client->CreateDataEndpoint();
        endpoint->Start();
        Y_DEFER {
            endpoint->Stop();
        };

        auto future = endpoint->WriteBlocks(
            MakeIntrusive<TCallContext>(),
            std::make_shared<NProto::TWriteBlocksRequest>()
        );

        const auto& response = future.GetValue(TDuration::Seconds(5));
        UNIT_ASSERT_VALUES_EQUAL(
            E_GRPC_UNIMPLEMENTED,
            response.GetError().GetCode()
        );
    }

    Y_UNIT_TEST(ShouldCancelRequestsOnServerShutdown)
    {
        TPortManager portManager;
        ui16 port = portManager.GetPort(9001);
        ui16 dataPort = portManager.GetPort(9002);

        auto writePromise = NewPromise<NProto::TWriteBlocksResponse>();

        auto service = std::make_shared<TTestService>();
        service->PingHandler =
            [&] (std::shared_ptr<NProto::TPingRequest> request) {
                Y_UNUSED(request);
                return MakeFuture<NProto::TPingResponse>();
            };
        service->WriteBlocksHandler =
            [&] (std::shared_ptr<NProto::TWriteBlocksRequest> request) {
                Y_UNUSED(request);
                return writePromise;   // will hang until value is set
            };

        TTestFactory testFactory;

        auto server = testFactory.CreateServerBuilder()
            .SetPort(port)
            .SetDataPort(dataPort)
            .BuildServer(service);

        auto client = testFactory.CreateClientBuilder()
            .SetPort(port)
            .SetDataPort(dataPort)
            .BuildClient();

        server->Start();
        client->Start();
        Y_DEFER {
            client->Stop();
            server->Stop();
        };

        auto endpoint = client->CreateEndpoint();
        endpoint->Start();
        Y_DEFER {
            endpoint->Stop();
        };

        auto future = endpoint->WriteBlocks(
            MakeIntrusive<TCallContext>(),
            std::make_shared<NProto::TWriteBlocksRequest>()
        );

        // control request to ensure client and server completely started
        {
            auto future = endpoint->Ping(
                MakeIntrusive<TCallContext>(),
                std::make_shared<NProto::TPingRequest>()
            );
            const auto& response = future.GetValue(TDuration::Seconds(5));
            UNIT_ASSERT_C(!HasError(response), response.GetError());
        }

        server->Stop();

        const auto& response = future.GetValue(TDuration::Seconds(5));
        UNIT_ASSERT_VALUES_EQUAL_C(
            EDiagnosticsErrorKind::ErrorRetriable,
            GetDiagnosticsErrorKind(response.GetError()),
            response.GetError());
        UNIT_ASSERT_VALUES_EQUAL_C(
            EErrorKind::ErrorRetriable,
            GetErrorKind(response.GetError()),
            response.GetError()
        );

        writePromise.SetValue(NProto::TWriteBlocksResponse());
    }

    Y_UNIT_TEST(ShouldCancelRequestsOnClientShutdown)
    {
        TPortManager portManager;
        ui16 port = portManager.GetPort(9001);
        ui16 dataPort = portManager.GetPort(9002);

        auto writePromise = NewPromise<NProto::TWriteBlocksResponse>();

        auto service = std::make_shared<TTestService>();
        service->PingHandler =
            [&] (std::shared_ptr<NProto::TPingRequest> request) {
                Y_UNUSED(request);
                return MakeFuture<NProto::TPingResponse>();
            };
        service->WriteBlocksHandler =
            [&] (std::shared_ptr<NProto::TWriteBlocksRequest> request) {
                Y_UNUSED(request);
                return writePromise;   // will hang until value is set
            };

        TTestFactory testFactory;

        auto server = testFactory.CreateServerBuilder()
            .SetPort(port)
            .SetDataPort(dataPort)
            .BuildServer(service);

        auto client = testFactory.CreateClientBuilder()
            .SetPort(port)
            .SetDataPort(dataPort)
            .BuildClient();

        server->Start();
        client->Start();
        Y_DEFER {
            client->Stop();
            server->Stop();
        };

        auto endpoint = client->CreateEndpoint();
        endpoint->Start();
        Y_DEFER {
            endpoint->Stop();
        };

        auto future = endpoint->WriteBlocks(
            MakeIntrusive<TCallContext>(),
            std::make_shared<NProto::TWriteBlocksRequest>()
        );

        // control request to ensure client and server completely started
        {
            auto future = endpoint->Ping(
                MakeIntrusive<TCallContext>(),
                std::make_shared<NProto::TPingRequest>()
            );
            const auto& response = future.GetValue(TDuration::Seconds(5));
            UNIT_ASSERT_C(!HasError(response), response.GetError());
        }

        endpoint->Stop();
        client->Stop();

        const auto& response = future.GetValue(TDuration::Seconds(5));
        UNIT_ASSERT_VALUES_EQUAL(
            E_GRPC_CANCELLED,
            response.GetError().GetCode()
        );

        writePromise.SetValue(NProto::TWriteBlocksResponse());
    }

    Y_UNIT_TEST(ShouldIdentifyInsecureControlChannelSource)
    {
        TPortManager portManager;
        ui16 port = portManager.GetPort(9001);
        ui16 dataPort = portManager.GetPort(9002);

        auto service = std::make_shared<TTestService>();
        service->ReadBlocksHandler =
            [&] (std::shared_ptr<NProto::TReadBlocksRequest> request) {
                UNIT_ASSERT_VALUES_EQUAL(
                    int(NProto::SOURCE_INSECURE_CONTROL_CHANNEL),
                    int(request->GetHeaders().GetInternal().GetRequestSource())
                );
                return MakeFuture<NProto::TReadBlocksResponse>();
            };

        TTestFactory testFactory;

        auto server = testFactory.CreateServerBuilder()
            .SetPort(port)
            .SetDataPort(dataPort)
            .BuildServer(service);

        auto client = testFactory.CreateClientBuilder()
            .SetPort(port)
            .SetDataPort(dataPort)
            .BuildClient();

        server->Start();
        client->Start();
        Y_DEFER {
            client->Stop();
            server->Stop();
        };

        auto endpoint = client->CreateEndpoint();
        endpoint = testFactory.CreateDurableClient(std::move(endpoint));

        endpoint->Start();
        Y_DEFER {
            endpoint->Stop();
        };

        auto future = endpoint->ReadBlocks(
            MakeIntrusive<TCallContext>(),
            std::make_shared<NProto::TReadBlocksRequest>()
        );

        const auto& response = future.GetValue(TDuration::Seconds(5));
        UNIT_ASSERT_C(!HasError(response), response.GetError());
    }

    Y_UNIT_TEST(ShouldIdentifySecureControlChannelSource)
    {
        TPortManager portManager;
        ui16 port = portManager.GetPort(9001);
        ui16 dataPort = portManager.GetPort(9002);
<<<<<<< HEAD
=======
        ui16 securePort = portManager.GetPort(9003);
>>>>>>> 35d2b7aa

        auto service = std::make_shared<TTestService>();
        service->ReadBlocksHandler =
            [&] (std::shared_ptr<NProto::TReadBlocksRequest> request) {
                UNIT_ASSERT_VALUES_EQUAL(
                    int(NProto::SOURCE_SECURE_CONTROL_CHANNEL),
                    int(request->GetHeaders().GetInternal().GetRequestSource())
                );
                return MakeFuture<NProto::TReadBlocksResponse>();
            };

        TTestFactory testFactory;

        auto server = testFactory.CreateServerBuilder()
            .SetSecureEndpoint(
                securePort,
                "certs/server.crt",
                "certs/server.crt",
                "certs/server.key")
<<<<<<< HEAD
=======
            .SetPort(port)
>>>>>>> 35d2b7aa
            .SetDataPort(dataPort)
            .BuildServer(service);

        auto client = testFactory.CreateClientBuilder()
            .SetSecureEndpoint(
                securePort,
                "certs/server.crt",
                "test")
<<<<<<< HEAD
=======
            .SetPort(port)
>>>>>>> 35d2b7aa
            .SetDataPort(dataPort)
            .BuildClient();

        server->Start();
        client->Start();
        Y_DEFER {
            client->Stop();
            server->Stop();
        };

        auto endpoint = client->CreateEndpoint();
        endpoint = testFactory.CreateDurableClient(std::move(endpoint));

        endpoint->Start();
        Y_DEFER {
            endpoint->Stop();
        };

        auto future = endpoint->ReadBlocks(
            MakeIntrusive<TCallContext>(),
            std::make_shared<NProto::TReadBlocksRequest>()
        );

        const auto& response = future.GetValue(TDuration::Seconds(5));
        UNIT_ASSERT_C(!HasError(response), response.GetError());
    }

    Y_UNIT_TEST(ShouldIdentifyTcpDataChannelSource)
    {
        TPortManager portManager;
        ui16 port = portManager.GetPort(9001);

        auto service = std::make_shared<TTestService>();
        service->UploadClientMetricsHandler =
            [&] (std::shared_ptr<NProto::TUploadClientMetricsRequest> request) {
                UNIT_ASSERT_VALUES_EQUAL(
                    int(NProto::SOURCE_TCP_DATA_CHANNEL),
                    int(request->GetHeaders().GetInternal().GetRequestSource())
                );
                return MakeFuture<NProto::TUploadClientMetricsResponse>();
            };

        TTestFactory testFactory;

        auto server = testFactory.CreateServerBuilder()
            .SetDataPort(port)
            .BuildServer(service);

        auto client = testFactory.CreateClientBuilder()
            .SetDataPort(port)
            .BuildClient();

        server->Start();
        client->Start();
        Y_DEFER {
            client->Stop();
            server->Stop();
        };

        auto endpoint = client->CreateDataEndpoint();
        endpoint = testFactory.CreateDurableClient(std::move(endpoint));

        endpoint->Start();
        Y_DEFER {
            endpoint->Stop();
        };

        auto future = endpoint->UploadClientMetrics(
            MakeIntrusive<TCallContext>(),
            std::make_shared<NProto::TUploadClientMetricsRequest>()
        );

        const auto& response = future.GetValue(TDuration::Seconds(5));
        UNIT_ASSERT_C(!HasError(response), response.GetError());
    }

    Y_UNIT_TEST(ShouldIdentifyFdControlChannelSource)
    {
        TFsPath unixSocket(CreateGuidAsString() + ".sock");
        TPortManager portManager;
        ui16 dataPort = portManager.GetPort(9002);

        auto service = std::make_shared<TTestService>();
        service->ReadBlocksHandler =
            [&] (std::shared_ptr<NProto::TReadBlocksRequest> request) {
                UNIT_ASSERT_VALUES_EQUAL(
                    int(NProto::SOURCE_FD_CONTROL_CHANNEL),
                    int(request->GetHeaders().GetInternal().GetRequestSource())
                );
                return MakeFuture<NProto::TReadBlocksResponse>();
            };

        TTestFactory testFactory;

        auto server = testFactory.CreateServerBuilder()
            .SetUnixSocketPath(unixSocket.GetPath())
            .SetDataPort(dataPort)
            .BuildServer(nullptr, service);

        auto client = testFactory.CreateClientBuilder()
            .SetUnixSocketPath(unixSocket.GetPath())
            .SetDataPort(dataPort)
            .BuildClient();

        server->Start();
        client->Start();
        Y_DEFER {
            client->Stop();
            server->Stop();
        };

        auto endpoint = client->CreateEndpoint();
        endpoint = testFactory.CreateDurableClient(std::move(endpoint));

        endpoint->Start();
        Y_DEFER {
            endpoint->Stop();
        };

        auto future = endpoint->ReadBlocks(
            MakeIntrusive<TCallContext>(),
            std::make_shared<NProto::TReadBlocksRequest>()
        );

        const auto& response = future.GetValue(TDuration::Seconds(5));
        UNIT_ASSERT_C(!HasError(response), response.GetError());
    }

    Y_UNIT_TEST(ShouldHandleRequestsWithUnixSocket)
    {
        TPortManager portManager;
        ui16 serverPort = portManager.GetPort(9001);
        ui16 clientPort = portManager.GetPort(9002);
        TFsPath unixSocket(CreateGuidAsString() + ".sock");

        auto service = std::make_shared<TTestService>();
        service->ReadBlocksHandler =
            [&] (std::shared_ptr<NProto::TReadBlocksRequest> request) {
                UNIT_ASSERT_VALUES_EQUAL(
                    int(NProto::SOURCE_FD_CONTROL_CHANNEL),
                    int(request->GetHeaders().GetInternal().GetRequestSource())
                );
                return MakeFuture<NProto::TReadBlocksResponse>();
            };
        service->ListEndpointsHandler =
            [&] (std::shared_ptr<NProto::TListEndpointsRequest> request) {
                UNIT_ASSERT_VALUES_EQUAL(
                    int(NProto::SOURCE_FD_CONTROL_CHANNEL),
                    int(request->GetHeaders().GetInternal().GetRequestSource())
                );
                return MakeFuture<NProto::TListEndpointsResponse>();
            };

        TTestFactory testFactory;

        auto server = testFactory.CreateServerBuilder()
            .SetDataPort(serverPort)
            .SetUnixSocketPath(unixSocket.GetPath())
            .BuildServer(nullptr, service);

        auto client = testFactory.CreateClientBuilder()
            .SetDataPort(clientPort)
            .SetUnixSocketPath(unixSocket.GetPath())
            .BuildClient();

        server->Start();
        client->Start();
        Y_DEFER {
            client->Stop();
            server->Stop();
        };

        auto endpoint = client->CreateEndpoint();
        endpoint = testFactory.CreateDurableClient(std::move(endpoint));

        endpoint->Start();
        Y_DEFER {
            endpoint->Stop();
        };

        {
            auto future = endpoint->ReadBlocks(
                MakeIntrusive<TCallContext>(),
                std::make_shared<NProto::TReadBlocksRequest>()
            );

            const auto& response = future.GetValue(TDuration::Seconds(5));
            UNIT_ASSERT_C(!HasError(response), response.GetError());
        }

        {
            auto future = endpoint->ListEndpoints(
                MakeIntrusive<TCallContext>(),
                std::make_shared<NProto::TListEndpointsRequest>()
            );

            const auto& response = future.GetValue(TDuration::Seconds(5));
            UNIT_ASSERT_C(!HasError(response), response.GetError());
        }
    }

    Y_UNIT_TEST(ShouldThrowCriticalEventIfFailedToStartUnixSocketEndpoint)
    {
        NMonitoring::TDynamicCountersPtr counters = new NMonitoring::TDynamicCounters();
        InitCriticalEventsCounter(counters);
        auto errorCounter =
            counters->GetCounter("AppCriticalEvents/EndpointStartingError", true);

        TFsPath unixSocket("./invalid/path/test_socket");

        TPortManager portManager;
        ui16 port = portManager.GetPort(9001);
        ui16 dataPort = portManager.GetPort(9002);

        auto service = std::make_shared<TTestService>();
        service->ReadBlocksHandler =
            [&] (std::shared_ptr<NProto::TReadBlocksRequest> request) {
                Y_UNUSED(request);
                return MakeFuture<NProto::TReadBlocksResponse>();
            };

        TTestFactory testFactory;
        auto server = testFactory.CreateServerBuilder()
            .SetPort(port)
            .SetDataPort(dataPort)
            .SetUnixSocketPath(unixSocket.GetPath())
            .BuildServer(service);

        auto client = testFactory.CreateClientBuilder()
            .SetPort(port)
            .SetDataPort(dataPort)
            .BuildClient();

        UNIT_ASSERT_VALUES_EQUAL(0, static_cast<int>(*errorCounter));
        server->Start();
        UNIT_ASSERT_VALUES_EQUAL(1, static_cast<int>(*errorCounter));

        client->Start();
        Y_DEFER {
            client->Stop();
            server->Stop();
        };

        auto endpoint = client->CreateEndpoint();
        endpoint = testFactory.CreateDurableClient(std::move(endpoint));

        endpoint->Start();
        Y_DEFER {
            endpoint->Stop();
        };

        auto future = endpoint->ReadBlocks(
            MakeIntrusive<TCallContext>(),
            std::make_shared<NProto::TReadBlocksRequest>()
        );

        const auto& response = future.GetValue(TDuration::Seconds(5));
        UNIT_ASSERT_C(!HasError(response), response.GetError());
    }

    Y_UNIT_TEST(ShouldCleanVolumeStatsWhileUnmountVolume)
    {
        TPortManager portManager;
        ui16 port = portManager.GetPort(9001);
        ui16 dataPort = portManager.GetPort(9002);
        TString diskId = "testDiskId";

        auto service = std::make_shared<TTestService>();
        service->MountVolumeHandler =
            [&] (std::shared_ptr<NProto::TMountVolumeRequest> request) {
                NProto::TMountVolumeResponse response;
                response.MutableVolume()->SetDiskId(request->GetDiskId());
                return MakeFuture(response);
            };
        service->UnmountVolumeHandler =
            [&] (std::shared_ptr<NProto::TUnmountVolumeRequest> request) {
                Y_UNUSED(request);
                return MakeFuture<NProto::TUnmountVolumeResponse>();
            };

        auto serverVolumeStats = std::make_shared<TTestVolumeStats<>>();
        auto clientVolumeStats = std::make_shared<TTestVolumeStats<>>();

        TTestFactory testFactory;

        auto server = testFactory.CreateServerBuilder()
            .SetPort(port)
            .SetDataPort(dataPort)
            .SetVolumeStats(serverVolumeStats)
            .BuildServer(service);

        auto client = testFactory.CreateClientBuilder()
            .SetPort(port)
            .SetDataPort(dataPort)
            .SetVolumeStats(clientVolumeStats)
            .BuildClient();

        server->Start();
        client->Start();
        Y_DEFER {
            client->Stop();
            server->Stop();
        };

        auto endpoint = client->CreateEndpoint();
        endpoint = testFactory.CreateDurableClient(std::move(endpoint));

        endpoint->Start();
        Y_DEFER {
            endpoint->Stop();
        };

        {
            auto request = std::make_shared<NProto::TMountVolumeRequest>();
            request->SetDiskId(diskId);

            auto future = endpoint->MountVolume(
                MakeIntrusive<TCallContext>(),
                std::move(request));

            const auto& response = future.GetValue(TDuration::Seconds(5));
            UNIT_ASSERT_C(!HasError(response), response.GetError());
        }

        UNIT_ASSERT_VALUES_EQUAL(
            TSet<TString>{diskId},
            serverVolumeStats->DiskIds
        );
        UNIT_ASSERT_VALUES_EQUAL(
            TSet<TString>{diskId},
            clientVolumeStats->DiskIds
        );

        {
            auto request = std::make_shared<NProto::TUnmountVolumeRequest>();
            request->SetDiskId(diskId);

            auto future = endpoint->UnmountVolume(
                MakeIntrusive<TCallContext>(),
                std::move(request));

            const auto& response = future.GetValue(TDuration::Seconds(5));
            UNIT_ASSERT_C(!HasError(response), response.GetError());
        }

        UNIT_ASSERT_VALUES_EQUAL(
            TSet<TString>(),
            serverVolumeStats->DiskIds
        );
        UNIT_ASSERT_VALUES_EQUAL(
            TSet<TString>(),
            clientVolumeStats->DiskIds
        );
    }

    Y_UNIT_TEST(ShouldHandleRequestsWithUnixSocketAfterRestart)
    {
        TPortManager portManager;
        ui16 serverPort = portManager.GetPort(9001);
        ui16 clientPort = portManager.GetPort(9002);
        TFsPath unixSocket(CreateGuidAsString() + ".sock");

        auto service = std::make_shared<TTestService>();
        service->ReadBlocksHandler =
            [&] (std::shared_ptr<NProto::TReadBlocksRequest> request) {
                Y_UNUSED(request);
                return MakeFuture<NProto::TReadBlocksResponse>();
            };

        TTestFactory testFactory;

        auto server = testFactory.CreateServerBuilder()
            .SetDataPort(serverPort)
            .SetUnixSocketPath(unixSocket.GetPath())
            .BuildServer(nullptr, service);

        auto client = testFactory.CreateClientBuilder()
            .SetDataPort(clientPort)
            .SetUnixSocketPath(unixSocket.GetPath())
            .BuildClient();

        server->Start();

        client->Start();

        auto endpoint = client->CreateEndpoint();
        endpoint->Start();

        {
            server->Stop();
            server = testFactory.CreateServerBuilder()
                .SetDataPort(serverPort)
                .SetUnixSocketPath(unixSocket.GetPath())
                .BuildServer(nullptr, service);
            server->Start();
        }

        bool success = false;
        for (int i = 0; i < 3; ++i) {
            auto future = endpoint->ReadBlocks(
                MakeIntrusive<TCallContext>(),
                std::make_shared<NProto::TReadBlocksRequest>()
            );

            const auto& response = future.GetValue(TDuration::Seconds(5));
            if (!HasError(response)) {
                success = true;
                break;
            }
        }

        UNIT_ASSERT(success);

        endpoint->Stop();
        client->Stop();
        server->Stop();
    }

    Y_UNIT_TEST(ShouldHandleLocalIORequestsWithOverheadBuffer)
    {
        ui32 blocksCount = 42;
        ui32 blockSize = 512;
        ui32 overheadSize = 1234;
        char content = 'x';

        TPortManager portManager;
        ui16 port = portManager.GetPort(9001);
        ui16 dataPort = portManager.GetPort(9002);

        auto service = std::make_shared<TTestService>();
        service->ReadBlocksHandler =
            [&] (std::shared_ptr<NProto::TReadBlocksRequest> request) {
                UNIT_ASSERT_VALUES_EQUAL(blocksCount, request->GetBlocksCount());

                NProto::TReadBlocksResponse response;
                auto& buffers = *response.MutableBlocks()->MutableBuffers();
                for (size_t i = 0; i < blocksCount; ++i) {
                    auto* buf = buffers.Add();
                    buf->ReserveAndResize(blockSize);
                    memset(
                        const_cast<char*>(buf->data()),
                        content,
                        buf->size());
                }

                return MakeFuture(std::move(response));
            };
        service->WriteBlocksHandler =
            [&] (std::shared_ptr<NProto::TWriteBlocksRequest> request) {
                UNIT_ASSERT_VALUES_EQUAL(
                    blocksCount,
                    request->GetBlocks().GetBuffers().size());

                for (const auto& block: request->GetBlocks().GetBuffers()) {
                    UNIT_ASSERT_VALUES_EQUAL(block.size(), blockSize);
                    UNIT_ASSERT_VALUES_EQUAL(
                        TString(blockSize, content),
                        block.data());
                }

                return MakeFuture<NProto::TWriteBlocksResponse>();
            };

        TTestFactory testFactory;

        auto server = testFactory.CreateServerBuilder()
            .SetPort(port)
            .SetDataPort(dataPort)
            .BuildServer(service);

        auto client = testFactory.CreateClientBuilder()
            .SetPort(port)
            .SetDataPort(dataPort)
            .BuildClient();

        server->Start();
        client->Start();
        Y_DEFER {
            client->Stop();
            server->Stop();
        };

        auto endpoint = client->CreateEndpoint();
        endpoint = testFactory.CreateDurableClient(std::move(endpoint));

        endpoint->Start();
        Y_DEFER {
            endpoint->Stop();
        };

        {
            TString buffer(blocksCount * blockSize + overheadSize, 0);
            auto sglist = TSgList{{buffer.data(), buffer.size()}};

            auto request = std::make_shared<NProto::TReadBlocksLocalRequest>();
            request->SetBlocksCount(blocksCount);
            request->BlockSize = blockSize;
            request->Sglist = TGuardedSgList(sglist);

            auto future = endpoint->ReadBlocksLocal(
                MakeIntrusive<TCallContext>(),
                std::move(request));

            const auto& response = future.GetValue(TDuration::Seconds(5));

            for (size_t i = 0; i < buffer.size(); ++i) {
                UNIT_ASSERT_VALUES_EQUAL(
                    i < blocksCount * blockSize ? content : 0,
                    buffer[i]);
            }
            UNIT_ASSERT_C(!HasError(response), response.GetError());
        }

        {
            TString buffer(blocksCount * blockSize + overheadSize, 0);
            memset(const_cast<char*>(buffer.data()), content, blocksCount * blockSize);

            auto request = std::make_shared<NProto::TWriteBlocksLocalRequest>();
            request->BlocksCount = blocksCount;
            request->BlockSize = blockSize;
            request->Sglist = TGuardedSgList({{buffer.data(), buffer.size()}});

            auto future = endpoint->WriteBlocksLocal(
                MakeIntrusive<TCallContext>(),
                std::move(request));

            const auto& response = future.GetValue(TDuration::Seconds(5));
            UNIT_ASSERT_C(!HasError(response), response.GetError());
        }
    }

    Y_UNIT_TEST(ShouldNotHandleIORequestsFromTcpDataChannelSource)
    {
        TPortManager portManager;
        ui16 port = portManager.GetPort(9001);

        auto service = std::make_shared<TTestService>();
        service->ReadBlocksHandler =
            [&] (std::shared_ptr<NProto::TReadBlocksRequest> request) {
                Y_UNUSED(request);
                return MakeFuture<NProto::TReadBlocksResponse>();
            };
        service->WriteBlocksHandler =
            [&] (std::shared_ptr<NProto::TWriteBlocksRequest> request) {
                Y_UNUSED(request);
                return MakeFuture<NProto::TWriteBlocksResponse>();
            };
        service->ZeroBlocksHandler =
            [&] (std::shared_ptr<NProto::TZeroBlocksRequest> request) {
                Y_UNUSED(request);
                return MakeFuture<NProto::TZeroBlocksResponse>();
            };
        service->MountVolumeHandler =
            [&] (std::shared_ptr<NProto::TMountVolumeRequest> request) {
                Y_UNUSED(request);
                return MakeFuture<NProto::TMountVolumeResponse>();
            };
        service->UnmountVolumeHandler =
            [&] (std::shared_ptr<NProto::TUnmountVolumeRequest> request) {
                Y_UNUSED(request);
                return MakeFuture<NProto::TUnmountVolumeResponse>();
            };

        TTestFactory testFactory;

        auto server = testFactory.CreateServerBuilder()
            .SetDataPort(port)
            .BuildServer(service);

        auto client = testFactory.CreateClientBuilder()
            .SetDataPort(port)
            .BuildClient();

        server->Start();
        client->Start();
        Y_DEFER {
            client->Stop();
            server->Stop();
        };

        auto endpoint = client->CreateDataEndpoint();
        endpoint = testFactory.CreateDurableClient(std::move(endpoint));

        endpoint->Start();
        Y_DEFER {
            endpoint->Stop();
        };

        auto checkError = []<typename T>(T future) {
            const auto& response = future.GetValue(TDuration::Seconds(5));
            UNIT_ASSERT(HasError(response));
            auto error = response.GetError();
            UNIT_ASSERT_VALUES_EQUAL_C(E_ARGUMENT, error.GetCode(), error);
        };

        checkError(endpoint->ReadBlocks(
            MakeIntrusive<TCallContext>(),
            std::make_shared<NProto::TReadBlocksRequest>()));
        checkError(endpoint->WriteBlocks(
            MakeIntrusive<TCallContext>(),
            std::make_shared<NProto::TWriteBlocksRequest>()));
        checkError(endpoint->ZeroBlocks(
            MakeIntrusive<TCallContext>(),
            std::make_shared<NProto::TZeroBlocksRequest>()));
        checkError(endpoint->MountVolume(
            MakeIntrusive<TCallContext>(),
            std::make_shared<NProto::TMountVolumeRequest>()));
        checkError(endpoint->UnmountVolume(
            MakeIntrusive<TCallContext>(),
            std::make_shared<NProto::TUnmountVolumeRequest>()));
    }
}

}   // namespace NCloud::NBlockStore::NServer<|MERGE_RESOLUTION|>--- conflicted
+++ resolved
@@ -79,10 +79,7 @@
         TPortManager portManager;
         ui16 port = portManager.GetPort(9001);
         ui16 dataPort = portManager.GetPort(9002);
-<<<<<<< HEAD
-=======
         ui16 secureEndpointPort = portManager.GetPort(9003);
->>>>>>> 35d2b7aa
 
         auto service = std::make_shared<TTestService>();
         service->PingHandler =
@@ -102,10 +99,7 @@
                 "certs/server.crt",
                 "certs/server.crt",
                 "certs/server.key")
-<<<<<<< HEAD
-=======
-            .SetPort(port)
->>>>>>> 35d2b7aa
+            .SetPort(port)
             .SetDataPort(dataPort)
             .BuildServer(service);
 
@@ -114,10 +108,7 @@
                 secureEndpointPort,
                 "certs/server.crt",
                 "test")
-<<<<<<< HEAD
-=======
-            .SetPort(port)
->>>>>>> 35d2b7aa
+            .SetPort(port)
             .SetDataPort(dataPort)
             .BuildClient();
 
@@ -210,10 +201,7 @@
         TPortManager portManager;
         ui16 port = portManager.GetPort(9001);
         ui16 dataPort = portManager.GetPort(9002);
-<<<<<<< HEAD
-=======
         ui16 secureEndpointPort = portManager.GetPort(9003);
->>>>>>> 35d2b7aa
 
         auto service = std::make_shared<TTestService>();
         service->PingHandler =
@@ -239,10 +227,7 @@
             .AddCert(
                 "certs/server.crt",
                 "certs/server.key")
-<<<<<<< HEAD
-=======
-            .SetPort(port)
->>>>>>> 35d2b7aa
+            .SetPort(port)
             .SetDataPort(dataPort)
             .BuildServer(service);
 
@@ -251,10 +236,7 @@
                 secureEndpointPort,
                 "certs/server.crt",
                 "test")
-<<<<<<< HEAD
-=======
-            .SetPort(port)
->>>>>>> 35d2b7aa
+            .SetPort(port)
             .SetDataPort(dataPort)
             .BuildClient();
 
@@ -768,10 +750,7 @@
         TPortManager portManager;
         ui16 port = portManager.GetPort(9001);
         ui16 dataPort = portManager.GetPort(9002);
-<<<<<<< HEAD
-=======
         ui16 securePort = portManager.GetPort(9003);
->>>>>>> 35d2b7aa
 
         auto service = std::make_shared<TTestService>();
         service->ReadBlocksHandler =
@@ -791,10 +770,7 @@
                 "certs/server.crt",
                 "certs/server.crt",
                 "certs/server.key")
-<<<<<<< HEAD
-=======
-            .SetPort(port)
->>>>>>> 35d2b7aa
+            .SetPort(port)
             .SetDataPort(dataPort)
             .BuildServer(service);
 
@@ -803,10 +779,7 @@
                 securePort,
                 "certs/server.crt",
                 "test")
-<<<<<<< HEAD
-=======
-            .SetPort(port)
->>>>>>> 35d2b7aa
+            .SetPort(port)
             .SetDataPort(dataPort)
             .BuildClient();
 
