#include "config.h"

#include <cloud/storage/core/libs/common/proto_helpers.h>

#include <library/cpp/monlib/service/pages/templates.h>

#include <util/generic/size_literals.h>
#include <util/system/sysstat.h>

namespace NCloud::NBlockStore::NServer {

namespace {

using TStrings = TVector<TString>;

////////////////////////////////////////////////////////////////////////////////

static constexpr int MODE0660 = S_IRGRP | S_IWGRP | S_IRUSR | S_IWUSR;

constexpr TDuration Seconds(int s)
{
    return TDuration::Seconds(s);
}

////////////////////////////////////////////////////////////////////////////////

#define BLOCKSTORE_SERVER_CONFIG(xxx)                                          \
    xxx(Host,                        TString,               "localhost"       )\
    xxx(Port,                        ui32,                  9766              )\
    xxx(DataHost,                    TString,               "localhost"       )\
    xxx(DataPort,                    ui32,                  9767              )\
    xxx(MaxMessageSize,              ui32,                  64*1024*1024      )\
    xxx(ThreadsCount,                ui32,                  1                 )\
    xxx(PreparedRequestsCount,       ui32,                  10                )\
    xxx(MemoryQuotaBytes,            ui32,                  0                 )\
    xxx(SecureHost,                  TString,               {}                )\
    xxx(SecurePort,                  ui32,                  0                 )\
    xxx(RootCertsFile,               TString,               {}                )\
    xxx(CertFile,                    TString,               {}                )\
    xxx(CertPrivateKeyFile,          TString,               {}                )\
    xxx(Certs,                       TVector<TCertificate>, {}                )\
    xxx(KeepAliveEnabled,            bool,                  false             )\
    xxx(KeepAliveIdleTimeout,        TDuration,             {}                )\
    xxx(KeepAliveProbeTimeout,       TDuration,             {}                )\
    xxx(KeepAliveProbesCount,        ui32,                  0                 )\
    xxx(StrictContractValidation,    bool,                  false             )\
    xxx(LoadCmsConfigs,              bool,                  false             )\
    xxx(ShutdownTimeout,             TDuration,             Seconds(30)       )\
    xxx(RequestTimeout,              TDuration,             Seconds(30)       )\
    xxx(UnixSocketPath,              TString,               {}                )\
    xxx(UnixSocketBacklog,           ui32,                  16                )\
    xxx(GrpcThreadsLimit,            ui32,                  4                 )\
    xxx(VhostEnabled,                bool,                  false             )\
    xxx(VhostThreadsCount,           ui32,                  1                 )\
    xxx(NvmfInitiatorEnabled,        bool,                  false             )\
    xxx(NodeType,                    TString,               {}                )\
    xxx(RootKeyringName,             TString,               "nbs"             )\
    xxx(EndpointsKeyringName,        TString,               {}                )\
    xxx(NbdEnabled,                  bool,                  false             )\
    xxx(NbdThreadsCount,             ui32,                  4                 )\
    xxx(NbdLimiterEnabled,           bool,                  false             )\
    xxx(MaxInFlightBytesPerThread,   ui64,                  128_MB            )\
    xxx(VhostAffinity,               TAffinity,             {}                )\
    xxx(NbdAffinity,                 TAffinity,             {}                )\
    xxx(NodeRegistrationMaxAttempts,    ui32,               10                )\
    xxx(NodeRegistrationTimeout,        TDuration,          Seconds(5)        )\
    xxx(NodeRegistrationErrorTimeout,   TDuration,          Seconds(1)        )\
    xxx(NbdSocketSuffix,             TString,               {}                )\
    xxx(GrpcKeepAliveTime,           ui32,                  7200000           )\
    xxx(GrpcKeepAliveTimeout,        ui32,                  20000             )\
    xxx(GrpcKeepAlivePermitWithoutCalls,    bool,           false             )\
    xxx(GrpcHttp2MinRecvPingIntervalWithoutData,    ui32,   300000            )\
    xxx(GrpcHttp2MinSentPingIntervalWithoutData,    ui32,   300000            )\
    xxx(NVMeEndpointEnabled,         bool,                  false             )\
    xxx(NVMeEndpointNqn,             TString,               {}                )\
    xxx(NVMeEndpointTransportIDs,    TStrings,              {}                )\
    xxx(SCSIEndpointEnabled,         bool,                  false             )\
    xxx(SCSIEndpointName,            TString,               {}                )\
    xxx(SCSIEndpointListenAddress,   TString,               {}                )\
    xxx(SCSIEndpointListenPort,      ui32,                  0                 )\
    xxx(RdmaEndpointEnabled,         bool,                  false             )\
    xxx(RdmaEndpointListenAddress,   TString,               {}                )\
    xxx(RdmaEndpointListenPort,      ui32,                  0                 )\
    xxx(ThrottlingEnabled,           bool,                  false             )\
    xxx(MaxReadBandwidth,            ui64,                  0                 )\
    xxx(MaxWriteBandwidth,           ui64,                  0                 )\
    xxx(MaxReadIops,                 ui32,                  0                 )\
    xxx(MaxWriteIops,                ui32,                  0                 )\
    xxx(MaxBurstTime,                TDuration,             Seconds(0)        )\
    xxx(RdmaClientEnabled,           bool,                  false             )\
    xxx(UseFakeRdmaClient,           bool,                  false             )\
    xxx(EndpointStorageType,                                                   \
        NCloud::NProto::EEndpointStorageType,                                  \
        NCloud::NProto::ENDPOINT_STORAGE_KEYRING                              )\
    xxx(EndpointStorageDir,          TString,               {}                )\
    xxx(VhostServerPath,             TString,               {}                )\
    xxx(NbdDevicePrefix,             TString,               "/dev/nbd"        )\
    xxx(SocketAccessMode,            ui32,                  MODE0660          )\
    xxx(NbdNetlink,                  bool,                  false             )\
    xxx(NbdRequestTimeout,           TDuration,             Seconds(600)      )\
    xxx(NbdConnectionTimeout,        TDuration,             Seconds(86400)    )\
    xxx(EndpointProxySocketPath,     TString,               ""                )\
    xxx(AllowAllRequestsViaUDS,      bool,                  false             )\
    xxx(NodeRegistrationToken,       TString,               "root@builtin"    )\
    xxx(EndpointStorageNotImplementedErrorIsFatal,  bool,   false             )\
    xxx(VhostServerTimeoutAfterParentExit, TDuration,       Seconds(60)       )\
    xxx(ChecksumFlags,               NProto::TChecksumFlags, {}               )\
<<<<<<< HEAD
    xxx(MaxZeroBlocksSubRequestSize, ui64,                   0                )
=======
    xxx(VhostDiscardEnabled,         bool,                   false            )
>>>>>>> fd8df064
// BLOCKSTORE_SERVER_CONFIG

#define BLOCKSTORE_SERVER_DECLARE_CONFIG(name, type, value)                    \
    Y_DECLARE_UNUSED static const type Default##name = value;                  \
// BLOCKSTORE_SERVER_DECLARE_CONFIG

BLOCKSTORE_SERVER_CONFIG(BLOCKSTORE_SERVER_DECLARE_CONFIG)

#undef BLOCKSTORE_SERVER_DECLARE_CONFIG

////////////////////////////////////////////////////////////////////////////////

template <typename TTarget, typename TSource>
TTarget ConvertValue(const TSource& value)
{
    return static_cast<TTarget>(value);
}

template <>
TDuration ConvertValue<TDuration, ui32>(const ui32& value)
{
    return TDuration::MilliSeconds(value);
}

template <>
TVector<TString> ConvertValue(
    const google::protobuf::RepeatedPtrField<TString>& value)
{
    return { value.begin(), value.end() };
}

template <>
TVector<TCertificate> ConvertValue(
    const google::protobuf::RepeatedPtrField<NCloud::NProto::TCertificate>& value)
{
    TVector<TCertificate> v;
    for (const auto& x: value) {
        v.push_back({x.GetCertFile(), x.GetCertPrivateKeyFile()});
    }
    return v;
}

template <>
TAffinity ConvertValue<TAffinity, NProto::TAffinity>(
    const NProto::TAffinity& value)
{
    TVector<ui8> vec(value.GetCPU().begin(), value.GetCPU().end());
    return TAffinity(std::move(vec));
}

template <typename T>
void DumpImpl(const T& t, IOutputStream& os)
{
    os << t;
}

template <>
void DumpImpl(const TVector<TString>& value, IOutputStream& os)
{
    for (size_t i = 0; i < value.size(); ++i) {
        if (i) {
            os << ",";
        }
        os << value[i];
    }
}

template <>
void DumpImpl(const TVector<TCertificate>& value, IOutputStream& os)
{
    for (size_t i = 0; i < value.size(); ++i) {
        if (i) {
            os << ",";
        }
        os
          << "{ "
          << value[i].CertFile
          << ", "
          << value[i].CertPrivateKeyFile
          << " }";
    }
}

template <>
void DumpImpl(const TAffinity& value, IOutputStream& os)
{
    const auto& cores = value.GetCores();

    for (size_t i = 0; i < cores.size(); ++i) {
        if (i) {
            os << ",";
        }
        os << cores[i];
    }
}

template <>
void DumpImpl(
    const NCloud::NProto::EEndpointStorageType& value,
    IOutputStream& os)
{
    switch (value) {
        case NCloud::NProto::ENDPOINT_STORAGE_DEFAULT:
            os << "ENDPOINT_STORAGE_DEFAULT";
            break;
        case NCloud::NProto::ENDPOINT_STORAGE_KEYRING:
            os << "ENDPOINT_STORAGE_KEYRING";
            break;
        case NCloud::NProto::ENDPOINT_STORAGE_FILE:
            os << "ENDPOINT_STORAGE_FILE";
            break;
        default:
            os << "(Unknown EEndpointStorageType value "
                << static_cast<int>(value)
                << ")";
            break;
    }
}

}   // namespace

////////////////////////////////////////////////////////////////////////////////

TServerAppConfig::TServerAppConfig(NProto::TServerAppConfig appConfig)
    : AppConfig(std::move(appConfig))
{
    ServerConfig = &AppConfig.GetServerConfig();

    if (AppConfig.HasKikimrServiceConfig()) {
        KikimrServiceConfig = &AppConfig.GetKikimrServiceConfig();
    }

    if (AppConfig.HasLocalServiceConfig()) {
        LocalServiceConfig = &AppConfig.GetLocalServiceConfig();
    }

    if (AppConfig.HasNullServiceConfig()) {
        NullServiceConfig = &AppConfig.GetNullServiceConfig();
    }
}

#define BLOCKSTORE_CONFIG_GETTER(name, type, ...)                              \
type TServerAppConfig::Get##name() const                                       \
{                                                                              \
    return NCloud::HasField(*ServerConfig, #name)                              \
                ? ConvertValue<type>(ServerConfig->Get##name())                \
                : Default##name;                                               \
}
// BLOCKSTORE_CONFIG_GETTER

BLOCKSTORE_SERVER_CONFIG(BLOCKSTORE_CONFIG_GETTER)

#undef BLOCKSTORE_CONFIG_GETTER

void TServerAppConfig::Dump(IOutputStream& out) const
{
#define BLOCKSTORE_CONFIG_DUMP(name, ...)                                      \
    out << #name << ": ";                                                      \
    DumpImpl(Get##name(), out);                                                \
    out << Endl;                                                               \
// BLOCKSTORE_CONFIG_DUMP

    BLOCKSTORE_SERVER_CONFIG(BLOCKSTORE_CONFIG_DUMP);

#undef BLOCKSTORE_CONFIG_DUMP
}

void TServerAppConfig::DumpHtml(IOutputStream& out) const
{
#define BLOCKSTORE_CONFIG_DUMP(name, ...)                                      \
    TABLER() {                                                                 \
        TABLED() { out << #name; }                                             \
        TABLED() { DumpImpl(Get##name(), out); }                               \
    }                                                                          \
// BLOCKSTORE_CONFIG_DUMP

    HTML(out) {
        TABLE_CLASS("table table-condensed") {
            TABLEBODY() {
                BLOCKSTORE_SERVER_CONFIG(BLOCKSTORE_CONFIG_DUMP);
            }
        }
    }

#undef BLOCKSTORE_CONFIG_DUMP
}

bool TServerAppConfig::DeprecatedGetRdmaClientEnabled() const
{
    return GetRdmaClientEnabled();
}

const NProto::TRdmaClient&
TServerAppConfig::DeprecatedGetRdmaClientConfig() const
{
    return ServerConfig->GetRdmaClientConfig();
}

}   // namespace NCloud::NBlockStore::NServer<|MERGE_RESOLUTION|>--- conflicted
+++ resolved
@@ -105,11 +105,8 @@
     xxx(EndpointStorageNotImplementedErrorIsFatal,  bool,   false             )\
     xxx(VhostServerTimeoutAfterParentExit, TDuration,       Seconds(60)       )\
     xxx(ChecksumFlags,               NProto::TChecksumFlags, {}               )\
-<<<<<<< HEAD
+    xxx(VhostDiscardEnabled,         bool,                   false            )\
     xxx(MaxZeroBlocksSubRequestSize, ui64,                   0                )
-=======
-    xxx(VhostDiscardEnabled,         bool,                   false            )
->>>>>>> fd8df064
 // BLOCKSTORE_SERVER_CONFIG
 
 #define BLOCKSTORE_SERVER_DECLARE_CONFIG(name, type, value)                    \
