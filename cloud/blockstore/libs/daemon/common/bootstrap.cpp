#include "bootstrap.h"

#include "config_initializer.h"
#include "options.h"

#include <cloud/blockstore/libs/client/client.h>
#include <cloud/blockstore/libs/client/config.h>
#include <cloud/blockstore/libs/common/caching_allocator.h>
#include <cloud/blockstore/libs/diagnostics/block_digest.h>
#include <cloud/blockstore/libs/diagnostics/config.h>
#include <cloud/blockstore/libs/diagnostics/critical_events.h>
#include <cloud/blockstore/libs/diagnostics/fault_injection.h>
#include <cloud/blockstore/libs/diagnostics/incomplete_request_processor.h>
#include <cloud/blockstore/libs/diagnostics/probes.h>
#include <cloud/blockstore/libs/diagnostics/profile_log.h>
#include <cloud/blockstore/libs/diagnostics/request_stats.h>
#include <cloud/blockstore/libs/diagnostics/server_stats.h>
#include <cloud/blockstore/libs/diagnostics/stats_aggregator.h>
#include <cloud/blockstore/libs/diagnostics/volume_balancer_switch.h>
#include <cloud/blockstore/libs/diagnostics/volume_stats.h>
#include <cloud/blockstore/libs/discovery/balancing.h>
#include <cloud/blockstore/libs/discovery/ban.h>
#include <cloud/blockstore/libs/discovery/config.h>
#include <cloud/blockstore/libs/discovery/discovery.h>
#include <cloud/blockstore/libs/discovery/fetch.h>
#include <cloud/blockstore/libs/discovery/healthcheck.h>
#include <cloud/blockstore/libs/discovery/ping.h>
#include <cloud/blockstore/libs/encryption/encryption_client.h>
#include <cloud/blockstore/libs/encryption/encryption_key.h>
#include <cloud/blockstore/libs/encryption/encryption_service.h>
#include <cloud/blockstore/libs/endpoint_proxy/client/client.h>
#include <cloud/blockstore/libs/endpoint_proxy/client/device_factory.h>
#include <cloud/blockstore/libs/endpoints/endpoint_events.h>
#include <cloud/blockstore/libs/endpoints/endpoint_listener.h>
#include <cloud/blockstore/libs/endpoints/endpoint_manager.h>
#include <cloud/blockstore/libs/endpoints/service_endpoint.h>
#include <cloud/blockstore/libs/endpoints/session_manager.h>
#include <cloud/blockstore/libs/endpoints_grpc/socket_endpoint_listener.h>
#include <cloud/blockstore/libs/endpoints_nbd/nbd_server.h>
#include <cloud/blockstore/libs/endpoints_rdma/rdma_server.h>
#include <cloud/blockstore/libs/endpoints_spdk/spdk_server.h>
#include <cloud/blockstore/libs/endpoints_vhost/external_vhost_server.h>
#include <cloud/blockstore/libs/endpoints_vhost/vhost_server.h>
#include <cloud/blockstore/libs/nbd/device.h>
#include <cloud/blockstore/libs/nbd/netlink_device.h>
#include <cloud/blockstore/libs/nbd/server.h>
#include <cloud/blockstore/libs/nvme/nvme.h>
#include <cloud/blockstore/libs/rdma/iface/client.h>
#include <cloud/blockstore/libs/rdma/iface/server.h>
#include <cloud/blockstore/libs/server/config.h>
#include <cloud/blockstore/libs/server/server.h>
#include <cloud/blockstore/libs/service/device_handler.h>
#include <cloud/blockstore/libs/service/request_helpers.h>
#include <cloud/blockstore/libs/service/service.h>
#include <cloud/blockstore/libs/service/service_error_transform.h>
#include <cloud/blockstore/libs/service/service_filtered.h>
#include <cloud/blockstore/libs/service/service_null.h>
#include <cloud/blockstore/libs/service/storage_provider.h>
#include <cloud/blockstore/libs/service_local/file_io_service_provider.h>
#include <cloud/blockstore/libs/service_local/service_local.h>
#include <cloud/blockstore/libs/service_local/storage_aio.h>
#include <cloud/blockstore/libs/service_local/storage_null.h>
#include <cloud/blockstore/libs/service_local/storage_rdma.h>
#include <cloud/blockstore/libs/service_local/storage_spdk.h>
#include <cloud/blockstore/libs/service_throttling/throttler_logger.h>
#include <cloud/blockstore/libs/service_throttling/throttler_policy.h>
#include <cloud/blockstore/libs/service_throttling/throttler_tracker.h>
#include <cloud/blockstore/libs/service_throttling/throttling.h>
#include <cloud/blockstore/libs/spdk/iface/env.h>
#include <cloud/blockstore/libs/storage/disk_agent/model/config.h>
#include <cloud/blockstore/libs/storage/disk_agent/model/probes.h>
#include <cloud/blockstore/libs/storage/disk_registry_proxy/model/config.h>
#include <cloud/blockstore/libs/throttling/throttler.h>
#include <cloud/blockstore/libs/throttling/throttler_logger.h>
#include <cloud/blockstore/libs/throttling/throttler_metrics.h>
#include <cloud/blockstore/libs/validation/validation.h>
#include <cloud/blockstore/libs/vhost/server.h>
#include <cloud/blockstore/libs/vhost/vhost.h>

#include <cloud/storage/core/libs/aio/service.h>
#include <cloud/storage/core/libs/common/error.h>
#include <cloud/storage/core/libs/common/file_io_service.h>
#include <cloud/storage/core/libs/common/proto_helpers.h>
#include <cloud/storage/core/libs/common/scheduler.h>
#include <cloud/storage/core/libs/common/thread_pool.h>
#include <cloud/storage/core/libs/common/timer.h>
#include <cloud/storage/core/libs/coroutine/executor.h>
#include <cloud/storage/core/libs/daemon/mlock.h>
#include <cloud/storage/core/libs/diagnostics/stats_fetcher.h>
#include <cloud/storage/core/libs/diagnostics/critical_events.h>
#include <cloud/storage/core/libs/diagnostics/logging.h>
#include <cloud/storage/core/libs/diagnostics/monitoring.h>
#include <cloud/storage/core/libs/diagnostics/stats_updater.h>
#include <cloud/storage/core/libs/diagnostics/trace_processor_mon.h>
#include <cloud/storage/core/libs/diagnostics/trace_processor.h>
#include <cloud/storage/core/libs/diagnostics/trace_serializer.h>
#include <cloud/storage/core/libs/grpc/init.h>
#include <cloud/storage/core/libs/grpc/threadpool.h>
#include <cloud/storage/core/libs/endpoints/fs/fs_endpoints.h>
#include <cloud/storage/core/libs/endpoints/keyring/keyring_endpoints.h>
#include <cloud/storage/core/libs/version/version.h>

#include <library/cpp/lwtrace/mon/mon_lwtrace.h>
#include <library/cpp/lwtrace/probes.h>
#include <library/cpp/monlib/dynamic_counters/counters.h>
#include <library/cpp/protobuf/util/pb_io.h>

#include <util/datetime/base.h>
#include <util/stream/file.h>
#include <util/stream/str.h>
#include <util/system/hostname.h>

namespace NCloud::NBlockStore::NServer {

using namespace NMonitoring;
using namespace NNvme;

using namespace NCloud::NBlockStore::NDiscovery;
using namespace NCloud::NBlockStore::NStorage;

namespace {

////////////////////////////////////////////////////////////////////////////////

const TString TraceLoggerId = "st_trace_logger";
const TString SlowRequestsFilterId = "st_slow_requests_filter";

////////////////////////////////////////////////////////////////////////////////

NVhost::TServerConfig CreateVhostServerConfig(const TServerAppConfig& config)
{
    return NVhost::TServerConfig {
        .ThreadsCount = config.GetVhostThreadsCount(),
        .SocketAccessMode = config.GetSocketAccessMode(),
        .Affinity = config.GetVhostAffinity()
    };
}

NBD::TServerConfig CreateNbdServerConfig(const TServerAppConfig& config)
{
    return NBD::TServerConfig {
        .ThreadsCount = config.GetNbdThreadsCount(),
        .LimiterEnabled = config.GetNbdLimiterEnabled(),
        .MaxInFlightBytesPerThread = config.GetMaxInFlightBytesPerThread(),
        .SocketAccessMode = config.GetSocketAccessMode(),
        .Affinity = config.GetNbdAffinity()
    };
}

TNVMeEndpointConfig CreateNVMeEndpointConfig(const TServerAppConfig& config)
{
    return TNVMeEndpointConfig {
        .Nqn = config.GetNVMeEndpointNqn(),
        .TransportIDs = config.GetNVMeEndpointTransportIDs(),
    };
}

TSCSIEndpointConfig CreateSCSIEndpointConfig(const TServerAppConfig& config)
{
    return TSCSIEndpointConfig {
        .ListenAddress = config.GetSCSIEndpointListenAddress(),
        .ListenPort = config.GetSCSIEndpointListenPort(),
    };
}

TRdmaEndpointConfig CreateRdmaEndpointConfig(const TServerAppConfig& config)
{
    return TRdmaEndpointConfig {
        .ListenAddress = config.GetRdmaEndpointListenAddress(),
        .ListenPort = config.GetRdmaEndpointListenPort(),
    };
}

TThrottlingServiceConfig CreateThrottlingServicePolicyConfig(
    const TServerAppConfig& config)
{
    return TThrottlingServiceConfig(
        config.GetMaxReadBandwidth(),
        config.GetMaxWriteBandwidth(),
        config.GetMaxReadIops(),
        config.GetMaxWriteIops(),
        config.GetMaxBurstTime()
    );
}

}   // namespace

////////////////////////////////////////////////////////////////////////////////

TBootstrapBase::TBootstrapBase(IDeviceHandlerFactoryPtr deviceHandlerFactory)
    : DeviceHandlerFactory(std::move(deviceHandlerFactory))
{}

TBootstrapBase::~TBootstrapBase()
{}

void TBootstrapBase::ParseOptions(int argc, char** argv)
{
    Y_ABORT_UNLESS(!Configs);
    Configs = InitConfigs(argc, argv);
}

void TBootstrapBase::Init()
{
    BootstrapLogging = CreateLoggingService("console", TLogSettings{});
    Log = BootstrapLogging->CreateLog("BLOCKSTORE_SERVER");
    SetCriticalEventsLog(Log);
    Configs->Log = Log;
    STORAGE_INFO("NBS server version: " << GetFullVersionString());

    Timer = CreateWallClockTimer();
    Scheduler = CreateScheduler();
    BackgroundThreadPool = CreateThreadPool("Background", 1);
    BackgroundScheduler = CreateBackgroundScheduler(
        Scheduler,
        BackgroundThreadPool);

    Executor = TExecutor::Create("SVC");

    VolumeBalancerSwitch = CreateVolumeBalancerSwitch();
    EndpointEventHandler = CreateEndpointEventProxy();

    switch (Configs->Options->ServiceKind) {
        case TOptionsCommon::EServiceKind::Ydb:
            InitKikimrService();
            break;
        case TOptionsCommon::EServiceKind::Local:
            InitLocalService();
            break;
        case TOptionsCommon::EServiceKind::Null:
            InitNullService();
            break;
    }

    STORAGE_INFO("Service initialized");

    GrpcLog = Logging->CreateLog("GRPC");
    GrpcLoggerInit(
        GrpcLog,
        Configs->Options->EnableGrpcTracing);

    auto diagnosticsConfig = Configs->DiagnosticsConfig;
    if (TraceReaders.size()) {
        TraceProcessor = CreateTraceProcessorMon(
            Monitoring,
            CreateTraceProcessor(
                Timer,
                BackgroundScheduler,
                Logging,
                "BLOCKSTORE_TRACE",
                NLwTraceMonPage::TraceManager(diagnosticsConfig->GetUnsafeLWTrace()),
                TraceReaders));

        STORAGE_INFO("TraceProcessor initialized");
    }

    auto clientInactivityTimeout = Configs->GetInactiveClientsTimeout();

    auto rootGroup = Monitoring->GetCounters()
        ->GetSubgroup("counters", "blockstore");

    auto serverGroup = rootGroup->GetSubgroup("component", "server");
    auto revisionGroup = serverGroup->GetSubgroup("revision", GetFullVersionString());

    auto versionCounter = revisionGroup->GetCounter(
        "version",
        false);
    *versionCounter = 1;

    InitCriticalEventsCounter(serverGroup);

    for (auto& event: PostponedCriticalEvents) {
        ReportCriticalEvent(
            event,
            "",     // message
            false); // verifyDebug
    }
    PostponedCriticalEvents.clear();

    RequestStats = CreateServerRequestStats(
        serverGroup,
        Timer,
        Configs->DiagnosticsConfig->GetHistogramCounterOptions());

    if (!VolumeStats) {
        VolumeStats = CreateVolumeStats(
            Monitoring,
            Configs->DiagnosticsConfig,
            clientInactivityTimeout,
            EVolumeStatsType::EServerStats,
            Timer);
    }

    ServerStats = CreateServerStats(
        Configs->ServerConfig,
        Configs->DiagnosticsConfig,
        Monitoring,
        ProfileLog,
        RequestStats,
        VolumeStats);

    STORAGE_INFO("Stats initialized");

    TVector<IStorageProviderPtr> storageProviders;

    if (Configs->ServerConfig->GetNvmfInitiatorEnabled()) {
        Y_ABORT_UNLESS(Spdk);

        const auto& config = *Configs->DiskAgentConfig;

        storageProviders.push_back(CreateSpdkStorageProvider(
            Spdk,
            CreateSyncCachingAllocator(
                Spdk->GetAllocator(),
                config.GetPageSize(),
                config.GetMaxPageCount(),
                config.GetPageDropSize()),
            ServerStats));
    }

    if (!Configs->GetUseNonreplicatedRdmaActor() && RdmaClient) {
        storageProviders.push_back(CreateRdmaStorageProvider(
            ServerStats,
            RdmaClient,
            ERdmaTaskQueueOpt::Use));
    }

    storageProviders.push_back(CreateDefaultStorageProvider(Service));
    StorageProvider = CreateMultiStorageProvider(std::move(storageProviders));

    STORAGE_INFO("StorageProvider initialized");

    TSessionManagerOptions sessionManagerOptions;
    sessionManagerOptions.StrictContractValidation
        = Configs->ServerConfig->GetStrictContractValidation();
    sessionManagerOptions.DefaultClientConfig
        = Configs->EndpointConfig->GetClientConfig();
    sessionManagerOptions.HostProfile = Configs->HostPerformanceProfile;
    sessionManagerOptions.TemporaryServer = Configs->Options->TemporaryServer;

    if (!KmsKeyProvider) {
        KmsKeyProvider = CreateKmsKeyProviderStub();
    }

    if (!RootKmsKeyProvider) {
        RootKmsKeyProvider = CreateRootKmsKeyProviderStub();
    }

    auto encryptionClientFactory = CreateEncryptionClientFactory(
        Logging,
        CreateEncryptionKeyProvider(KmsKeyProvider, RootKmsKeyProvider));

    auto sessionManager = CreateSessionManager(
        Timer,
        Scheduler,
        Logging,
        Monitoring,
        RequestStats,
        VolumeStats,
        ServerStats,
        Service,
        StorageProvider,
        encryptionClientFactory,
        Executor,
        sessionManagerOptions);

    STORAGE_INFO("SessionManager initialized");

    THashMap<NProto::EClientIpcType, IEndpointListenerPtr> endpointListeners;

    GrpcEndpointListener = CreateSocketEndpointListener(
        Logging,
        Configs->ServerConfig->GetUnixSocketBacklog(),
        Configs->ServerConfig->GetSocketAccessMode());
    endpointListeners.emplace(NProto::IPC_GRPC, GrpcEndpointListener);

    STORAGE_INFO("SocketEndpointListener initialized");

    if (Configs->ServerConfig->GetNbdEnabled()) {
        NbdServer = NBD::CreateServer(
            Logging,
            CreateNbdServerConfig(*Configs->ServerConfig));

        STORAGE_INFO("NBD Server initialized");

        auto nbdEndpointListener = CreateNbdEndpointListener(
            NbdServer,
            Logging,
            ServerStats,
            Configs->ServerConfig->GetChecksumFlags(),
            Configs->ServerConfig->GetMaxZeroBlocksSubRequestSize());

        endpointListeners.emplace(
            NProto::IPC_NBD,
            std::move(nbdEndpointListener));

        STORAGE_INFO("NBD EndpointListener initialized");
    }

    if (Configs->ServerConfig->GetVhostEnabled()) {
        NVhost::InitVhostLog(Logging);

        if (!DeviceHandlerFactory) {
            DeviceHandlerFactory = CreateDefaultDeviceHandlerFactory();
        }

        VhostServer = NVhost::CreateServer(
            Logging,
            ServerStats,
            NVhost::CreateVhostQueueFactory(),
            DeviceHandlerFactory,
            CreateVhostServerConfig(*Configs->ServerConfig),
            VhostCallbacks);

        STORAGE_INFO("VHOST Server initialized");

        auto vhostEndpointListener = CreateVhostEndpointListener(
            VhostServer,
            Configs->ServerConfig->GetChecksumFlags(),
<<<<<<< HEAD
            Configs->ServerConfig->GetMaxZeroBlocksSubRequestSize());
=======
            Configs->ServerConfig->GetVhostDiscardEnabled());
>>>>>>> fd8df064

        if (Configs->ServerConfig->GetVhostServerPath()
                && !Configs->Options->TemporaryServer)
        {
            vhostEndpointListener = CreateExternalVhostEndpointListener(
                Logging,
                ServerStats,
                Executor,
                Configs->ServerConfig->GetVhostServerPath(),
                Configs->Options->SkipDeviceLocalityValidation
                    ? TString {}
                    : FQDNHostName(),
                Configs->ServerConfig->GetSocketAccessMode(),
                Configs->ServerConfig->GetVhostServerTimeoutAfterParentExit(),
                RdmaClient && RdmaClient->IsAlignedDataEnabled(),
                std::move(vhostEndpointListener));

            STORAGE_INFO("VHOST External Vhost EndpointListener initialized");
        }

        endpointListeners.emplace(
            NProto::IPC_VHOST,
            std::move(vhostEndpointListener));

        STORAGE_INFO("VHOST EndpointListener initialized");
    }

    if (Configs->ServerConfig->GetNVMeEndpointEnabled()) {
        Y_ABORT_UNLESS(Spdk);

        auto listener = CreateNVMeEndpointListener(
            Spdk,
            Logging,
            ServerStats,
            Executor,
            CreateNVMeEndpointConfig(*Configs->ServerConfig));

        endpointListeners.emplace(
            NProto::IPC_NVME,
            std::move(listener));

        STORAGE_INFO("NVMe EndpointListener initialized");
    }

    if (Configs->ServerConfig->GetSCSIEndpointEnabled()) {
        Y_ABORT_UNLESS(Spdk);

        auto listener = CreateSCSIEndpointListener(
            Spdk,
            Logging,
            ServerStats,
            Executor,
            CreateSCSIEndpointConfig(*Configs->ServerConfig));

        endpointListeners.emplace(
            NProto::IPC_SCSI,
            std::move(listener));

        STORAGE_INFO("SCSI EndpointListener initialized");
    }

    if (Configs->ServerConfig->GetRdmaEndpointEnabled()) {
        InitRdmaServer();

        STORAGE_INFO("RDMA Server initialized");

        RdmaThreadPool = CreateThreadPool("RDMA", 1);
        auto listener = CreateRdmaEndpointListener(
            RdmaServer,
            Logging,
            ServerStats,
            Executor,
            RdmaThreadPool,
            CreateRdmaEndpointConfig(*Configs->ServerConfig));

        endpointListeners.emplace(
            NProto::IPC_RDMA,
            std::move(listener));

        STORAGE_INFO("RDMA EndpointListener initialized");
    }

    IEndpointStoragePtr endpointStorage;
    switch (Configs->ServerConfig->GetEndpointStorageType()) {
        case NCloud::NProto::ENDPOINT_STORAGE_DEFAULT:
        case NCloud::NProto::ENDPOINT_STORAGE_KEYRING: {
            const bool notImplementedErrorIsFatal = Configs->ServerConfig
                ->GetEndpointStorageNotImplementedErrorIsFatal();

            endpointStorage = CreateKeyringEndpointStorage(
                Configs->ServerConfig->GetRootKeyringName(),
                Configs->ServerConfig->GetEndpointsKeyringName(),
                notImplementedErrorIsFatal);
            break;
        }
        case NCloud::NProto::ENDPOINT_STORAGE_FILE:
            endpointStorage = CreateFileEndpointStorage(
                Configs->ServerConfig->GetEndpointStorageDir());
            break;
        default:
            Y_ABORT(
                "unsupported endpoint storage type %d",
                Configs->ServerConfig->GetEndpointStorageType());
    }
    STORAGE_INFO("EndpointStorage initialized");

    TEndpointManagerOptions endpointManagerOptions = {
        .ClientConfig = Configs->EndpointConfig->GetClientConfig(),
        .NbdSocketSuffix = Configs->ServerConfig->GetNbdSocketSuffix(),
        .NbdDevicePrefix = Configs->ServerConfig->GetNbdDevicePrefix(),
    };

    NBD::IDeviceFactoryPtr nbdDeviceFactory;

    if (Configs->ServerConfig->GetEndpointProxySocketPath()) {
        EndpointProxyClient = NClient::CreateClient(
            {
                "", // Host
                0,  // Port
                0,  // SecurePort
                "", // RootCertsFile
                Configs->ServerConfig->GetEndpointProxySocketPath(),
                {}, // RetryPolicy
            },
            Scheduler,
            Timer,
            Logging);

        const ui32 defaultSectorSize = 4_KB;

        nbdDeviceFactory = NClient::CreateProxyDeviceFactory(
            {defaultSectorSize, Configs->ServerConfig->GetMaxZeroBlocksSubRequestSize()},
            EndpointProxyClient);
    }

    if (!nbdDeviceFactory && Configs->ServerConfig->GetNbdNetlink()) {
        nbdDeviceFactory = NBD::CreateNetlinkDeviceFactory(
            Logging,
            Configs->ServerConfig->GetNbdRequestTimeout(),
            Configs->ServerConfig->GetNbdConnectionTimeout(),
            true   // reconfigure
        );
    }

    // The only case we want kernel to retry requests is when the socket is dead
    // due to nbd server restart. And since we can't configure ioctl device to
    // use a new socket, request timeout effectively becomes connection timeout
    if (!nbdDeviceFactory) {
        nbdDeviceFactory = NBD::CreateDeviceFactory(
            Logging,
            Configs->ServerConfig->GetNbdConnectionTimeout());  // timeout
    }

    EndpointManager = CreateEndpointManager(
        Timer,
        Scheduler,
        Logging,
        RequestStats,
        VolumeStats,
        ServerStats,
        Executor,
        EndpointEventHandler,
        std::move(sessionManager),
        std::move(endpointStorage),
        std::move(endpointListeners),
        std::move(nbdDeviceFactory),
        std::move(endpointManagerOptions));

    STORAGE_INFO("EndpointManager initialized");

    Service = CreateMultipleEndpointService(
        std::move(Service),
        Timer,
        Scheduler,
        EndpointManager);

    STORAGE_INFO("MultipleEndpointService initialized");

    Service = CreateMultipleEncryptionService(
        std::move(Service),
        Logging,
        std::move(encryptionClientFactory));

    STORAGE_INFO("MultipleEncryptionService initialized");

    if (Configs->ServerConfig->GetThrottlingEnabled()) {
        Service = CreateThrottlingService(
            std::move(Service),
            CreateThrottler(
                CreateServiceThrottlerLogger(RequestStats, Logging),
                CreateThrottlerMetricsStub(),
                CreateServiceThrottlerPolicy(
                    CreateThrottlingServicePolicyConfig(
                        *Configs->ServerConfig)),
                CreateServiceThrottlerTracker(),
                Timer,
                Scheduler,
                VolumeStats));

        STORAGE_INFO("ThrottlingService initialized");
    }

    auto udsService = Service;
    if (!Configs->ServerConfig->GetAllowAllRequestsViaUDS()) {
        udsService = CreateFilteredService(Service, {
            EBlockStoreRequest::Ping,
            EBlockStoreRequest::QueryAvailableStorage,
            EBlockStoreRequest::DescribeVolume,
            EBlockStoreRequest::KickEndpoint,
            EBlockStoreRequest::StopEndpoint,
            EBlockStoreRequest::RefreshEndpoint,
            EBlockStoreRequest::CreateVolumeFromDevice,
            EBlockStoreRequest::ResumeDevice
        });
    }

    InitAuthService();

    if (Configs->ServerConfig->GetStrictContractValidation()) {
        Service = CreateValidationService(
            Logging,
            Monitoring,
            std::move(Service),
            CreateCrcDigestCalculator(),
            clientInactivityTimeout);

        STORAGE_INFO("ValidationService initialized");
    }

    Server = CreateServer(
        Configs->ServerConfig,
        Logging,
        ServerStats,
        Service,
        std::move(udsService));

    STORAGE_INFO("Server initialized");

    GrpcEndpointListener->SetClientStorageFactory(
        Server->GetClientStorageFactory());

    TVector<IIncompleteRequestProviderPtr> requestProviders = {
        Server,
        EndpointManager
    };

    if (NbdServer) {
        requestProviders.push_back(NbdServer);
    }

    if (VhostServer) {
        requestProviders.push_back(VhostServer);
    }

    ServerStatsUpdater = CreateStatsUpdater(
        Timer,
        BackgroundScheduler,
        CreateIncompleteRequestProcessor(
            ServerStats,
            std::move(requestProviders)));

    STORAGE_INFO("ServerStatsUpdater initialized");
}

void TBootstrapBase::InitProfileLog()
{
    if (Configs->Options->ProfileFile) {
        ProfileLog = CreateProfileLog(
            {
                Configs->Options->ProfileFile,
                Configs->DiagnosticsConfig->GetProfileLogTimeThreshold(),
            },
            Timer,
            BackgroundScheduler
        );
    } else {
        ProfileLog = CreateProfileLogStub();
    }
}

void TBootstrapBase::InitDbgConfigs()
{
    Configs->InitServerConfig();
    Configs->InitEndpointConfig();
    Configs->InitHostPerformanceProfile();
    Configs->InitDiskAgentConfig();
    // InitRdmaConfig should be called after InitDiskAgentConfig and
    // InitServerConfig to backport legacy RDMA config
    Configs->InitRdmaConfig();
    Configs->InitDiskRegistryProxyConfig();
    Configs->InitDiagnosticsConfig();
    Configs->InitDiscoveryConfig();
    Configs->InitSpdkEnvConfig();

    TLogSettings logSettings;
    logSettings.FiltrationLevel =
        static_cast<ELogPriority>(Configs->GetLogDefaultLevel());

    Logging = CreateLoggingService("console", logSettings);

    InitLWTrace();

    auto monPort = Configs->GetMonitoringPort();
    if (monPort) {
        auto monAddress = Configs->GetMonitoringAddress();
        auto threadsCount = Configs->GetMonitoringThreads();
        Monitoring = CreateMonitoringService(monPort, monAddress, threadsCount);
    } else {
        Monitoring = CreateMonitoringServiceStub();
    }
}

void TBootstrapBase::InitLocalService()
{
    InitDbgConfigs();
    InitRdmaClient();
    InitSpdk();
    InitProfileLog();

    DiscoveryService = CreateDiscoveryServiceStub(
        FQDNHostName(),
        Configs->DiscoveryConfig->GetConductorInstancePort(),
        Configs->DiscoveryConfig->GetConductorSecureInstancePort()
    );

    const auto& config = Configs->ServerConfig->GetLocalServiceConfig()
        ? *Configs->ServerConfig->GetLocalServiceConfig()
        : NProto::TLocalServiceConfig();

    FileIOServiceProvider =
        CreateSingleFileIOServiceProvider(CreateAIOService());

    NvmeManager = CreateNvmeManager(
        Configs->DiskAgentConfig->GetSecureEraseTimeout());

    Service = CreateLocalService(
        config,
        DiscoveryService,
        CreateAioStorageProvider(
            FileIOServiceProvider,
            NvmeManager,
            false,  // directIO
            EAioSubmitQueueOpt::DontUse
        ));
}

void TBootstrapBase::InitNullService()
{
    InitDbgConfigs();
    InitRdmaClient();
    InitSpdk();
    InitProfileLog();

    const auto& config = Configs->ServerConfig->GetNullServiceConfig()
        ? *Configs->ServerConfig->GetNullServiceConfig()
        : NProto::TNullServiceConfig();

    Service = CreateNullService(config);
}

void TBootstrapBase::InitLWTrace()
{
    auto& probes = NLwTraceMonPage::ProbeRegistry();
    probes.AddProbesList(LWTRACE_GET_PROBES(BLOCKSTORE_SERVER_PROVIDER));
    probes.AddProbesList(LWTRACE_GET_PROBES(LWTRACE_INTERNAL_PROVIDER));

    if (Configs->DiskAgentConfig->GetEnabled()) {
        probes.AddProbesList(LWTRACE_GET_PROBES(BLOCKSTORE_DISK_AGENT_PROVIDER));
    }

    auto diagnosticsConfig = Configs->DiagnosticsConfig;
    auto& lwManager = NLwTraceMonPage::TraceManager(diagnosticsConfig->GetUnsafeLWTrace());

    const TVector<std::tuple<TString, TString>> desc = {
        {"RequestStarted",                  "BLOCKSTORE_SERVER_PROVIDER"},
        {"BackgroundTaskStarted_Partition", "BLOCKSTORE_STORAGE_PROVIDER"},
        {"RequestReceived_DiskAgent",       "BLOCKSTORE_STORAGE_PROVIDER"},
    };

    auto traceLog = CreateUnifiedAgentLoggingService(
        Logging,
        diagnosticsConfig->GetTracesUnifiedAgentEndpoint(),
        diagnosticsConfig->GetTracesSyslogIdentifier()
    );

    if (auto samplingRate = diagnosticsConfig->GetSamplingRate()) {
        NLWTrace::TQuery query = ProbabilisticQuery(
            desc,
            samplingRate,
            diagnosticsConfig->GetLWTraceShuttleCount());
        lwManager.New(TraceLoggerId, query);
        TraceReaders.push_back(CreateTraceLogger(
            TraceLoggerId,
            traceLog,
            "BLOCKSTORE_TRACE"
        ));
    }

    if (auto samplingRate = diagnosticsConfig->GetSlowRequestSamplingRate()) {
        NLWTrace::TQuery query = ProbabilisticQuery(
            desc,
            samplingRate,
            diagnosticsConfig->GetLWTraceShuttleCount());
        lwManager.New(SlowRequestsFilterId, query);
        TraceReaders.push_back(CreateSlowRequestsFilter(
            SlowRequestsFilterId,
            traceLog,
            "BLOCKSTORE_TRACE",
            diagnosticsConfig->GetRequestThresholds()));
    }

    lwManager.RegisterCustomAction(
        "ServiceErrorAction", &CreateServiceErrorActionExecutor);

    if (diagnosticsConfig->GetLWTraceDebugInitializationQuery()) {
        NLWTrace::TQuery query;
        ParseProtoTextFromFile(
            diagnosticsConfig->GetLWTraceDebugInitializationQuery(),
            query);

        lwManager.New("diagnostics", query);
    }
}

void TBootstrapBase::Start()
{
#define START_COMMON_COMPONENT(c)                                              \
    if (c) {                                                                   \
        STORAGE_INFO("Starting " << #c << " ...");                             \
        c->Start();                                                            \
        STORAGE_INFO("Started " << #c);                                        \
    }                                                                          \
// START_COMMON_COMPONENT

#define START_KIKIMR_COMPONENT(c)                                              \
    if (Get##c()) {                                                            \
        STORAGE_INFO("Starting " << #c << " ...");                             \
        Get##c()->Start();                                                     \
        STORAGE_INFO("Started " << #c);                                        \
    }                                                                          \
// START_KIKIMR_COMPONENT

    START_KIKIMR_COMPONENT(AsyncLogger);
    START_COMMON_COMPONENT(Logging);
    START_KIKIMR_COMPONENT(LogbrokerService);
    START_KIKIMR_COMPONENT(NotifyService);
    START_COMMON_COMPONENT(Monitoring);
    START_COMMON_COMPONENT(ProfileLog);
    START_KIKIMR_COMPONENT(StatsFetcher);
    START_COMMON_COMPONENT(DiscoveryService);
    START_COMMON_COMPONENT(TraceProcessor);
    START_KIKIMR_COMPONENT(TraceSerializer);
    START_KIKIMR_COMPONENT(ClientPercentiles);
    START_KIKIMR_COMPONENT(StatsAggregator);
    START_KIKIMR_COMPONENT(IamTokenClient);
    START_KIKIMR_COMPONENT(ComputeClient);
    START_KIKIMR_COMPONENT(KmsClient);
    START_KIKIMR_COMPONENT(RootKmsClient);
    START_KIKIMR_COMPONENT(YdbStorage);
    START_KIKIMR_COMPONENT(StatsUploader);
    START_COMMON_COMPONENT(Spdk);
    START_COMMON_COMPONENT(FileIOServiceProvider);
    START_KIKIMR_COMPONENT(ActorSystem);
    START_COMMON_COMPONENT(EndpointProxyClient);
    START_COMMON_COMPONENT(EndpointManager);
    START_COMMON_COMPONENT(Service);
    START_COMMON_COMPONENT(VhostServer);
    START_COMMON_COMPONENT(NbdServer);
    START_COMMON_COMPONENT(GrpcEndpointListener);
    START_COMMON_COMPONENT(Executor);
    START_COMMON_COMPONENT(Server);
    START_COMMON_COMPONENT(ServerStatsUpdater);
    START_COMMON_COMPONENT(BackgroundThreadPool);
    START_COMMON_COMPONENT(RdmaClient);

    // we need to start scheduler after all other components for 2 reasons:
    // 1) any component can schedule a task that uses a dependency that hasn't
    // started yet
    // 2) we have loops in our dependencies, so there is no 'correct' starting
    // order
    START_COMMON_COMPONENT(Scheduler);

    if (!Configs->Options->TemporaryServer) {
        WarmupBSGroupConnections();
    }

    auto restoreFuture = EndpointManager->RestoreEndpoints();
    if (!Configs->Options->TemporaryServer) {
        auto balancerSwitch = VolumeBalancerSwitch;
        restoreFuture.Subscribe([=] (const auto& future) {
            Y_UNUSED(future);
            balancerSwitch->EnableVolumeBalancer();
        });
    }
    STORAGE_INFO("Started endpoints restoring");

    if (Configs->Options->MemLock) {
        LockProcessMemory(Log);
        STORAGE_INFO("Process memory locked");
    }

#undef START_COMMON_COMPONENT
#undef START_KIKIMR_COMPONENT
}

void TBootstrapBase::Stop()
{
#define STOP_COMMON_COMPONENT(c)                                               \
    if (c) {                                                                   \
        STORAGE_INFO("Stopping " << #c << "...");                              \
        c->Stop();                                                             \
        STORAGE_INFO("Stopped " << #c);                                        \
    }                                                                          \
// STOP_COMMON_COMPONENT

#define STOP_KIKIMR_COMPONENT(c)                                               \
    if (Get##c()) {                                                            \
        STORAGE_INFO("Stopping " << #c << "...");                              \
        Get##c()->Stop();                                                      \
        STORAGE_INFO("Stopped " << #c);                                        \
    }                                                                          \
// STOP_KIKIMR_COMPONENT

    // stopping scheduler before all other components to avoid races between
    // scheduled tasks and shutting down of component dependencies
    STOP_COMMON_COMPONENT(Scheduler);

    STOP_COMMON_COMPONENT(RdmaClient);
    STOP_COMMON_COMPONENT(BackgroundThreadPool);
    STOP_COMMON_COMPONENT(ServerStatsUpdater);
    STOP_COMMON_COMPONENT(Server);
    STOP_COMMON_COMPONENT(Executor);
    STOP_COMMON_COMPONENT(GrpcEndpointListener);
    STOP_COMMON_COMPONENT(NbdServer);
    STOP_COMMON_COMPONENT(VhostServer);
    STOP_COMMON_COMPONENT(Service);
    STOP_COMMON_COMPONENT(EndpointManager);
    STOP_COMMON_COMPONENT(EndpointProxyClient);


    STOP_KIKIMR_COMPONENT(ActorSystem);

    // stop FileIOServiceProvider after ActorSystem to ensure that there are no
    // in-flight I/O requests from TDiskAgentActor
    STOP_COMMON_COMPONENT(FileIOServiceProvider);

    STOP_COMMON_COMPONENT(Spdk);
    STOP_KIKIMR_COMPONENT(StatsUploader);
    STOP_KIKIMR_COMPONENT(YdbStorage);
    STOP_KIKIMR_COMPONENT(RootKmsClient);
    STOP_KIKIMR_COMPONENT(KmsClient);
    STOP_KIKIMR_COMPONENT(ComputeClient);
    STOP_KIKIMR_COMPONENT(IamTokenClient);
    STOP_KIKIMR_COMPONENT(StatsAggregator);
    STOP_KIKIMR_COMPONENT(ClientPercentiles);
    STOP_KIKIMR_COMPONENT(TraceSerializer);
    STOP_COMMON_COMPONENT(TraceProcessor);
    STOP_COMMON_COMPONENT(DiscoveryService);
    STOP_KIKIMR_COMPONENT(StatsFetcher);
    STOP_COMMON_COMPONENT(ProfileLog);
    STOP_COMMON_COMPONENT(Monitoring);
    STOP_KIKIMR_COMPONENT(LogbrokerService);
    STOP_COMMON_COMPONENT(Logging);
    STOP_KIKIMR_COMPONENT(AsyncLogger);

#undef STOP_COMMON_COMPONENT
#undef STOP_KIKIMR_COMPONENT
}

IBlockStorePtr TBootstrapBase::GetBlockStoreService()
{
    return Service;
}

}   // namespace NCloud::NBlockStore::NServer<|MERGE_RESOLUTION|>--- conflicted
+++ resolved
@@ -417,11 +417,8 @@
         auto vhostEndpointListener = CreateVhostEndpointListener(
             VhostServer,
             Configs->ServerConfig->GetChecksumFlags(),
-<<<<<<< HEAD
-            Configs->ServerConfig->GetMaxZeroBlocksSubRequestSize());
-=======
+            Configs->ServerConfig->GetMaxZeroBlocksSubRequestSize(),
             Configs->ServerConfig->GetVhostDiscardEnabled());
->>>>>>> fd8df064
 
         if (Configs->ServerConfig->GetVhostServerPath()
                 && !Configs->Options->TemporaryServer)
