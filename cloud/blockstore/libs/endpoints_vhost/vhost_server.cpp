--- conflicted
+++ resolved
@@ -19,27 +19,19 @@
 private:
     const NVhost::IServerPtr Server;
     const NProto::TChecksumFlags ChecksumFlags;
-<<<<<<< HEAD
+    const bool VhostDiscardEnabled;
     const ui64 MaxZeroBlocksSubRequestSize;
-=======
-    const bool VhostDiscardEnabled;
->>>>>>> fd8df064
 
 public:
     TVhostEndpointListener(
             NVhost::IServerPtr server,
             NProto::TChecksumFlags checksumFlags,
-<<<<<<< HEAD
+            bool vhostDiscardEnabled,
             ui64 maxZeroBlocksSubRequestSize)
         : Server(std::move(server))
         , ChecksumFlags(std::move(checksumFlags))
+        , VhostDiscardEnabled(vhostDiscardEnabled)
         , MaxZeroBlocksSubRequestSize(maxZeroBlocksSubRequestSize)
-=======
-            bool vhostDiscardEnabled)
-        : Server(std::move(server))
-        , ChecksumFlags(std::move(checksumFlags))
-        , VhostDiscardEnabled(vhostDiscardEnabled)
->>>>>>> fd8df064
     {}
 
     TFuture<NProto::TError> StartEndpoint(
@@ -60,14 +52,10 @@
             IsReliableDiskRegistryMediaKind(volume.GetStorageMediaKind());
         options.IsReliableMediaKind =
             IsReliableMediaKind(volume.GetStorageMediaKind());
-<<<<<<< HEAD
-        options.DiscardEnabled = request.GetVhostDiscardEnabled();
-        options.MaxZeroBlocksSubRequestSize = MaxZeroBlocksSubRequestSize;
-=======
         options.DiscardEnabled =
             VhostDiscardEnabled &&
             !IsDiskRegistryMediaKind(volume.GetStorageMediaKind());
->>>>>>> fd8df064
+        options.MaxZeroBlocksSubRequestSize = MaxZeroBlocksSubRequestSize;
 
         return Server->StartEndpoint(
             request.GetUnixSocketPath(),
@@ -117,20 +105,14 @@
 IEndpointListenerPtr CreateVhostEndpointListener(
     NVhost::IServerPtr server,
     const NProto::TChecksumFlags& checksumFlags,
-<<<<<<< HEAD
+    bool vhostDiscardEnabled,
     ui64 maxZeroBlocksSubRequestSize)
-=======
-    bool vhostDiscardEnabled)
->>>>>>> fd8df064
 {
     return std::make_shared<TVhostEndpointListener>(
         std::move(server),
         checksumFlags,
-<<<<<<< HEAD
+        vhostDiscardEnabled,
         maxZeroBlocksSubRequestSize);
-=======
-        vhostDiscardEnabled);
->>>>>>> fd8df064
 }
 
 }   // namespace NCloud::NBlockStore::NServer