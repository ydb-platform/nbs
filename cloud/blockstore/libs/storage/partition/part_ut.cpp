#include "part.h"

#include "part_events_private.h"

#include <cloud/blockstore/public/api/protos/volume.pb.h>

#include <cloud/blockstore/libs/diagnostics/block_digest.h>
#include <cloud/blockstore/libs/diagnostics/config.h>
#include <cloud/blockstore/libs/diagnostics/critical_events.h>
#include <cloud/blockstore/libs/diagnostics/profile_log.h>
#include <cloud/blockstore/libs/kikimr/helpers.h>
#include <cloud/blockstore/libs/storage/api/partition.h>
#include <cloud/blockstore/libs/storage/api/service.h>
#include <cloud/blockstore/libs/storage/api/stats_service.h>
#include <cloud/blockstore/libs/storage/api/volume.h>
#include <cloud/blockstore/libs/storage/api/volume_proxy.h>
#include <cloud/blockstore/libs/storage/core/block_handler.h>
#include <cloud/blockstore/libs/storage/core/compaction_options.h>
#include <cloud/blockstore/libs/storage/core/config.h>
#include <cloud/blockstore/libs/storage/model/channel_data_kind.h>
#include <cloud/blockstore/libs/storage/partition/model/fresh_blob_test.h>
#include <cloud/blockstore/libs/storage/partition/model/fresh_blob.h>
#include <cloud/blockstore/libs/storage/partition/part.h>
#include <cloud/blockstore/libs/storage/partition/part_events_private.h>
#include <cloud/blockstore/libs/storage/partition_common/events_private.h>
#include <cloud/blockstore/libs/storage/testlib/test_env.h>
#include <cloud/blockstore/libs/storage/testlib/test_runtime.h>
#include <cloud/blockstore/libs/storage/testlib/ut_helpers.h>

// TODO: invalid reference
#include <cloud/blockstore/libs/storage/service/service_events_private.h>
#include <cloud/blockstore/libs/storage/volume/volume_events_private.h>

#include <cloud/storage/core/libs/api/hive_proxy.h>
#include <cloud/storage/core/libs/common/helpers.h>
#include <cloud/storage/core/libs/common/sglist_test.h>
#include <cloud/storage/core/libs/tablet/blob_id.h>

#include <contrib/ydb/core/base/blobstorage.h>
#include <contrib/ydb/core/blobstorage/vdisk/common/vdisk_events.h>
#include <contrib/ydb/core/testlib/basics/storage.h>

#include <library/cpp/testing/unittest/registar.h>

#include <util/generic/bitmap.h>
#include <util/generic/size_literals.h>
#include <util/generic/variant.h>

namespace NCloud::NBlockStore::NStorage::NPartition {

using namespace NActors;

using namespace NKikimr;

using namespace NCloud::NStorage;

namespace {

////////////////////////////////////////////////////////////////////////////////

#define BLOCKSTORE_PARTITION_REQUESTS_MON(xxx, ...)                            \
    xxx(RemoteHttpInfo,         __VA_ARGS__)                                   \
// BLOCKSTORE_PARTITION_REQUESTS_MON

////////////////////////////////////////////////////////////////////////////////

constexpr TDuration WaitTimeout = TDuration::Seconds(5);
constexpr ui32 DataChannelOffset = 3;
const TActorId VolumeActorId(0, "VVV");

TString GetBlockContent(char fill = 0, size_t size = DefaultBlockSize)
{
    return TString(size, fill);
}

TString GetBlocksContent(
    char fill = 0,
    ui32 blockCount = 1,
    size_t blockSize = DefaultBlockSize)
{
    TString result;
    for (ui32 i = 0; i < blockCount; ++i) {
        result += GetBlockContent(fill, blockSize);
    }
    return result;
}

void CheckRangesArePartition(
    TVector<TBlockRange32> ranges,
    const TBlockRange32& unionRange)
{
    UNIT_ASSERT(ranges.size() > 0);

    Sort(ranges, [](const auto& l, const auto& r) {
            return l.Start < r.Start;
        });

    const auto* prev = &ranges.front();
    UNIT_ASSERT_VALUES_EQUAL(unionRange.Start, prev->Start);

    for (size_t i = 1; i < ranges.size(); ++i) {
        UNIT_ASSERT_VALUES_EQUAL_C(prev->End + 1, ranges[i].Start,
            "during iteration #" << i);
        prev = &ranges[i];
    }

    UNIT_ASSERT_VALUES_EQUAL(unionRange.End, ranges.back().End);
}

NProto::TStorageServiceConfig DefaultConfig(ui32 flushBlobSizeThreshold = 4_KB)
{
    NProto::TStorageServiceConfig config;
    config.SetFlushBlobSizeThreshold(flushBlobSizeThreshold);
    config.SetFreshByteCountThresholdForBackpressure(400_KB);
    config.SetFreshByteCountLimitForBackpressure(1200_KB);
    config.SetFreshByteCountFeatureMaxValue(6);
    config.SetCollectGarbageThreshold(10);
    config.SetDiskPrefixLengthWithBlockChecksumsInBlobs(1_GB);

    return config;
}

TDiagnosticsConfigPtr CreateTestDiagnosticsConfig()
{
    return std::make_shared<TDiagnosticsConfig>(NProto::TDiagnosticsConfig());
}

////////////////////////////////////////////////////////////////////////////////

struct TTestPartitionInfo
{
    TString DiskId = "test";
    TString BaseDiskId;
    TString BaseDiskCheckpointId;
    ui64 TabletId = TestTabletId;
    ui64 BaseTabletId = 0;
    NCloud::NProto::EStorageMediaKind MediaKind =
        NCloud::NProto::STORAGE_MEDIA_DEFAULT;
};

////////////////////////////////////////////////////////////////////////////////

class TDummyActor final
    : public TActor<TDummyActor>
{
public:
    TDummyActor()
        : TActor(&TThis::StateWork)
    {
    }

private:
    STFUNC(StateWork)
    {
        Y_UNUSED(ev);
    }
};

////////////////////////////////////////////////////////////////////////////////

void InitTestActorRuntime(
    TTestActorRuntime& runtime,
    const NProto::TStorageServiceConfig& config,
    ui32 blockCount,
    ui32 channelCount,
    std::unique_ptr<TTabletStorageInfo> tabletInfo,
    TTestPartitionInfo partitionInfo = TTestPartitionInfo(),
    EStorageAccessMode storageAccessMode = EStorageAccessMode::Default)
{
    auto storageConfig = std::make_shared<TStorageConfig>(
        config,
        std::make_shared<NFeatures::TFeaturesConfig>(
            NCloud::NProto::TFeaturesConfig())
    );

    NProto::TPartitionConfig partConfig;

    partConfig.SetDiskId(partitionInfo.DiskId);
    partConfig.SetBaseDiskId(partitionInfo.BaseDiskId);
    partConfig.SetBaseDiskCheckpointId(partitionInfo.BaseDiskCheckpointId);
    partConfig.SetBaseDiskTabletId(partitionInfo.BaseTabletId);
    partConfig.SetStorageMediaKind(partitionInfo.MediaKind);

    partConfig.SetBlockSize(DefaultBlockSize);
    partConfig.SetBlocksCount(blockCount);

    auto* cps = partConfig.MutableExplicitChannelProfiles();
    cps->Add()->SetDataKind(static_cast<ui32>(EChannelDataKind::System));
    cps->Add()->SetDataKind(static_cast<ui32>(EChannelDataKind::Log));
    cps->Add()->SetDataKind(static_cast<ui32>(EChannelDataKind::Index));

    for (ui32 i = 0; i < channelCount - DataChannelOffset - 1; ++i) {
        cps->Add()->SetDataKind(static_cast<ui32>(EChannelDataKind::Merged));
    }

    cps->Add()->SetDataKind(static_cast<ui32>(EChannelDataKind::Fresh));

    auto diagConfig = CreateTestDiagnosticsConfig();

    auto createFunc =
        [=] (const TActorId& owner, TTabletStorageInfo* info) {
            auto tablet = CreatePartitionTablet(
                owner,
                info,
                storageConfig,
                diagConfig,
                CreateProfileLogStub(),
                CreateBlockDigestGeneratorStub(),
                partConfig,
                storageAccessMode,
                1,  // siblingCount
                VolumeActorId
            );
            return tablet.release();
        };

    auto bootstrapper = CreateTestBootstrapper(runtime, tabletInfo.release(), createFunc);
    runtime.EnableScheduleForActor(bootstrapper);
}

////////////////////////////////////////////////////////////////////////////////

auto InitTestActorRuntime(
    TTestEnv& env,
    TTestActorRuntime& runtime,
    ui32 channelCount,
    ui32 tabletInfoChannelCount,  // usually should be equal to channelCount
    const NProto::TStorageServiceConfig& config = DefaultConfig())
{
    {
        env.CreateSubDomain("nbs");
        auto storageConfig = CreateTestStorageConfig(config);
        env.CreateBlockStoreNode(
            "nbs",
            storageConfig,
            CreateTestDiagnosticsConfig()
        );
    }

    const auto tabletId = NKikimr::MakeTabletID(1, HiveId, 1);
    std::unique_ptr<TTabletStorageInfo> x(new TTabletStorageInfo());

    x->TabletID = tabletId;
    x->TabletType = TTabletTypes::BlockStorePartition;
    auto& channels = x->Channels;
    channels.resize(tabletInfoChannelCount);

    for (ui64 channel = 0; channel < channels.size(); ++channel) {
        channels[channel].Channel = channel;
        channels[channel].Type =
            TBlobStorageGroupType(BootGroupErasure);
        channels[channel].History.resize(1);
        channels[channel].History[0].FromGeneration = 0;
        const auto gidx =
            channel > DataChannelOffset ? channel - DataChannelOffset : 0;
        channels[channel].History[0].GroupID = env.GetGroupIds()[gidx];
    }

    InitTestActorRuntime(runtime, config, 1024, channelCount, std::move(x));

    return tabletId;
}

////////////////////////////////////////////////////////////////////////////////

void InitLogSettings(TTestActorRuntime& runtime)
{
    for (ui32 i = TBlockStoreComponents::START; i < TBlockStoreComponents::END; ++i) {
        runtime.SetLogPriority(i, NLog::PRI_INFO);
        // runtime.SetLogPriority(i, NLog::PRI_DEBUG);
    }
    // runtime.SetLogPriority(NLog::InvalidComponent, NLog::PRI_DEBUG);
    runtime.SetLogPriority(NKikimrServices::BS_NODE, NLog::PRI_ERROR);
}

std::unique_ptr<TTestActorRuntime> PrepareTestActorRuntime(
    NProto::TStorageServiceConfig config = DefaultConfig(),
    ui32 blockCount = 1024,
    TMaybe<ui32> channelsCount = {},
    const TTestPartitionInfo& testPartitionInfo = TTestPartitionInfo(),
    IActorPtr volumeProxy = {},
    EStorageAccessMode storageAccessMode = EStorageAccessMode::Default)
{
    auto runtime = std::make_unique<TTestBasicRuntime>(1);

    if (volumeProxy) {
        runtime->AddLocalService(
            MakeVolumeProxyServiceId(),
            TActorSetupCmd(volumeProxy.release(), TMailboxType::Simple, 0));
    }

    runtime->AddLocalService(
        VolumeActorId,
        TActorSetupCmd(new TDummyActor, TMailboxType::Simple, 0));

    runtime->AddLocalService(
        MakeHiveProxyServiceId(),
        TActorSetupCmd(new TDummyActor, TMailboxType::Simple, 0));

    runtime->AppendToLogSettings(
        TBlockStoreComponents::START,
        TBlockStoreComponents::END,
        GetComponentName);

    InitLogSettings(*runtime);

    SetupTabletServices(*runtime);

    std::unique_ptr<TTabletStorageInfo> tabletInfo(CreateTestTabletInfo(
        testPartitionInfo.TabletId,
        TTabletTypes::BlockStorePartition));

    if (channelsCount) {
        auto& channels = tabletInfo->Channels;
        channels.resize(*channelsCount);

        for (ui64 i = 0; i < channels.size(); ++i) {
            auto& channel = channels[i];
            channel.History.resize(1);
        }
    }

    InitTestActorRuntime(
        *runtime,
        config,
        blockCount,
        channelsCount ? *channelsCount : tabletInfo->Channels.size(),
        std::move(tabletInfo),
        testPartitionInfo,
        storageAccessMode
    );

    return runtime;
}

////////////////////////////////////////////////////////////////////////////////

template <typename T>
void AssertEqual(const TVector<T>& l, const TVector<T>& r)
{
    UNIT_ASSERT_VALUES_EQUAL(l.size(), r.size());
    for (size_t i = 0; i < l.size(); ++i) {
        UNIT_ASSERT_VALUES_EQUAL(l[i], r[i]);
    }
}

////////////////////////////////////////////////////////////////////////////////

TString GetBlockContent(
    const std::unique_ptr<TEvService::TEvReadBlocksResponse>& response)
{
    if (response->Record.GetBlocks().BuffersSize() == 1) {
        return response->Record.GetBlocks().GetBuffers(0);
    }
    return {};
}

TString GetBlocksContent(
    const std::unique_ptr<TEvService::TEvReadBlocksResponse>& response)
{
    const auto& blocks = response->Record.GetBlocks();

    {
        bool empty = true;
        for (size_t i = 0; i < blocks.BuffersSize(); ++i) {
            if (blocks.GetBuffers(i)) {
                empty = false;
            }
        }

        if (empty) {
            return TString();
        }
    }

    TString result;

    for (size_t i = 0; i < blocks.BuffersSize(); ++i) {
        const auto& block = blocks.GetBuffers(i);
        if (!block) {
            result += GetBlockContent(char(0));
            continue;
        }
        result += block;
    }

    return result;
}

////////////////////////////////////////////////////////////////////////////////

TDynBitMap GetBitMap(const TString& s)
{
    TDynBitMap mask;

    if (s) {
        mask.Reserve(s.size() * 8);
        Y_ABORT_UNLESS(mask.GetChunkCount() * sizeof(TDynBitMap::TChunk) == s.size());
        auto* dst = const_cast<TDynBitMap::TChunk*>(mask.GetChunks());
        memcpy(dst, s.data(), s.size());
    }

    return mask;
}

TDynBitMap GetUnencryptedBlockMask(
    const std::unique_ptr<TEvService::TEvReadBlocksResponse>& response)
{
    return GetBitMap(response->Record.GetUnencryptedBlockMask());
}

TDynBitMap GetUnencryptedBlockMask(
    const std::unique_ptr<TEvService::TEvReadBlocksLocalResponse>& response)
{
    return GetBitMap(response->Record.GetUnencryptedBlockMask());
}

TDynBitMap CreateBitmap(size_t size)
{
    TDynBitMap bitmap;
    bitmap.Reserve(size);
    bitmap.Set(0, size);
    return bitmap;
}

void MarkZeroedBlocks(TDynBitMap& bitmap, const TBlockRange32& range)
{
    if (range.End >= bitmap.Size()) {
        bitmap.Reserve(range.End);
    }
    bitmap.Set(range.Start, range.End + 1);
}

void MarkWrittenBlocks(TDynBitMap& bitmap, const TBlockRange32& range)
{
    if (range.End >= bitmap.Size()) {
        bitmap.Reserve(range.End);
    }
    bitmap.Reset(range.Start, range.End + 1);
}

////////////////////////////////////////////////////////////////////////////////

class TPartitionClient
{
private:
    TTestActorRuntime& Runtime;
    ui32 NodeIdx = 0;
    ui64 TabletId;

    const TActorId Sender;
    TActorId PipeClient;

public:
    TPartitionClient(
            TTestActorRuntime& runtime,
            ui32 nodeIdx = 0,
            ui64 tabletId = TestTabletId)
        : Runtime(runtime)
        , NodeIdx(nodeIdx)
        , TabletId(tabletId)
        , Sender(runtime.AllocateEdgeActor(NodeIdx))
    {
        PipeClient = Runtime.ConnectToPipe(
            TabletId,
            Sender,
            NodeIdx,
            NKikimr::GetPipeConfigWithRetries());
    }

    void RebootTablet()
    {
        TVector<ui64> tablets = { TabletId };
        auto guard = CreateTabletScheduledEventsGuard(
            tablets,
            Runtime,
            Sender);

        NKikimr::RebootTablet(Runtime, TabletId, Sender);

        // sooner or later after reset pipe will reconnect
        // but we do not want to wait
        PipeClient = Runtime.ConnectToPipe(
            TabletId,
            Sender,
            NodeIdx,
            NKikimr::GetPipeConfigWithRetries());
    }

    void KillTablet()
    {
        SendToPipe(std::make_unique<TEvents::TEvPoisonPill>());
        Runtime.DispatchEvents(TDispatchOptions(), TDuration::Seconds(1));
    }

    template <typename TRequest>
    void SendToPipe(std::unique_ptr<TRequest> request, ui64 cookie = 0)
    {
        Runtime.SendToPipe(
            PipeClient,
            Sender,
            request.release(),
            NodeIdx,
            cookie);
    }

    template <typename TResponse>
    std::unique_ptr<TResponse> RecvResponse()
    {
        TAutoPtr<IEventHandle> handle;
        Runtime.GrabEdgeEventRethrow<TResponse>(handle, WaitTimeout);

        UNIT_ASSERT_C(handle, TypeName<TResponse>() << " is expected");
        return std::unique_ptr<TResponse>(handle->Release<TResponse>().Release());
    }

    std::unique_ptr<TEvPartition::TEvStatPartitionRequest> CreateStatPartitionRequest()
    {
        return std::make_unique<TEvPartition::TEvStatPartitionRequest>();
    }

    std::unique_ptr<TEvService::TEvWriteBlocksRequest> CreateWriteBlocksRequest(
        ui32 blockIndex,
        TString blockContent)
    {
        auto request = std::make_unique<TEvService::TEvWriteBlocksRequest>();
        request->Record.SetStartIndex(blockIndex);
        *request->Record.MutableBlocks()->MutableBuffers()->Add() = blockContent;
        return request;
    }

    std::unique_ptr<TEvService::TEvWriteBlocksRequest> CreateWriteBlocksRequest(
        const TBlockRange32& writeRange,
        char fill = 0)
    {
        auto blockContent = GetBlockContent(fill);

        auto request = std::make_unique<TEvService::TEvWriteBlocksRequest>();
        request->Record.SetStartIndex(writeRange.Start);

        auto& buffers = *request->Record.MutableBlocks()->MutableBuffers();
        for (ui32 i = 0; i < writeRange.Size(); ++i) {
            *buffers.Add() = blockContent;
        }

        return request;
    }

    std::unique_ptr<TEvService::TEvWriteBlocksLocalRequest> CreateWriteBlocksLocalRequest(
        const TBlockRange32& writeRange,
        TStringBuf blockContent)
    {
        TSgList sglist;
        sglist.resize(writeRange.Size(), {blockContent.data(), blockContent.size()});

        auto request = std::make_unique<TEvService::TEvWriteBlocksLocalRequest>();
        request->Record.SetStartIndex(writeRange.Start);
        request->Record.Sglist = TGuardedSgList(std::move(sglist));
        request->Record.BlocksCount = writeRange.Size();
        request->Record.BlockSize = blockContent.size() / writeRange.Size();
        return request;
    }

    std::unique_ptr<TEvService::TEvWriteBlocksRequest> CreateWriteBlocksRequest(
        ui32 blockIndex,
        char fill = 0)
    {
        return CreateWriteBlocksRequest(blockIndex, GetBlockContent(fill));
    }

    std::unique_ptr<TEvService::TEvWriteBlocksLocalRequest> CreateWriteBlocksLocalRequest(
        ui32 blockIndex,
        TStringBuf blockContent)
    {
        return CreateWriteBlocksLocalRequest(
            TBlockRange32::MakeClosedInterval(blockIndex, blockIndex),
            std::move(blockContent));
    }

    std::unique_ptr<TEvService::TEvZeroBlocksRequest> CreateZeroBlocksRequest(
        ui32 blockIndex)
    {
        auto request = std::make_unique<TEvService::TEvZeroBlocksRequest>();
        request->Record.SetStartIndex(blockIndex);
        request->Record.SetBlocksCount(1);
        return request;
    }

    std::unique_ptr<TEvService::TEvZeroBlocksRequest> CreateZeroBlocksRequest(
        const TBlockRange32& writeRange)
    {
        auto request = std::make_unique<TEvService::TEvZeroBlocksRequest>();
        request->Record.SetStartIndex(writeRange.Start);
        request->Record.SetBlocksCount(writeRange.Size());
        return request;
    }

    std::unique_ptr<TEvService::TEvReadBlocksRequest> CreateReadBlocksRequest(
        const TBlockRange32& range,
        const TString& checkpointId = {})
    {
        auto request = std::make_unique<TEvService::TEvReadBlocksRequest>();
        request->Record.SetStartIndex(range.Start);
        request->Record.SetBlocksCount(range.Size());
        request->Record.SetCheckpointId(checkpointId);
        return request;
    }

    std::unique_ptr<TEvService::TEvReadBlocksRequest> CreateReadBlocksRequest(
        ui32 blockIndex,
        const TString& checkpointId = {})
    {
        return CreateReadBlocksRequest(TBlockRange32::WithLength(blockIndex, 1), checkpointId);
    }

    std::unique_ptr<TEvService::TEvReadBlocksLocalRequest> CreateReadBlocksLocalRequest(
        ui32 blockIndex,
        TStringBuf buffer,
        const TString& checkpointId = {})
    {
        return CreateReadBlocksLocalRequest(blockIndex, TGuardedSgList{{TBlockDataRef(buffer.data(), buffer.size())}}, checkpointId);
    }

    std::unique_ptr<TEvService::TEvReadBlocksLocalRequest> CreateReadBlocksLocalRequest(
        ui32 blockIndex,
        const TGuardedSgList& sglist,
        const TString& checkpointId = {})
    {
        return CreateReadBlocksLocalRequest(
            TBlockRange32::MakeClosedInterval(blockIndex, blockIndex),
            sglist,
            checkpointId);
    }

    std::unique_ptr<TEvService::TEvReadBlocksLocalRequest> CreateReadBlocksLocalRequest(
        const TBlockRange32& readRange,
        const TSgList& sglist,
        const TString& checkpointId = {})
    {
        return CreateReadBlocksLocalRequest(readRange, TGuardedSgList(sglist), checkpointId);
    }

    std::unique_ptr<TEvService::TEvReadBlocksLocalRequest> CreateReadBlocksLocalRequest(
        const TBlockRange32& readRange,
        const TGuardedSgList& sglist,
        const TString& checkpointId = {})
    {
        auto request = std::make_unique<TEvService::TEvReadBlocksLocalRequest>();
        request->Record.SetCheckpointId(checkpointId);
        request->Record.SetStartIndex(readRange.Start);
        request->Record.SetBlocksCount(readRange.Size());

        request->Record.Sglist = sglist;
        request->Record.BlockSize = DefaultBlockSize;
        return request;
    }

    std::unique_ptr<TEvService::TEvCreateCheckpointRequest> CreateCreateCheckpointRequest(
        const TString& checkpointId)
    {
        auto request = std::make_unique<TEvService::TEvCreateCheckpointRequest>();
        request->Record.SetCheckpointId(checkpointId);
        return request;
    }

    std::unique_ptr<TEvService::TEvCreateCheckpointRequest> CreateCreateCheckpointRequest(
        const TString& checkpointId,
        const TString& idempotenceId,
        bool withoutData = false)
    {
        auto request = std::make_unique<TEvService::TEvCreateCheckpointRequest>();
        request->Record.SetCheckpointId(checkpointId);
        request->Record.SetCheckpointType(withoutData ? NProto::ECheckpointType::WITHOUT_DATA : NProto::ECheckpointType::NORMAL);
        request->Record.MutableHeaders()->SetIdempotenceId(idempotenceId);
        return request;
    }

    std::unique_ptr<TEvService::TEvDeleteCheckpointRequest> CreateDeleteCheckpointRequest(
        const TString& checkpointId)
    {
        auto request = std::make_unique<TEvService::TEvDeleteCheckpointRequest>();
        request->Record.SetCheckpointId(checkpointId);
        return request;
    }

    std::unique_ptr<TEvService::TEvDeleteCheckpointRequest> CreateDeleteCheckpointRequest(
        const TString& checkpointId,
        const TString& idempotenceId)
    {
        auto request = std::make_unique<TEvService::TEvDeleteCheckpointRequest>();
        request->Record.SetCheckpointId(checkpointId);
        request->Record.MutableHeaders()->SetIdempotenceId(idempotenceId);
        return request;
    }

    std::unique_ptr<TEvVolume::TEvDeleteCheckpointDataRequest> CreateDeleteCheckpointDataRequest(
        const TString& checkpointId)
    {
        auto request = std::make_unique<TEvVolume::TEvDeleteCheckpointDataRequest>();
        request->Record.SetCheckpointId(checkpointId);
        return request;
    }

    std::unique_ptr<TEvService::TEvGetChangedBlocksRequest> CreateGetChangedBlocksRequest(
        const TBlockRange32& range,
        const TString& lowCheckpointId,
        const TString& highCheckpointId,
        const bool ignoreBaseDisk)
    {
        auto request = std::make_unique<TEvService::TEvGetChangedBlocksRequest>();
        request->Record.SetStartIndex(range.Start);
        request->Record.SetBlocksCount(range.Size());
        request->Record.SetLowCheckpointId(lowCheckpointId);
        request->Record.SetHighCheckpointId(highCheckpointId);
        request->Record.SetIgnoreBaseDisk(ignoreBaseDisk);
        return request;
    }

    std::unique_ptr<TEvPartition::TEvWaitReadyRequest> CreateWaitReadyRequest()
    {
        return std::make_unique<TEvPartition::TEvWaitReadyRequest>();
    }

    std::unique_ptr<TEvPartitionPrivate::TEvFlushRequest> CreateFlushRequest()
    {
        return std::make_unique<TEvPartitionPrivate::TEvFlushRequest>();
    }

    std::unique_ptr<TEvPartitionCommonPrivate::TEvTrimFreshLogRequest> CreateTrimFreshLogRequest()
    {
        return std::make_unique<TEvPartitionCommonPrivate::TEvTrimFreshLogRequest>();
    }

    template <typename... TArgs>
    std::unique_ptr<TEvPartitionPrivate::TEvCompactionRequest> CreateCompactionRequest(TArgs&&... args)
    {
        return std::make_unique<TEvPartitionPrivate::TEvCompactionRequest>(std::forward<TArgs>(args)...);
    }

    std::unique_ptr<TEvPartitionPrivate::TEvMetadataRebuildBlockCountRequest> CreateMetadataRebuildBlockCountRequest(
        TPartialBlobId blobId,
        ui32 count,
        TPartialBlobId lastBlobId)
    {
        return std::make_unique<TEvPartitionPrivate::TEvMetadataRebuildBlockCountRequest>(
            blobId,
            count,
            lastBlobId,
            TBlockCountRebuildState());
    }

    std::unique_ptr<TEvPartitionPrivate::TEvScanDiskBatchRequest> CreateScanDiskBatchRequest(
        TPartialBlobId blobId,
        ui32 count,
        TPartialBlobId lastBlobId)
    {
        return std::make_unique<TEvPartitionPrivate::TEvScanDiskBatchRequest>(
            blobId,
            count,
            lastBlobId);
    }

    std::unique_ptr<TEvPartitionPrivate::TEvCleanupRequest> CreateCleanupRequest()
    {
        return std::make_unique<TEvPartitionPrivate::TEvCleanupRequest>();
    }

    std::unique_ptr<TEvTablet::TEvGetCounters> CreateGetCountersRequest()
    {
        auto request = std::make_unique<TEvTablet::TEvGetCounters>();
        return request;
    }

    void SendGetCountersRequest()
    {
        auto request = CreateGetCountersRequest();
        SendToPipe(std::move(request));
    }

    std::unique_ptr<TEvTablet::TEvGetCountersResponse> RecvGetCountersResponse()
    {
        return RecvResponse<TEvTablet::TEvGetCountersResponse>();
    }

    std::unique_ptr<TEvTablet::TEvGetCountersResponse> GetCounters()
    {
        auto request = CreateGetCountersRequest();
        SendToPipe(std::move(request));

        auto response = RecvResponse<TEvTablet::TEvGetCountersResponse>();
        return response;
    }

    std::unique_ptr<TEvPartitionPrivate::TEvCollectGarbageRequest> CreateCollectGarbageRequest()
    {
        return std::make_unique<TEvPartitionPrivate::TEvCollectGarbageRequest>();
    }

    std::unique_ptr<TEvVolume::TEvDescribeBlocksRequest> CreateDescribeBlocksRequest(
        ui32 startIndex,
        ui32 blockCount,
        const TString& checkpointId = "")
    {
        auto request = std::make_unique<TEvVolume::TEvDescribeBlocksRequest>();
        request->Record.SetStartIndex(startIndex);
        request->Record.SetBlocksCount(blockCount);
        request->Record.SetCheckpointId(checkpointId);
        return request;
    }

    std::unique_ptr<TEvVolume::TEvDescribeBlocksRequest> CreateDescribeBlocksRequest(
        const TBlockRange32& range, const TString& checkpointId = "")
    {
        return CreateDescribeBlocksRequest(range.Start, range.Size(), checkpointId);
    }

    std::unique_ptr<TEvVolume::TEvGetUsedBlocksRequest> CreateGetUsedBlocksRequest()
    {
        return std::make_unique<TEvVolume::TEvGetUsedBlocksRequest>();
    }

    std::unique_ptr<TEvPartitionCommonPrivate::TEvReadBlobRequest> CreateReadBlobRequest(
        const NKikimr::TLogoBlobID& blobId,
        const ui32 bSGroupId,
        const TVector<ui16>& blobOffsets,
        TSgList sglist)
    {
        auto request =
            std::make_unique<TEvPartitionCommonPrivate::TEvReadBlobRequest>(
                blobId,
                MakeBlobStorageProxyID(bSGroupId),
                blobOffsets,
                TGuardedSgList(std::move(sglist)),
                bSGroupId,
                false,           // async
                TInstant::Max(), // deadline
                false            // shouldCalculateChecksums
            );
        return request;
    }

    std::unique_ptr<TEvVolume::TEvCompactRangeRequest> CreateCompactRangeRequest(
        ui32 blockIndex,
        ui32 blockCount)
    {
        auto request = std::make_unique<TEvVolume::TEvCompactRangeRequest>();
        request->Record.SetStartIndex(blockIndex);
        request->Record.SetBlocksCount(blockCount);
        return request;
    }

    std::unique_ptr<TEvVolume::TEvGetCompactionStatusRequest> CreateGetCompactionStatusRequest(
        const TString& operationId)
    {
        auto request = std::make_unique<TEvVolume::TEvGetCompactionStatusRequest>();
        request->Record.SetOperationId(operationId);
        return request;
    }

    std::unique_ptr<TEvPartition::TEvDrainRequest> CreateDrainRequest()
    {
        return std::make_unique<TEvPartition::TEvDrainRequest>();
    }

    std::unique_ptr<NMon::TEvRemoteHttpInfo> CreateRemoteHttpInfo(
        const TString& params,
        HTTP_METHOD method)
    {
        return std::make_unique<NMon::TEvRemoteHttpInfo>(params, method);
    }

    std::unique_ptr<NMon::TEvRemoteHttpInfo> CreateRemoteHttpInfo(
        const TString& params)
    {
        return std::make_unique<NMon::TEvRemoteHttpInfo>(params);
    }

    void SendRemoteHttpInfo(
        const TString& params,
        HTTP_METHOD method)
    {
        auto request = CreateRemoteHttpInfo(params, method);
        SendToPipe(std::move(request));
    }

    void SendRemoteHttpInfo(
        const TString& params)
    {
        auto request = CreateRemoteHttpInfo(params);
        SendToPipe(std::move(request));
    }

    std::unique_ptr<NMon::TEvRemoteHttpInfoRes> RecvCreateRemoteHttpInfoRes()
    {
        return RecvResponse<NMon::TEvRemoteHttpInfoRes>();
    }

    std::unique_ptr<NMon::TEvRemoteHttpInfoRes> RemoteHttpInfo(
        const TString& params,
        HTTP_METHOD method)
    {
        auto request = CreateRemoteHttpInfo(params, method);
        SendToPipe(std::move(request));

        auto response = RecvResponse<NMon::TEvRemoteHttpInfoRes>();
        return response;
    }

    std::unique_ptr<NMon::TEvRemoteHttpInfoRes> RemoteHttpInfo(
        const TString& params)
    {
        return RemoteHttpInfo(params, HTTP_METHOD::HTTP_METHOD_GET);
    }

    std::unique_ptr<TEvVolume::TEvRebuildMetadataRequest> CreateRebuildMetadataRequest(
        NProto::ERebuildMetadataType type,
        ui32 batchSize)
    {
        auto request = std::make_unique<TEvVolume::TEvRebuildMetadataRequest>();
        request->Record.SetMetadataType(type);
        request->Record.SetBatchSize(batchSize);
        return request;
    }

    std::unique_ptr<TEvVolume::TEvGetRebuildMetadataStatusRequest> CreateGetRebuildMetadataStatusRequest()
    {
        auto request = std::make_unique<TEvVolume::TEvGetRebuildMetadataStatusRequest>();
        return request;
    }

    std::unique_ptr<TEvVolume::TEvScanDiskRequest> CreateScanDiskRequest(ui32 blobsPerBatch)
    {
        auto request = std::make_unique<TEvVolume::TEvScanDiskRequest>();
        request->Record.SetBatchSize(blobsPerBatch);
        return request;
    }

    std::unique_ptr<TEvVolume::TEvGetScanDiskStatusRequest> CreateGetScanDiskStatusRequest()
    {
        return std::make_unique<TEvVolume::TEvGetScanDiskStatusRequest>();
    }

    std::unique_ptr<TEvVolume::TEvCheckRangeRequest>
    CreateCheckRangeRequest(TString id, ui32 startIndex, ui32 size, bool calculateChecksums = false)
    {
        auto request = std::make_unique<TEvVolume::TEvCheckRangeRequest>();
        request->Record.SetDiskId(id);
        request->Record.SetStartIndex(startIndex);
        request->Record.SetBlocksCount(size);
        request->Record.SetCalculateChecksums(calculateChecksums);
        return request;
    }

#define BLOCKSTORE_DECLARE_METHOD(name, ns)                                    \
    template <typename... Args>                                                \
    void Send##name##Request(Args&&... args)                                   \
    {                                                                          \
        auto request = Create##name##Request(std::forward<Args>(args)...);     \
        SendToPipe(std::move(request));                                        \
    }                                                                          \
                                                                               \
    std::unique_ptr<ns::TEv##name##Response> Recv##name##Response()            \
    {                                                                          \
        return RecvResponse<ns::TEv##name##Response>();                        \
    }                                                                          \
                                                                               \
    template <typename... Args>                                                \
    std::unique_ptr<ns::TEv##name##Response> name(Args&&... args)              \
    {                                                                          \
        auto request = Create##name##Request(std::forward<Args>(args)...);     \
        SendToPipe(std::move(request));                                        \
                                                                               \
        auto response = RecvResponse<ns::TEv##name##Response>();               \
        UNIT_ASSERT_C(                                                         \
            SUCCEEDED(response->GetStatus()),                                  \
            response->GetErrorReason());                                       \
        return response;                                                       \
    }                                                                          \
// BLOCKSTORE_DECLARE_METHOD

    BLOCKSTORE_PARTITION_REQUESTS(BLOCKSTORE_DECLARE_METHOD, TEvPartition)
    BLOCKSTORE_PARTITION_REQUESTS_PRIVATE(BLOCKSTORE_DECLARE_METHOD, TEvPartitionPrivate)
    BLOCKSTORE_PARTITION_COMMON_REQUESTS_PRIVATE(BLOCKSTORE_DECLARE_METHOD, TEvPartitionCommonPrivate)
    BLOCKSTORE_PARTITION_REQUESTS_FWD_SERVICE(BLOCKSTORE_DECLARE_METHOD, TEvService)
    BLOCKSTORE_PARTITION_REQUESTS_FWD_VOLUME(BLOCKSTORE_DECLARE_METHOD, TEvVolume)

#undef BLOCKSTORE_DECLARE_METHOD
};

TTestActorRuntime::TEventObserver StorageStateChanger(
    ui32  flag,
    TMaybe<ui32> groupIdFilter = {})
{
    return [=] (TAutoPtr<IEventHandle>& event) {
        switch (event->GetTypeRewrite()) {
            case TEvBlobStorage::EvPutResult: {
                auto* msg = event->Get<TEvBlobStorage::TEvPutResult>();
                if (!groupIdFilter.Defined() || *groupIdFilter == msg->GroupId) {
                    const_cast<TStorageStatusFlags&>(msg->StatusFlags).Merge(
                        ui32(NKikimrBlobStorage::StatusIsValid) | ui32(flag)
                    );
                    break;
                }
            }
        }

        return TTestActorRuntime::DefaultObserverFunc(event);
    };
}

TTestActorRuntime::TEventObserver PartitionBatchWriteCollector(TTestActorRuntime& runtime, ui32 eventCount)
{
    bool dropProcessWriteQueue = true;
    ui32 cnt = 0;
    bool batchSeen = false;
    NActors::TActorId partActorId;
    return [=, &runtime] (TAutoPtr<IEventHandle>& event) mutable {
        switch (event->GetTypeRewrite()) {
            case TEvPartitionPrivate::EvProcessWriteQueue: {
                batchSeen = true;
                if (dropProcessWriteQueue) {
                    partActorId = event->Sender;
                    return TTestActorRuntime::EEventAction::DROP;
                }
                break;
            }
            case TEvService::EvWriteBlocksRequest: {
                if (++cnt == eventCount && batchSeen) {
                    dropProcessWriteQueue = false;
                    auto req =
                        std::make_unique<TEvPartitionPrivate::TEvProcessWriteQueue>();
                    runtime.Send(
                        new IEventHandle(
                            partActorId,
                            event->Sender,
                            req.release(),
                            0, // flags
                            0),
                        0);
                }
                break;
            }
        }
        return TTestActorRuntime::DefaultObserverFunc(event);
    };
}

////////////////////////////////////////////////////////////////////////////////

struct TEmpty {};

struct TBlob
{
    TBlob(
        ui32 number,
        ui8 offset,
        ui8 blockCount = 1,
        ui32 channel = 0,
        ui32 generation = 0
    )
        : Number(number)
        , Offset(offset)
        , BlockCount(blockCount)
        , Channel(channel)
        , Generation(generation)
    {}

    ui32 Number;
    ui8 Offset;
    ui8 BlockCount;
    ui32 Channel;
    ui32 Generation;
};

struct TFresh
{
    TFresh(ui8 value)
        : Value(value)
    {}

    ui8 Value;
};

using TBlockDescription = std::variant<TEmpty, TBlob, TFresh>;

using TPartitionContent = TVector<TBlockDescription>;

////////////////////////////////////////////////////////////////////////////////

struct TPartitionWithRuntime
{
    std::unique_ptr<TTestActorRuntime> Runtime;
    std::unique_ptr<TPartitionClient> Partition;
};

////////////////////////////////////////////////////////////////////////////////

class TTestVolumeProxyActor final
    : public TActorBootstrapped<TTestVolumeProxyActor>
{
private:
    ui64 BaseTabletId;
    TString BaseDiskId;
    TString BaseDiskCheckpointId;
    TPartitionContent BasePartitionContent;
    ui32 BlockCount;
    ui32 BaseBlockSize;

public:
    TTestVolumeProxyActor(
        ui64 baseTabletId,
        const TString& baseDiskId,
        const TString& baseDiskCheckpointId,
        const TPartitionContent& basePartitionContent,
        ui32 blockCount,
        ui32 baseBlockSize = DefaultBlockSize);

    void Bootstrap(const TActorContext& ctx);

private:
    STFUNC(StateWork);

    void HandleDescribeBlocksRequest(
        const TEvVolume::TEvDescribeBlocksRequest::TPtr& ev,
        const TActorContext& ctx);

    void HandleGetUsedBlocksRequest(
        const TEvVolume::TEvGetUsedBlocksRequest::TPtr& ev,
        const TActorContext& ctx);

    void HandleGetChangedBlocksRequest(
        const TEvService::TEvGetChangedBlocksRequest::TPtr& ev,
        const TActorContext& ctx);
};

////////////////////////////////////////////////////////////////////////////////

TTestVolumeProxyActor::TTestVolumeProxyActor(
        ui64 baseTabletId,
        const TString& baseDiskId,
        const TString& baseDiskCheckpointId,
        const TPartitionContent& basePartitionContent,
        ui32 blockCount,
        ui32 baseBlockSize)
    : BaseTabletId(baseTabletId)
    , BaseDiskId(baseDiskId)
    , BaseDiskCheckpointId(baseDiskCheckpointId)
    , BasePartitionContent(std::move(basePartitionContent))
    , BlockCount(blockCount)
    , BaseBlockSize(baseBlockSize)
{}

void TTestVolumeProxyActor::Bootstrap(const TActorContext& ctx)
{
    Y_UNUSED(ctx);

    Become(&TThis::StateWork);
}

void TTestVolumeProxyActor::HandleDescribeBlocksRequest(
    const TEvVolume::TEvDescribeBlocksRequest::TPtr& ev,
    const TActorContext& ctx)
{
    const auto* msg = ev->Get();
    const auto& record = msg->Record;
    const auto& diskId = record.GetDiskId();
    const auto& checkpoint = record.GetCheckpointId();

    UNIT_ASSERT_VALUES_EQUAL(BaseDiskId, diskId);
    UNIT_ASSERT_VALUES_EQUAL(BaseDiskCheckpointId, checkpoint);

    auto response = std::make_unique<TEvVolume::TEvDescribeBlocksResponse>();
    auto blockIndex = 0;

    for (const auto& descr: BasePartitionContent) {
        if (std::holds_alternative<TBlob>(descr)) {
            const auto& blob = std::get<TBlob>(descr);
            auto& blobPiece = *response->Record.AddBlobPieces();
            NKikimr::TLogoBlobID blobId(
                BaseTabletId,
                blob.Generation,
                blob.Number,
                blob.Channel,
                BaseBlockSize * 0x100,
                0);
            LogoBlobIDFromLogoBlobID(
                blobId,
                blobPiece.MutableBlobId());

            auto* range = blobPiece.AddRanges();
            range->SetBlobOffset(blob.Offset);
            range->SetBlockIndex(blockIndex);
            range->SetBlocksCount(blob.BlockCount);
            blockIndex += blob.BlockCount;
        } else if (std::holds_alternative<TFresh>(descr)) {
            const auto& fresh = std::get<TFresh>(descr);
            auto& freshBlockRange = *response->Record.AddFreshBlockRanges();
            freshBlockRange.SetStartIndex(blockIndex);
            freshBlockRange.SetBlocksCount(1);
            freshBlockRange.SetBlocksContent(
                TString(BaseBlockSize, char(fresh.Value)));
            ++blockIndex;
        } else {
            Y_ABORT_UNLESS(std::holds_alternative<TEmpty>(descr));
            ++blockIndex;
        }
    }

    ctx.Send(ev->Sender, response.release());
}

void TTestVolumeProxyActor::HandleGetUsedBlocksRequest(
    const TEvVolume::TEvGetUsedBlocksRequest::TPtr& ev,
    const TActorContext& ctx)
{
    const auto* msg = ev->Get();
    const auto& record = msg->Record;
    const auto& diskId = record.GetDiskId();

    UNIT_ASSERT_VALUES_EQUAL(BaseDiskId, diskId);

    auto response = std::make_unique<TEvVolume::TEvGetUsedBlocksResponse>();
    ui64 blockIndex = 0;

    TCompressedBitmap bitmap(BlockCount);

    for (const auto& descr: BasePartitionContent) {
        if (std::holds_alternative<TBlob>(descr)) {
            const auto& blob = std::get<TBlob>(descr);
            bitmap.Set(blockIndex, blockIndex + blob.BlockCount);
            blockIndex += blob.BlockCount;
        } else if (std::holds_alternative<TFresh>(descr)) {
            bitmap.Set(blockIndex, blockIndex + 1);
            ++blockIndex;
        } else {
            Y_ABORT_UNLESS(std::holds_alternative<TEmpty>(descr));
            ++blockIndex;
        }
    }

    auto serializer = bitmap.RangeSerializer(0, bitmap.Capacity());
    TCompressedBitmap::TSerializedChunk chunk;
    while (serializer.Next(&chunk)) {
        if (!TCompressedBitmap::IsZeroChunk(chunk)) {
            auto* usedBlock = response->Record.AddUsedBlocks();
            usedBlock->SetChunkIdx(chunk.ChunkIdx);
            usedBlock->SetData(chunk.Data.data(), chunk.Data.size());
        }
    }

    // serialize/deserialize for better testing (to catch the bug NBS-3934)
    auto serialized = response->Record.SerializeAsString();
    UNIT_ASSERT(response->Record.ParseFromString(serialized));

    ctx.Send(ev->Sender, response.release());
}

void TTestVolumeProxyActor::HandleGetChangedBlocksRequest(
    const TEvService::TEvGetChangedBlocksRequest::TPtr& ev,
    const TActorContext& ctx)
{
    const auto* msg = ev->Get();
    const auto& record = msg->Record;

    UNIT_ASSERT_VALUES_EQUAL(BaseDiskId, record.GetDiskId());
    UNIT_ASSERT_VALUES_EQUAL(BaseDiskCheckpointId, record.GetHighCheckpointId());
    UNIT_ASSERT_VALUES_EQUAL("", record.GetLowCheckpointId());

    auto response = std::make_unique<TEvService::TEvGetChangedBlocksResponse>();
    ui64 blockIndex = 0;

    TVector<ui8> changedBlocks((record.GetBlocksCount() + 7) / 8);

    auto fillBlock = [&](ui64 block) {
        if (block < record.GetStartIndex() || block >= record.GetStartIndex() + record.GetBlocksCount()) {
            return;
        }

        ui64 bit = block - record.GetStartIndex();
        changedBlocks[bit / 8] |= 1 << (bit % 8);
    };

    for (const auto& descr: BasePartitionContent) {
        if (std::holds_alternative<TBlob>(descr)) {
            const auto& blob = std::get<TBlob>(descr);
            for (ui64 block = blockIndex; block < blockIndex + blob.BlockCount; block++) {
                fillBlock(block);
            }
            blockIndex += blob.BlockCount;
        } else if (std::holds_alternative<TFresh>(descr)) {
            fillBlock(blockIndex);
            ++blockIndex;
        } else {
            Y_ABORT_UNLESS(std::holds_alternative<TEmpty>(descr));
            ++blockIndex;
        }
    }

    for (const auto& b: changedBlocks) {
        response->Record.MutableMask()->push_back(b);
    }

    ctx.Send(ev->Sender, response.release());
}

STFUNC(TTestVolumeProxyActor::StateWork)
{
    switch (ev->GetTypeRewrite()) {
        HFunc(TEvVolume::TEvDescribeBlocksRequest, HandleDescribeBlocksRequest);
        HFunc(TEvVolume::TEvGetUsedBlocksRequest, HandleGetUsedBlocksRequest);
        HFunc(TEvService::TEvGetChangedBlocksRequest, HandleGetChangedBlocksRequest);
        IgnoreFunc(TEvVolume::TEvMapBaseDiskIdToTabletId);
        IgnoreFunc(TEvVolume::TEvClearBaseDiskIdToTabletIdMapping);

        default:
            HandleUnexpectedEvent(ev, TBlockStoreComponents::VOLUME_PROXY);
            break;
    }
}

////////////////////////////////////////////////////////////////////////////////

bool EventHandler(
    ui64 tabletId,
    const TEvBlobStorage::TEvGet::TPtr& ev,
    TTestActorRuntimeBase& runtime,
    ui32 blockSize = DefaultBlockSize)
{
    bool result = false;

    auto* msg = ev->Get();

    auto response =
        std::make_unique<TEvBlobStorage::TEvGetResult>(
            NKikimrProto::OK, msg->QuerySize, 0 /* groupId */);

    for (ui32 i = 0; i < msg->QuerySize; ++i) {
        const auto& q = msg->Queries[i];
        const auto& blobId = q.Id;

        UNIT_ASSERT_C(
            !result || blobId.TabletID() == tabletId,
            "All blobs in one TEvGet request should belong to one partition;"
            " tabletId: " << tabletId <<
            " blobId: " << blobId);

        if (blobId.TabletID() == tabletId) {
            result = true;

            auto& r = response->Responses[i];

            r.Id = blobId;
            r.Status = NKikimrProto::OK;

            UNIT_ASSERT(q.Size % blockSize == 0);
            UNIT_ASSERT(q.Shift % blockSize == 0);

            auto blobOffset = q.Shift / blockSize;

            const auto blobEnd = blobOffset + q.Size / blockSize;
            for (; blobOffset < blobEnd; ++blobOffset) {
                UNIT_ASSERT_C(
                    blobOffset <= 0xff,
                    "Blob offset should fit in one byte");

                // Debugging is easier when block content is equal to blob offset.
                r.Buffer.Insert(r.Buffer.End(), TRope(TString(blockSize, char(blobOffset))));
            }
        }
    }

    if (result) {
        runtime.Schedule(
            new IEventHandle(
                ev->Sender,
                ev->Recipient,
                response.release(),
                0,
                ev->Cookie),
            TDuration());
    }
    return result;
}

TPartitionWithRuntime SetupOverlayPartition(
    ui64 overlayTabletId,
    ui64 baseTabletId,
    const TPartitionContent& basePartitionContent = {},
    TMaybe<ui32> channelsCount = {},
    ui32 blockSize = DefaultBlockSize,
    ui32 blockCount = 1024,
    const NProto::TStorageServiceConfig& config = DefaultConfig())
{
    TPartitionWithRuntime result;

    result.Runtime = PrepareTestActorRuntime(
        config,
        blockCount,
        channelsCount,
        {
            "overlay-disk",
            "base-disk",
            "checkpoint",
            overlayTabletId,
            baseTabletId,
            NCloud::NProto::STORAGE_MEDIA_DEFAULT
        },
        std::make_unique<TTestVolumeProxyActor>(
            baseTabletId,
            "base-disk",
            "checkpoint",
            basePartitionContent,
            blockCount,
            blockSize));

    bool baseDiskIsMapped = false;
    result.Runtime->SetEventFilter([&]
        (TTestActorRuntimeBase& runtime, TAutoPtr<IEventHandle>& ev)
    {
        Y_UNUSED(runtime);

        if (ev->GetTypeRewrite() == TEvVolume::EvMapBaseDiskIdToTabletId) {
            const auto* msg = ev->Get<TEvVolume::TEvMapBaseDiskIdToTabletId>();

            UNIT_ASSERT_VALUES_EQUAL(msg->BaseDiskId, "base-disk");
            UNIT_ASSERT_VALUES_EQUAL(msg->BaseTabletId, baseTabletId);
            baseDiskIsMapped = true;
        }
        return false;
    });

    result.Partition = std::make_unique<TPartitionClient>(*result.Runtime);
    result.Partition->WaitReady();

    UNIT_ASSERT(baseDiskIsMapped);

    result.Runtime->SetEventFilter([baseTabletId, blockSize] (TTestActorRuntimeBase& runtime, TAutoPtr<IEventHandle>& ev) {
        bool handled = false;

        const auto wrapped =
            [&] (const auto& ev) {
                handled = EventHandler(baseTabletId, ev, runtime, blockSize);
            };

        switch (ev->GetTypeRewrite()) {
            hFunc(TEvBlobStorage::TEvGet, wrapped);
        }
        return handled;
    });

    return result;
}

TString GetBlocksContent(
    const TPartitionContent& content,
    size_t blockSize = DefaultBlockSize)
{
    TString result;

    for (const auto& descr: content) {
        if (std::holds_alternative<TEmpty>(descr)) {
            result += TString(blockSize, char(0));
        } else if (std::holds_alternative<TBlob>(descr)) {
            const auto& blob = std::get<TBlob>(descr);
            for (auto i = 0; i < blob.BlockCount; ++i) {
                const auto blobOffset = blob.Offset + i;
                // Debugging is easier when block content is equal to blob offset.
                result += TString(blockSize, char(blobOffset));
            }
        } else if (std::holds_alternative<TFresh>(descr)) {
            const auto& fresh = std::get<TFresh>(descr);
            result += TString(blockSize, char(fresh.Value));
        } else {
            Y_ABORT_UNLESS(false);
        }
    }

    return result;
}

TString BuildRemoteHttpQuery(
    ui64 tabletId,
    const TVector<std::pair<TString, TString>>& keyValues,
    const TString& fragment = "")
{
    auto res = TStringBuilder()
        << "/app?TabletID="
        << tabletId;
    for (const auto& p: keyValues) {
        res << "&" << p.first << "=" << p.second;
    }
    if (fragment) {
        res << "#" << fragment;
    }
    return res;
}

template <typename TRequest>
void SendUndeliverableRequest(
    TTestActorRuntimeBase& runtime,
    TAutoPtr<IEventHandle>& event,
    std::unique_ptr<TRequest> request)
{
    auto fakeRecipient = TActorId(
        event->Recipient.NodeId(),
        event->Recipient.PoolID(),
        0,
        event->Recipient.Hint());
    auto undeliveryActor = event->GetForwardOnNondeliveryRecipient();
    runtime.Send(
        new IEventHandle(
            fakeRecipient,
            event->Sender,
            request.release(),
            event->Flags,
            0,
            &undeliveryActor),
        0);
}

}   // namespace

////////////////////////////////////////////////////////////////////////////////

Y_UNIT_TEST_SUITE(TPartitionTest)
{
    Y_UNIT_TEST(ShouldWaitReady)
    {
        auto runtime = PrepareTestActorRuntime();

        TPartitionClient partition(*runtime);
        partition.WaitReady();

        partition.StatPartition();
    }

    Y_UNIT_TEST(ShouldRecoverStateOnReboot)
    {
        auto runtime = PrepareTestActorRuntime();

        TPartitionClient partition(*runtime);
        partition.WaitReady();

        partition.RebootTablet();

        partition.StatPartition();
    }

    Y_UNIT_TEST(ShouldStoreBlocks)
    {
        auto runtime = PrepareTestActorRuntime();

        TPartitionClient partition(*runtime);
        partition.WaitReady();

        partition.WriteBlocks(1, 1);
        partition.WriteBlocks(2, 2);
        partition.WriteBlocks(3, 3);

        auto response = partition.StatPartition();
        const auto& stats = response->Record.GetStats();
        UNIT_ASSERT_VALUES_EQUAL(stats.GetFreshBlocksCount(), 3);

        UNIT_ASSERT_VALUES_EQUAL(
            GetBlockContent(1),
            GetBlockContent(partition.ReadBlocks(1))
        );
        UNIT_ASSERT_VALUES_EQUAL(
            GetBlockContent(2),
            GetBlockContent(partition.ReadBlocks(2))
        );
        UNIT_ASSERT_VALUES_EQUAL(
            GetBlockContent(3),
            GetBlockContent(partition.ReadBlocks(3))
        );

        UNIT_ASSERT(stats.GetUserWriteCounters().GetExecTime() != 0);
    }

    Y_UNIT_TEST(ShouldStoreBlocksInFreshChannel)
    {
        auto config = DefaultConfig();
        config.SetFreshChannelCount(1);
        config.SetFreshChannelWriteRequestsEnabled(true);

        auto runtime = PrepareTestActorRuntime(config);

        TPartitionClient partition(*runtime);
        partition.WaitReady();

        partition.WriteBlocks(1, 1);
        partition.WriteBlocks(2, 2);
        partition.WriteBlocks(3, 3);

        auto response = partition.StatPartition();
        const auto& stats = response->Record.GetStats();
        UNIT_ASSERT_VALUES_EQUAL(stats.GetFreshBlocksCount(), 3);

        UNIT_ASSERT_VALUES_EQUAL(
            GetBlockContent(1),
            GetBlockContent(partition.ReadBlocks(1))
        );
        UNIT_ASSERT_VALUES_EQUAL(
            GetBlockContent(2),
            GetBlockContent(partition.ReadBlocks(2))
        );
        UNIT_ASSERT_VALUES_EQUAL(
            GetBlockContent(3),
            GetBlockContent(partition.ReadBlocks(3))
        );

        UNIT_ASSERT(stats.GetUserWriteCounters().GetExecTime() != 0);
    }

    Y_UNIT_TEST(ShouldStoreBlocksAtTheEndOfAMaxSizeDisk)
    {
        auto config = DefaultConfig();
        config.SetWriteBlobThreshold(1_MB);
        auto runtime = PrepareTestActorRuntime(
            config,
            MaxPartitionBlocksCount
        );

        TPartitionClient partition(*runtime);
        partition.WaitReady();

        const auto blockRange = TBlockRange32::MakeClosedInterval(
            Max<ui32>() - 500,
            Max<ui32>() - 2);
        partition.WriteBlocks(blockRange, 1);

        for (auto blockIndex: xrange(blockRange)) {
            UNIT_ASSERT_VALUES_EQUAL(
                GetBlockContent(1),
                GetBlockContent(partition.ReadBlocks(blockIndex))
            );
        }

        partition.WriteBlocks(Max<ui32>() - 2, 2);
        UNIT_ASSERT_VALUES_EQUAL(
            GetBlockContent(2),
            GetBlockContent(partition.ReadBlocks(Max<ui32>() - 2))
        );

        partition.Flush();
        UNIT_ASSERT_VALUES_EQUAL(
            GetBlockContent(2),
            GetBlockContent(partition.ReadBlocks(Max<ui32>() - 2))
        );

        partition.Compaction();
        UNIT_ASSERT_VALUES_EQUAL(
            GetBlockContent(2),
            GetBlockContent(partition.ReadBlocks(Max<ui32>() - 2))
        );
    }

    Y_UNIT_TEST(ShouldBatchSmallWritesToMixedChannelIfThresholdExceeded)
    {
        NProto::TStorageServiceConfig config;
        config.SetWriteRequestBatchingEnabled(true);
        config.SetWriteBlobThreshold(2_MB);
        auto runtime = PrepareTestActorRuntime(config);

        TPartitionClient partition(*runtime);
        partition.WaitReady();

        const ui32 blockCount = 1000;
        runtime->SetObserverFunc(
            PartitionBatchWriteCollector(*runtime, blockCount));

        for (ui32 i = 0; i < blockCount; ++i) {
            partition.SendWriteBlocksRequest(i, i);
        }

        for (ui32 i = 0; i < blockCount; ++i) {
            auto response = partition.RecvWriteBlocksResponse();
            UNIT_ASSERT(SUCCEEDED(response->GetStatus()));
        }

        auto response = partition.StatPartition();
        const auto& stats = response->Record.GetStats();
        UNIT_ASSERT(stats.GetMixedBlobsCount());
        UNIT_ASSERT_VALUES_EQUAL(blockCount - 1, stats.GetMixedBlocksCount());
        UNIT_ASSERT_VALUES_EQUAL(0, stats.GetMergedBlocksCount());
        UNIT_ASSERT_VALUES_EQUAL(1, stats.GetFreshBlocksCount());
        UNIT_ASSERT_VALUES_EQUAL(blockCount, stats.GetUsedBlocksCount());
        UNIT_ASSERT_VALUES_EQUAL(
            blockCount,
            stats.GetUserWriteCounters().GetRequestsCount());
        const auto batchCount = stats.GetUserWriteCounters().GetBatchCount();
        UNIT_ASSERT(batchCount < blockCount);
        UNIT_ASSERT(batchCount > 0);

        for (ui32 i = 0; i < blockCount; ++i) {
            UNIT_ASSERT_VALUES_EQUAL(
                GetBlockContent(i),
                GetBlockContent(partition.ReadBlocks(i)));
        }

        UNIT_ASSERT(stats.GetUserWriteCounters().GetExecTime() != 0);

        // checking that drain-related counters are in a consistent state
        partition.Drain();
    }

    Y_UNIT_TEST(ShouldBatchIntersectingWrites)
    {
        NProto::TStorageServiceConfig config;
        config.SetWriteRequestBatchingEnabled(true);
        auto runtime = PrepareTestActorRuntime(config);

        TPartitionClient partition(*runtime);
        partition.WaitReady();

        runtime->SetObserverFunc(PartitionBatchWriteCollector(*runtime, 1000));

        for (ui32 i = 0; i < 10; ++i) {
            for (ui32 j = 0; j < 100; ++j) {
                partition.SendWriteBlocksRequest(
                    TBlockRange32::WithLength(i * 100, j + 1),
                    i + 1);
            }
        }

        for (ui32 i = 0; i < 1000; ++i) {
            auto response = partition.RecvWriteBlocksResponse();
            UNIT_ASSERT(SUCCEEDED(response->GetStatus()));
        }

        auto response = partition.StatPartition();
        const auto& stats = response->Record.GetStats();
        UNIT_ASSERT(stats.GetMixedBlobsCount());
        UNIT_ASSERT_VALUES_EQUAL(999, stats.GetMixedBlocksCount());
        UNIT_ASSERT_VALUES_EQUAL(0, stats.GetMergedBlocksCount());
        UNIT_ASSERT_VALUES_EQUAL(100, stats.GetFreshBlocksCount());
        UNIT_ASSERT_VALUES_EQUAL(1000, stats.GetUsedBlocksCount());
        UNIT_ASSERT_VALUES_EQUAL(
            1000,
            stats.GetUserWriteCounters().GetRequestsCount());
        const auto batchCount = stats.GetUserWriteCounters().GetBatchCount();
        UNIT_ASSERT(batchCount < 1000);
        UNIT_ASSERT(batchCount > 0);

        for (ui32 i = 0; i < 10; ++i) {
            for (ui32 j = 0; j < 100; ++j) {
                UNIT_ASSERT_VALUES_EQUAL(
                    GetBlockContent(i + 1),
                    GetBlockContent(partition.ReadBlocks(i * 100 + j)));
            }
        }

        UNIT_ASSERT(stats.GetUserWriteCounters().GetExecTime() != 0);

        // checking that drain-related counters are in a consistent state
        partition.Drain();
    }

    Y_UNIT_TEST(ShouldRespectMaxBlobRangeSizeDuringBatching)
    {
        NProto::TStorageServiceConfig config = DefaultConfig();
        const auto maxBlobRangeSize = 2048;
        config.SetMaxBlobRangeSize(maxBlobRangeSize * 4_KB);
        config.SetWriteRequestBatchingEnabled(true);
        auto runtime = PrepareTestActorRuntime(config, maxBlobRangeSize * 2);

        TPartitionClient partition(*runtime);
        partition.WaitReady();

        for (ui32 i = 0; i < maxBlobRangeSize; ++i) {
            partition.SendWriteBlocksRequest(i % 2 ? i : maxBlobRangeSize + i, i);
        }

        runtime->SetObserverFunc([&] (TAutoPtr<IEventHandle>& event) {
                switch (event->GetTypeRewrite()) {
                    case TEvPartitionPrivate::EvAddBlobsRequest: {
                        auto* msg = event->Get<TEvPartitionPrivate::TEvAddBlobsRequest>();
                        if (msg->Mode == EAddBlobMode::ADD_WRITE_RESULT) {
                            const auto& mixedBlobs = msg->MixedBlobs;
                            for (const auto& blob: mixedBlobs) {
                                const auto blobRangeSize =
                                    blob.Blocks.back() - blob.Blocks.front();
                                Cdbg << blobRangeSize << Endl;
                                UNIT_ASSERT(blobRangeSize <= maxBlobRangeSize);
                            }
                        }

                        break;
                    }
                }
                return TTestActorRuntime::DefaultObserverFunc(event);
            }
        );

        for (ui32 i = 0; i < maxBlobRangeSize; ++i) {
            auto response = partition.RecvWriteBlocksResponse();
            UNIT_ASSERT(SUCCEEDED(response->GetStatus()));
        }

        auto response = partition.StatPartition();
        const auto& stats = response->Record.GetStats();
        UNIT_ASSERT(stats.GetMixedBlobsCount());

        for (ui32 i = 0; i < maxBlobRangeSize; ++i) {
            const auto block =
                partition.ReadBlocks(i % 2 ? i : maxBlobRangeSize + i);
            UNIT_ASSERT_VALUES_EQUAL(GetBlockContent(i), GetBlockContent(block));
        }

        UNIT_ASSERT(stats.GetUserWriteCounters().GetExecTime() != 0);

        // checking that drain-related counters are in a consistent state
        partition.Drain();
    }

    Y_UNIT_TEST(ShouldStoreBlocksUsingLocalAPI)
    {
        auto runtime = PrepareTestActorRuntime();

        TPartitionClient partition(*runtime);
        partition.WaitReady();

        auto blockContent1 = GetBlockContent(1);
        partition.WriteBlocksLocal(1, blockContent1);
        auto blockContent2 = GetBlockContent(2);
        partition.WriteBlocksLocal(2, blockContent2);
        auto blockContent3 = GetBlockContent(3);
        partition.WriteBlocksLocal(3, blockContent3);

        auto response = partition.StatPartition();
        const auto& stats = response->Record.GetStats();
        UNIT_ASSERT_VALUES_EQUAL(3, stats.GetFreshBlocksCount());

        {
            TString block(DefaultBlockSize, 0);
            partition.ReadBlocksLocal(1, block);
            UNIT_ASSERT_VALUES_EQUAL(GetBlockContent(1), block);
        }

        {
            TString block(DefaultBlockSize, 0);
            partition.ReadBlocksLocal(2, block);
            UNIT_ASSERT_VALUES_EQUAL(GetBlockContent(2), block);
        }

        {
            TString block(DefaultBlockSize, 0);
            partition.ReadBlocksLocal(3, block);
            UNIT_ASSERT_VALUES_EQUAL(GetBlockContent(3), block);
        }
    }

    Y_UNIT_TEST(ShouldRecoverBlocksOnReboot)
    {
        auto runtime = PrepareTestActorRuntime();

        TPartitionClient partition(*runtime);
        partition.WaitReady();

        partition.WriteBlocks(1, 1);
        partition.WriteBlocks(2, 2);
        partition.WriteBlocks(3, 3);

        auto response = partition.StatPartition();
        const auto& stats = response->Record.GetStats();
        UNIT_ASSERT_VALUES_EQUAL(stats.GetFreshBlocksCount(), 3);

        partition.RebootTablet();

        UNIT_ASSERT_VALUES_EQUAL(
            GetBlockContent(1),
            GetBlockContent(partition.ReadBlocks(1))
        );
        UNIT_ASSERT_VALUES_EQUAL(
            GetBlockContent(2),
            GetBlockContent(partition.ReadBlocks(2))
        );
        UNIT_ASSERT_VALUES_EQUAL(
            GetBlockContent(3),
            GetBlockContent(partition.ReadBlocks(3))
        );
    }

    Y_UNIT_TEST(ShouldRecoverBlocksOnRebootFromFreshChannel)
    {
        auto config = DefaultConfig();
        config.SetFreshChannelCount(1);
        config.SetFreshChannelWriteRequestsEnabled(true);

        auto runtime = PrepareTestActorRuntime(config);

        TPartitionClient partition(*runtime);
        partition.WaitReady();

        partition.WriteBlocks(1, 1);
        partition.WriteBlocks(2, 2);
        partition.WriteBlocks(3, 3);

        auto response = partition.StatPartition();
        const auto& stats = response->Record.GetStats();
        UNIT_ASSERT_VALUES_EQUAL(3, stats.GetFreshBlocksCount());

        partition.RebootTablet();

        UNIT_ASSERT_VALUES_EQUAL(
            GetBlockContent(1),
            GetBlockContent(partition.ReadBlocks(1))
        );
        UNIT_ASSERT_VALUES_EQUAL(
            GetBlockContent(2),
            GetBlockContent(partition.ReadBlocks(2))
        );
        UNIT_ASSERT_VALUES_EQUAL(
            GetBlockContent(3),
            GetBlockContent(partition.ReadBlocks(3))
        );
    }

    Y_UNIT_TEST(ShouldRecoverBlocksOnRebootFromFreshChannelWithLongHistory)
    {
        const ui32 blockCount = 1024;
        const ui32 channelCount = DataChannelOffset + 2;
        const ui32 freshChannelNo = channelCount - 1;
        const ui32 freshChannelHistorySize = 3;
        const auto groupCount =
            channelCount - DataChannelOffset + freshChannelHistorySize - 1;
        const ui32 nodeIdx = 0;

        // initializing test runtime

        TTestEnv env(0, 1, channelCount, groupCount);
        auto& runtime = env.GetRuntime();
        InitLogSettings(runtime);

        auto config = DefaultConfig();
        config.SetFreshChannelCount(1);
        config.SetFreshChannelWriteRequestsEnabled(true);

        {
            env.CreateSubDomain("nbs");
            auto storageConfig = CreateTestStorageConfig(config);
            env.CreateBlockStoreNode(
                "nbs",
                storageConfig,
                CreateTestDiagnosticsConfig());
        }

        const auto tabletId = NKikimr::MakeTabletID(1, HiveId, 1);
        std::unique_ptr<TTabletStorageInfo> x(new TTabletStorageInfo());

        x->TabletID = tabletId;
        x->TabletType = TTabletTypes::BlockStorePartition;
        auto& channels = x->Channels;
        channels.resize(channelCount);

        for (ui64 channel = 0; channel < channels.size(); ++channel) {
            channels[channel].Channel = channel;
            channels[channel].Type =
                TBlobStorageGroupType(BootGroupErasure);
            channels[channel].History.resize(1);
            channels[channel].History[0].FromGeneration = 0;
            const auto gidx =
                channel > DataChannelOffset ? channel - DataChannelOffset : 0;
            channels[channel].History[0].GroupID = env.GetGroupIds()[gidx];
        }

        // filling fresh channel history with 3 items

        auto& freshChannel = channels[freshChannelNo];
        freshChannel.Channel = freshChannelNo;
        freshChannel.Type = TBlobStorageGroupType(BootGroupErasure);
        auto& history = freshChannel.History;
        history.resize(freshChannelHistorySize);
        auto setHistoryItem = [&] (ui32 i, ui32 gen) {
            history[i].FromGeneration = gen;
            const auto gidx = freshChannelNo - DataChannelOffset + i;
            history[i].GroupID = env.GetGroupIds()[gidx];
        };
        setHistoryItem(0, 1);
        setHistoryItem(1, 2);
        setHistoryItem(2, 3); // this one is a bit fake - it's from the future

        InitTestActorRuntime(
            runtime,
            config,
            blockCount,
            channelCount,
            std::move(x));

        // fresh blob builder func

        auto makeResponse = [&] (ui32 gen, ui32 step, ui32 block, TString data) {
            TVector<TVector<TString>> buffers{{std::move(data)}};
            const auto holders = GetHolders(buffers);
            auto blob = BuildWriteFreshBlocksBlobContent(
                {TBlockRange32::MakeOneBlock(block)},
                holders);

            TPartialBlobId blobId(
                gen,
                step,
                freshChannelNo,
                static_cast<ui32>(blob.size()),
                0,  // cookie
                0   // partId
            );

            return TEvBlobStorage::TEvRangeResult::TResponse(
                MakeBlobId(tabletId, blobId),
                std::move(blob));
        };

        // setting up event observer (filter) to replace real EvRangeResult
        // with a fake one

        TVector<ui32> groupsRequested;
        runtime.SetEventFilter(
            [&] (TTestActorRuntimeBase& runtime, TAutoPtr<IEventHandle>& event)
            {
                switch (event->GetTypeRewrite()) {
                    case TEvBlobStorage::EvRangeResult: {
                        using TEvent = TEvBlobStorage::TEvRangeResult;
                        auto* msg = event->Get<TEvent>();

                        if (msg->From.Channel() != freshChannelNo) {
                            return false;
                        }

                        auto response = std::make_unique<TEvent>(
                            msg->Status,
                            msg->From,
                            msg->To,
                            msg->GroupId);

                        groupsRequested.push_back(msg->GroupId);

                        if (msg->GroupId == history[0].GroupID) {
                            response->Responses.push_back(makeResponse(
                                0,
                                1,
                                0,
                                TString(DefaultBlockSize, 'A')));
                        } else if (msg->GroupId == history[1].GroupID) {
                            response->Responses.push_back(makeResponse(
                                1,
                                1,
                                1,
                                TString(DefaultBlockSize, 'B')));
                        } else if (msg->GroupId == history[2].GroupID) {
                            response->Responses.push_back(makeResponse(
                                2,
                                1,
                                2,
                                TString(DefaultBlockSize, 'C')));
                        } else {
                            UNIT_ASSERT_C(
                                false,
                                TStringBuilder() << "unexpected group: "
                                    << msg->GroupId);
                        }

                        auto* handle = new IEventHandle(
                            event->Recipient,
                            event->Sender,
                            response.release(),
                            0,
                            event->Cookie);

                        runtime.Send(handle, 0);

                        return true;
                    }

                    default: return false;
                }
            }
        );

        TPartitionClient partition(runtime, nodeIdx, tabletId);
        partition.WaitReady();

        // all groups should've been requested upon first tablet launch

        Sort(groupsRequested);
        UNIT_ASSERT_VALUES_EQUAL(3, groupsRequested.size());
        UNIT_ASSERT_VALUES_EQUAL(history[0].GroupID, groupsRequested[0]);
        UNIT_ASSERT_VALUES_EQUAL(history[1].GroupID, groupsRequested[1]);
        UNIT_ASSERT_VALUES_EQUAL(history[2].GroupID, groupsRequested[2]);
        groupsRequested.clear();

        // checking that our data wasn't corrupted

        UNIT_ASSERT_VALUES_EQUAL(
            TString(DefaultBlockSize, 'A'),
            GetBlockContent(partition.ReadBlocks(0)));
        UNIT_ASSERT_VALUES_EQUAL(
            TString(DefaultBlockSize, 'B'),
            GetBlockContent(partition.ReadBlocks(1)));
        UNIT_ASSERT_VALUES_EQUAL(
            TString(DefaultBlockSize, 'C'),
            GetBlockContent(partition.ReadBlocks(2)));

        // triggering Trim to initialize TrimFreshLogToCommitId

        partition.TrimFreshLog();

        // all fresh blocks loaded upon startup acquire barriers in
        // TrimFreshLogBarriers, that's why we need to cause another Flush
        // to move our TrimFreshLogToCommitId in meta past some of those blocks

        partition.WriteBlocks(3, TString(DefaultBlockSize, 'D'));
        partition.Flush();

        partition.RebootTablet();
        partition.WaitReady();

        // after reboot our tablet shouldn't load fresh blobs from the groups
        // that certainly contain only the data that was generated before
        // TrimFreshLogToCommitId

        Sort(groupsRequested);
        UNIT_ASSERT_VALUES_EQUAL(2, groupsRequested.size());
        UNIT_ASSERT_VALUES_EQUAL(history[1].GroupID, groupsRequested[0]);
        UNIT_ASSERT_VALUES_EQUAL(history[2].GroupID, groupsRequested[1]);
        groupsRequested.clear();

        // checking that our data wasn't corrupted

        UNIT_ASSERT_VALUES_EQUAL(
            TString(DefaultBlockSize, 'A'),
            GetBlockContent(partition.ReadBlocks(0)));
        UNIT_ASSERT_VALUES_EQUAL(
            TString(DefaultBlockSize, 'B'),
            GetBlockContent(partition.ReadBlocks(1)));
        UNIT_ASSERT_VALUES_EQUAL(
            TString(DefaultBlockSize, 'C'),
            GetBlockContent(partition.ReadBlocks(2)));
        UNIT_ASSERT_VALUES_EQUAL(
            TString(DefaultBlockSize, 'D'),
            GetBlockContent(partition.ReadBlocks(3)));
    }

    Y_UNIT_TEST(ShouldFlushAsNewBlob)
    {
        auto runtime = PrepareTestActorRuntime();

        TPartitionClient partition(*runtime);
        partition.WaitReady();

        partition.WriteBlocks(1, 1);
        partition.WriteBlocks(2, 2);
        partition.WriteBlocks(3, 3);

        {
            auto response = partition.StatPartition();
            const auto& stats = response->Record.GetStats();
            UNIT_ASSERT_VALUES_EQUAL(3, stats.GetFreshBlocksCount());
            UNIT_ASSERT_VALUES_EQUAL(0, stats.GetMixedBlocksCount());
            UNIT_ASSERT_VALUES_EQUAL(0, stats.GetMixedBlobsCount());
        }

        partition.Flush();

        {
            auto response = partition.StatPartition();
            const auto& stats = response->Record.GetStats();
            UNIT_ASSERT_VALUES_EQUAL(0, stats.GetFreshBlocksCount());
            UNIT_ASSERT_VALUES_EQUAL(3, stats.GetMixedBlocksCount());
            UNIT_ASSERT_VALUES_EQUAL(1, stats.GetMixedBlobsCount());

            UNIT_ASSERT(stats.GetSysWriteCounters().GetExecTime() != 0);
        }

        UNIT_ASSERT_VALUES_EQUAL(
            GetBlockContent(1),
            GetBlockContent(partition.ReadBlocks(1))
        );
        UNIT_ASSERT_VALUES_EQUAL(
            GetBlockContent(2),
            GetBlockContent(partition.ReadBlocks(2))
        );
        UNIT_ASSERT_VALUES_EQUAL(
            GetBlockContent(3),
            GetBlockContent(partition.ReadBlocks(3))
        );
    }

    Y_UNIT_TEST(ShouldFlushBlocksFromFreshChannelAsNewBlob)
    {
        auto config = DefaultConfig();
        config.SetFreshChannelCount(1);
        config.SetFreshChannelWriteRequestsEnabled(true);

        auto runtime = PrepareTestActorRuntime(config);

        TPartitionClient partition(*runtime);
        partition.WaitReady();

        partition.WriteBlocks(1, 1);
        partition.WriteBlocks(2, 2);
        partition.WriteBlocks(3, 3);

        {
            auto response = partition.StatPartition();
            const auto& stats = response->Record.GetStats();
            UNIT_ASSERT_VALUES_EQUAL(3, stats.GetFreshBlocksCount());
            UNIT_ASSERT_VALUES_EQUAL(0, stats.GetMixedBlocksCount());
            UNIT_ASSERT_VALUES_EQUAL(0, stats.GetMixedBlobsCount());
        }

        partition.Flush();

        {
            auto response = partition.StatPartition();
            const auto& stats = response->Record.GetStats();
            UNIT_ASSERT_VALUES_EQUAL(0, stats.GetFreshBlocksCount());
            UNIT_ASSERT_VALUES_EQUAL(3, stats.GetMixedBlocksCount());
            UNIT_ASSERT_VALUES_EQUAL(1, stats.GetMixedBlobsCount());

            UNIT_ASSERT(stats.GetSysWriteCounters().GetExecTime() != 0);
        }

        UNIT_ASSERT_VALUES_EQUAL(
            GetBlockContent(1),
            GetBlockContent(partition.ReadBlocks(1))
        );
        UNIT_ASSERT_VALUES_EQUAL(
            GetBlockContent(2),
            GetBlockContent(partition.ReadBlocks(2))
        );
        UNIT_ASSERT_VALUES_EQUAL(
            GetBlockContent(3),
            GetBlockContent(partition.ReadBlocks(3))
        );
    }

    Y_UNIT_TEST(ShouldAutomaticallyFlush)
    {
        auto config = DefaultConfig();
        config.SetWriteBlobThreshold(4_MB);

        auto runtime = PrepareTestActorRuntime(config);

        TPartitionClient partition(*runtime);
        partition.WaitReady();

        partition.WriteBlocks(TBlockRange32::WithLength(0, MaxBlocksCount - 1));

        {
            auto response = partition.StatPartition();
            const auto& stats = response->Record.GetStats();
            UNIT_ASSERT_VALUES_EQUAL(
                MaxBlocksCount - 1,
                stats.GetFreshBlocksCount()
            );
            UNIT_ASSERT_VALUES_EQUAL(0, stats.GetMixedBlocksCount());
            UNIT_ASSERT_VALUES_EQUAL(0, stats.GetMixedBlobsCount());
        }

        partition.WriteBlocks(MaxBlocksCount - 1, 0);

        // wait for background operations completion
        runtime->DispatchEvents(TDispatchOptions(), TDuration::Seconds(1));

        {
            auto response = partition.StatPartition();
            const auto& stats = response->Record.GetStats();
            UNIT_ASSERT_VALUES_EQUAL(0, stats.GetFreshBlocksCount());
            UNIT_ASSERT_VALUES_EQUAL(MaxBlocksCount, stats.GetMixedBlocksCount());
            UNIT_ASSERT_VALUES_EQUAL(1, stats.GetMixedBlobsCount());
        }
    }

    Y_UNIT_TEST(ShouldAutomaticallyFlushBlocksFromFreshChannel)
    {
        auto config = DefaultConfig();
        config.SetWriteBlobThreshold(4_MB);
        config.SetFreshChannelCount(1);
        config.SetFreshChannelWriteRequestsEnabled(true);

        auto runtime = PrepareTestActorRuntime(config);

        TPartitionClient partition(*runtime);
        partition.WaitReady();

        partition.WriteBlocks(TBlockRange32::WithLength(0, MaxBlocksCount - 1));

        {
            auto response = partition.StatPartition();
            const auto& stats = response->Record.GetStats();
            UNIT_ASSERT_VALUES_EQUAL(
                MaxBlocksCount - 1,
                stats.GetFreshBlocksCount()
            );
            UNIT_ASSERT_VALUES_EQUAL(0, stats.GetMixedBlocksCount());
            UNIT_ASSERT_VALUES_EQUAL(0, stats.GetMixedBlobsCount());
        }

        partition.WriteBlocks(MaxBlocksCount - 1, 0);

        // wait for background operations completion
        runtime->DispatchEvents(TDispatchOptions(), TDuration::Seconds(1));

        {
            auto response = partition.StatPartition();
            const auto& stats = response->Record.GetStats();
            UNIT_ASSERT_VALUES_EQUAL(0, stats.GetFreshBlocksCount());
            UNIT_ASSERT_VALUES_EQUAL(MaxBlocksCount, stats.GetMixedBlocksCount());
            UNIT_ASSERT_VALUES_EQUAL(1, stats.GetMixedBlobsCount());
        }
    }

    Y_UNIT_TEST(ShouldAutomaticallyFlushBlocksWhenFreshBlobCountThresholdIsReached)
    {
        auto config = DefaultConfig();
        config.SetWriteBlobThreshold(4_MB);
        config.SetFreshBlobCountFlushThreshold(4);
        config.SetFreshBlobByteCountFlushThreshold(999999999);
        config.SetFreshChannelCount(1);
        config.SetFreshChannelWriteRequestsEnabled(true);

        auto runtime = PrepareTestActorRuntime(config);

        TPartitionClient partition(*runtime);
        partition.WaitReady();

        partition.WriteBlocks(TBlockRange32::WithLength(0, MaxBlocksCount - 1));
        partition.WriteBlocks(TBlockRange32::WithLength(0, MaxBlocksCount - 1));
        partition.WriteBlocks(TBlockRange32::WithLength(0, MaxBlocksCount - 1));

        runtime->DispatchEvents(TDispatchOptions(), TDuration::Seconds(1));

        {
            auto response = partition.StatPartition();
            const auto& stats = response->Record.GetStats();
            UNIT_ASSERT_VALUES_EQUAL(
                MaxBlocksCount - 1,
                stats.GetFreshBlocksCount()
            );
            UNIT_ASSERT_VALUES_EQUAL(3, stats.GetFreshBlobsCount());
            UNIT_ASSERT_VALUES_EQUAL(0, stats.GetMixedBlocksCount());
            UNIT_ASSERT_VALUES_EQUAL(0, stats.GetMixedBlobsCount());
        }

        partition.WriteBlocks(0, 0);

        // wait for background operations completion
        runtime->DispatchEvents(TDispatchOptions(), TDuration::Seconds(1));

        {
            auto response = partition.StatPartition();
            const auto& stats = response->Record.GetStats();
            UNIT_ASSERT_VALUES_EQUAL(0, stats.GetFreshBlocksCount());
            UNIT_ASSERT_VALUES_EQUAL(0, stats.GetFreshBlobsCount());
            UNIT_ASSERT_VALUES_EQUAL(
                MaxBlocksCount - 1,
                stats.GetMixedBlocksCount()
            );
            UNIT_ASSERT_VALUES_EQUAL(1, stats.GetMixedBlobsCount());
        }
    }

    Y_UNIT_TEST(ShouldAutomaticallyFlushBlocksWhenFreshBlobByteCountThresholdIsReached)
    {
        auto config = DefaultConfig();
        config.SetWriteBlobThreshold(4_MB);
        config.SetFreshBlobCountFlushThreshold(999999);
        config.SetFreshBlobByteCountFlushThreshold(15_MB);
        config.SetFreshChannelCount(1);
        config.SetFreshChannelWriteRequestsEnabled(true);

        auto runtime = PrepareTestActorRuntime(config);

        TPartitionClient partition(*runtime);
        partition.WaitReady();

        partition.WriteBlocks(TBlockRange32::WithLength(0, MaxBlocksCount - 1));
        partition.WriteBlocks(TBlockRange32::WithLength(0, MaxBlocksCount - 1));
        partition.WriteBlocks(TBlockRange32::WithLength(0, MaxBlocksCount - 1));

        runtime->DispatchEvents(TDispatchOptions(), TDuration::Seconds(1));

        {
            auto response = partition.StatPartition();
            const auto& stats = response->Record.GetStats();
            UNIT_ASSERT_VALUES_EQUAL(
                MaxBlocksCount - 1,
                stats.GetFreshBlocksCount()
            );
            UNIT_ASSERT_VALUES_EQUAL(3, stats.GetFreshBlobsCount());
            UNIT_ASSERT_VALUES_EQUAL(0, stats.GetMixedBlocksCount());
            UNIT_ASSERT_VALUES_EQUAL(0, stats.GetMixedBlobsCount());
        }

        partition.WriteBlocks(TBlockRange32::WithLength(0, MaxBlocksCount - 1));

        // wait for background operations completion
        runtime->DispatchEvents(TDispatchOptions(), TDuration::Seconds(1));

        {
            auto response = partition.StatPartition();
            const auto& stats = response->Record.GetStats();
            UNIT_ASSERT_VALUES_EQUAL(0, stats.GetFreshBlocksCount());
            UNIT_ASSERT_VALUES_EQUAL(0, stats.GetFreshBlobsCount());
            UNIT_ASSERT_VALUES_EQUAL(
                MaxBlocksCount - 1,
                stats.GetMixedBlocksCount()
            );
            UNIT_ASSERT_VALUES_EQUAL(1, stats.GetMixedBlobsCount());
        }
    }


    Y_UNIT_TEST(ShouldAutomaticallyTrimFreshLogOnFlush)
    {
        auto config = DefaultConfig();
        config.SetFreshChannelCount(1);
        config.SetFreshChannelWriteRequestsEnabled(true);

        auto runtime = PrepareTestActorRuntime(config);

        TPartitionClient partition(*runtime);
        partition.WaitReady();

        partition.WriteBlocks(1, 1);
        partition.WriteBlocks(2, 2);
        partition.WriteBlocks(3, 3);

        {
            auto response = partition.StatPartition();
            const auto& stats = response->Record.GetStats();
            UNIT_ASSERT_VALUES_EQUAL(3, stats.GetFreshBlocksCount());
        }

        bool trimSeen = false;
        bool trimCompletedSeen = false;

        runtime->SetObserverFunc([&] (TAutoPtr<IEventHandle>& event) {
                switch (event->GetTypeRewrite()) {
                    case TEvBlobStorage::EvCollectGarbage: {
                        auto* msg = event->Get<TEvBlobStorage::TEvCollectGarbage>();
                        if (msg->Channel == 4) {
                            trimSeen = true;
                        }
                        break;
                    }
                    case TEvPartitionCommonPrivate::EvTrimFreshLogCompleted: {
                        auto* msg = event->Get<TEvPartitionCommonPrivate::TEvTrimFreshLogCompleted>();
                        UNIT_ASSERT(SUCCEEDED(msg->GetStatus()));
                        trimCompletedSeen = true;
                        break;
                    }
                }
                return TTestActorRuntime::DefaultObserverFunc(event);
            }
        );

        partition.Flush();

        // wait for background operations completion
        runtime->DispatchEvents(TDispatchOptions(), TDuration::Seconds(1));

        UNIT_ASSERT_VALUES_EQUAL(true, trimSeen);
        UNIT_ASSERT_VALUES_EQUAL(true, trimCompletedSeen);
    }

    Y_UNIT_TEST(ShouldAutomaticallyTrimFreshBlobsFromPreviousGeneration)
    {
        auto config = DefaultConfig();
        config.SetFreshChannelCount(1);
        config.SetFreshChannelWriteRequestsEnabled(true);

        auto runtime = PrepareTestActorRuntime(config);

        TPartitionClient partition(*runtime);
        partition.WaitReady();

        partition.WriteBlocks(1, 1);
        partition.WriteBlocks(2, 2);
        partition.WriteBlocks(3, 3);

        {
            auto response = partition.StatPartition();
            const auto& stats = response->Record.GetStats();
            UNIT_ASSERT_VALUES_EQUAL(3, stats.GetFreshBlocksCount());
        }

        bool trimSeen = false;
        bool trimCompletedSeen = false;

        runtime->SetObserverFunc([&] (TAutoPtr<IEventHandle>& event) {
                switch (event->GetTypeRewrite()) {
                    case TEvBlobStorage::EvCollectGarbage: {
                        auto* msg = event->Get<TEvBlobStorage::TEvCollectGarbage>();
                        if (msg->Channel == 4) {
                            trimSeen = true;
                        }
                        break;
                    }
                    case TEvPartitionCommonPrivate::EvTrimFreshLogCompleted: {
                        trimCompletedSeen = true;
                        auto* msg = event->Get<TEvPartitionCommonPrivate::TEvTrimFreshLogCompleted>();
                        UNIT_ASSERT(SUCCEEDED(msg->GetStatus()));

                        break;
                    }
                }
                return TTestActorRuntime::DefaultObserverFunc(event);
            }
        );

        partition.KillTablet();

        {
            TPartitionClient partition(*runtime);
            partition.WaitReady();

            auto response = partition.StatPartition();
            const auto& stats = response->Record.GetStats();
            UNIT_ASSERT_VALUES_EQUAL(0, stats.GetFreshBlocksCount());

            UNIT_ASSERT_VALUES_EQUAL(true, trimSeen);
            UNIT_ASSERT_VALUES_EQUAL(true, trimCompletedSeen);
        }
    }

    Y_UNIT_TEST(ShouldTrimUpToTheFirstUnflushedBlockCommitId)
    {
        auto config = DefaultConfig();
        config.SetFreshChannelCount(1);
        config.SetFreshChannelWriteRequestsEnabled(true);

        auto runtime = PrepareTestActorRuntime(config);

        TPartitionClient partition(*runtime);
        partition.WaitReady();

        partition.WriteBlocks(1, 1);
        partition.WriteBlocks(2, 2);

        TAutoPtr<IEventHandle> trim;

        ui32 collectGen = 0;
        ui32 collectStep = 0;

        runtime->SetObserverFunc([&] (TAutoPtr<IEventHandle>& event)
            {
                switch (event->GetTypeRewrite()) {
                    case TEvPartitionCommonPrivate::EvTrimFreshLogRequest: {
                        UNIT_ASSERT(!trim);
                        trim = event.Release();
                        return TTestActorRuntime::EEventAction::DROP;
                    }

                    case TEvBlobStorage::EvCollectGarbage: {
                        auto* msg = event->Get<TEvBlobStorage::TEvCollectGarbage>();
                        if (msg->Channel == 4) {
                            collectGen = msg->CollectGeneration;
                            collectStep = msg->CollectStep;
                        }
                        break;
                    }
                }

                return TTestActorRuntime::DefaultObserverFunc(event);
            }
        );

        partition.Flush();
        partition.WriteBlocks(TBlockRange32::WithLength(0, 1024), 3);
        partition.WriteBlocks(3, 4);

        UNIT_ASSERT(trim);
        runtime->Send(trim.Release());

        {
            TDispatchOptions options;
            options.FinalEvents.emplace_back(
                TEvPartitionCommonPrivate::EvTrimFreshLogCompleted);
            runtime->DispatchEvents(options);
        }

        UNIT_ASSERT_VALUES_EQUAL(2, collectGen);
        UNIT_ASSERT_VALUES_EQUAL(4, collectStep);

        partition.Flush();
        UNIT_ASSERT(trim);
        runtime->Send(trim.Release());

        {
            TDispatchOptions options;
            options.FinalEvents.emplace_back(
                TEvPartitionCommonPrivate::EvTrimFreshLogCompleted);
            runtime->DispatchEvents(options);
        }

        UNIT_ASSERT_VALUES_EQUAL(2, collectGen);
        UNIT_ASSERT_VALUES_EQUAL(6, collectStep);
    }

    Y_UNIT_TEST(ShouldNotAddSmallNonDeletionBlobsDuringFlush)
    {
        auto config = DefaultConfig(4_MB);
        config.SetWriteBlobThreshold(4_MB);

        auto runtime = PrepareTestActorRuntime(config, 2048);

        TPartitionClient partition(*runtime);
        partition.WaitReady();

        partition.WriteBlocks(TBlockRange32::WithLength(0, MaxBlocksCount - 1));

        {
            auto response = partition.StatPartition();
            const auto& stats = response->Record.GetStats();
            UNIT_ASSERT_VALUES_EQUAL(
                MaxBlocksCount - 1,
                stats.GetFreshBlocksCount()
            );
            UNIT_ASSERT_VALUES_EQUAL(0, stats.GetMixedBlocksCount());
            UNIT_ASSERT_VALUES_EQUAL(0, stats.GetMixedBlobsCount());
        }

        constexpr ui32 extraBlocks = 4;
        partition.WriteBlocks(
            TBlockRange32::WithLength(MaxBlocksCount - 1, extraBlocks + 1));

        // wait for background operations completion
        runtime->DispatchEvents(TDispatchOptions(), TDuration::Seconds(1));

        {
            auto response = partition.StatPartition();
            const auto& stats = response->Record.GetStats();
            UNIT_ASSERT_VALUES_EQUAL(extraBlocks, stats.GetFreshBlocksCount());
            UNIT_ASSERT_VALUES_EQUAL(
                MaxBlocksCount,
                stats.GetMixedBlocksCount()
            );
            UNIT_ASSERT_VALUES_EQUAL(1, stats.GetMixedBlobsCount());
        }
    }

    Y_UNIT_TEST(ShouldAddSmallBlobsDuringFlushIfThereAreAnyBlobsInFreshChannel)
    {
        auto config = DefaultConfig(4_MB);
        config.SetWriteBlobThreshold(4_MB);
        config.SetFreshChannelCount(1);
        config.SetFreshChannelWriteRequestsEnabled(true);

        auto runtime = PrepareTestActorRuntime(config, 2048);

        TPartitionClient partition(*runtime);
        partition.WaitReady();

        partition.WriteBlocks(TBlockRange32::WithLength(0, MaxBlocksCount - 1));

        {
            auto response = partition.StatPartition();
            const auto& stats = response->Record.GetStats();
            UNIT_ASSERT_VALUES_EQUAL(
                MaxBlocksCount - 1,
                stats.GetFreshBlocksCount()
            );
            UNIT_ASSERT_VALUES_EQUAL(1, stats.GetFreshBlobsCount());
            UNIT_ASSERT_VALUES_EQUAL(0, stats.GetMixedBlocksCount());
            UNIT_ASSERT_VALUES_EQUAL(0, stats.GetMixedBlobsCount());
        }

        constexpr ui32 extraBlocks = 4;
        partition.WriteBlocks(
            TBlockRange32::WithLength(MaxBlocksCount - 1, extraBlocks + 1));

        // wait for background operations completion
        runtime->DispatchEvents(TDispatchOptions(), TDuration::Seconds(1));

        {
            auto response = partition.StatPartition();
            const auto& stats = response->Record.GetStats();
            UNIT_ASSERT_VALUES_EQUAL(0, stats.GetFreshBlocksCount());
            UNIT_ASSERT_VALUES_EQUAL(0, stats.GetFreshBlobsCount());
            UNIT_ASSERT_VALUES_EQUAL(
                MaxBlocksCount + extraBlocks,
                stats.GetMixedBlocksCount()
            );
            UNIT_ASSERT_VALUES_EQUAL(2, stats.GetMixedBlobsCount());
        }
    }


    Y_UNIT_TEST(ShouldMergeVersionsOnRead)
    {
        auto runtime = PrepareTestActorRuntime();

        TPartitionClient partition(*runtime);
        partition.WaitReady();

        partition.WriteBlocks(1, 1);
        partition.WriteBlocks(2, 2);
        partition.WriteBlocks(3, 3);
        partition.Flush();

        partition.WriteBlocks(1, 11);
        partition.Flush();

        partition.WriteBlocks(2, 22);
        partition.Flush();

        partition.WriteBlocks(3, 33);
        // partition.Flush();

        UNIT_ASSERT_VALUES_EQUAL(
            GetBlockContent(11),
            GetBlockContent(partition.ReadBlocks(1))
        );
        UNIT_ASSERT_VALUES_EQUAL(
            GetBlockContent(22),
            GetBlockContent(partition.ReadBlocks(2))
        );
        UNIT_ASSERT_VALUES_EQUAL(
            GetBlockContent(33),
            GetBlockContent(partition.ReadBlocks(3))
        );
    }

    Y_UNIT_TEST(ShouldReplaceBlobsOnCompaction)
    {
        auto runtime = PrepareTestActorRuntime();

        TPartitionClient partition(*runtime);
        partition.WaitReady();

        partition.WriteBlocks(1, 1);
        partition.WriteBlocks(2, 2);
        partition.WriteBlocks(3, 3);
        partition.Flush();

        partition.WriteBlocks(1, 11);
        partition.Flush();

        partition.WriteBlocks(2, 22);
        partition.Flush();

        partition.WriteBlocks(3, 33);
        partition.Flush();

        partition.Compaction();

        UNIT_ASSERT_VALUES_EQUAL(
            GetBlockContent(11),
            GetBlockContent(partition.ReadBlocks(1))
        );
        UNIT_ASSERT_VALUES_EQUAL(
            GetBlockContent(22),
            GetBlockContent(partition.ReadBlocks(2))
        );
        UNIT_ASSERT_VALUES_EQUAL(
            GetBlockContent(33),
            GetBlockContent(partition.ReadBlocks(3))
        );

        auto response = partition.StatPartition();
        const auto& stats = response->Record.GetStats();

        UNIT_ASSERT(stats.GetSysReadCounters().GetExecTime() != 0);
        UNIT_ASSERT(stats.GetSysWriteCounters().GetExecTime() != 0);
        UNIT_ASSERT(stats.GetUserReadCounters().GetExecTime() != 0);
    }

    Y_UNIT_TEST(ShouldAutomaticallyRunCompaction)
    {
        static constexpr ui32 compactionThreshold = 4;

        auto config = DefaultConfig();
        config.SetSSDMaxBlobsPerRange(compactionThreshold);
        config.SetHDDMaxBlobsPerRange(compactionThreshold);

        auto runtime = PrepareTestActorRuntime(config);

        TPartitionClient partition(*runtime);
        partition.WaitReady();

        ui64 compactionByBlobCount = 0;
        ui64 compactionByReadStats = 0;

        runtime->SetObserverFunc([&] (TAutoPtr<IEventHandle>& event) {
                switch (event->GetTypeRewrite()) {
                    case TEvStatsService::EvVolumePartCounters: {
                        auto* msg =
                            event->Get<TEvStatsService::TEvVolumePartCounters>();
                        const auto& cc = msg->DiskCounters->Cumulative;
                        compactionByBlobCount =
                            cc.CompactionByBlobCountPerRange.Value;
                        compactionByReadStats = cc.CompactionByReadStats.Value;
                    }
                }
                return TTestActorRuntime::DefaultObserverFunc(event);
            }
        );

        for (size_t i = 1; i < compactionThreshold; ++i) {
            partition.WriteBlocks(i, i);
            partition.Flush();
        }

        {
            auto response = partition.StatPartition();
            const auto& stats = response->Record.GetStats();
            UNIT_ASSERT_VALUES_EQUAL(
                compactionThreshold - 1,
                stats.GetMixedBlobsCount()
            );
            UNIT_ASSERT_VALUES_EQUAL(0, stats.GetMergedBlobsCount());
        }

        partition.WriteBlocks(0, 0);
        partition.Flush();

        // wait for background operations completion
        runtime->DispatchEvents(TDispatchOptions(), TDuration::Seconds(1));

        {
            auto response = partition.StatPartition();
            const auto& stats = response->Record.GetStats();
            UNIT_ASSERT_VALUES_EQUAL(
                compactionThreshold,
                stats.GetMixedBlobsCount()
            );
            UNIT_ASSERT_VALUES_EQUAL(1, stats.GetMergedBlobsCount());
        }

        partition.SendToPipe(
            std::make_unique<TEvPartitionPrivate::TEvUpdateCounters>());
        {
            TDispatchOptions options;
            options.FinalEvents.emplace_back(
                TEvStatsService::EvVolumePartCounters);
            runtime->DispatchEvents(options);
        }
        UNIT_ASSERT_EQUAL(1, compactionByBlobCount);
        UNIT_ASSERT_EQUAL(0, compactionByReadStats);
    }

    Y_UNIT_TEST(ShouldAutomaticallyRunCompactionForDeletionMarkers)
    {
        static constexpr ui32 compactionThreshold = 4;

        auto config = DefaultConfig();
        config.SetSSDMaxBlobsPerRange(compactionThreshold);
        config.SetHDDMaxBlobsPerRange(compactionThreshold);

        auto runtime = PrepareTestActorRuntime(config);

        TPartitionClient partition(*runtime);
        partition.WaitReady();

        for (size_t i = 1; i < compactionThreshold; ++i) {
            partition.ZeroBlocks(TBlockRange32::WithLength(0, 1024));
        }

        {
            auto response = partition.StatPartition();
            const auto& stats = response->Record.GetStats();
            UNIT_ASSERT_VALUES_EQUAL(
                compactionThreshold - 1,
                stats.GetMergedBlobsCount()
            );
        }

        partition.ZeroBlocks(TBlockRange32::WithLength(0, 1024));

        // wait for background operations completion
        runtime->DispatchEvents(TDispatchOptions(), TDuration::Seconds(1));

        {
            auto response = partition.StatPartition();
            const auto& stats = response->Record.GetStats();
            UNIT_ASSERT_VALUES_EQUAL(
                compactionThreshold + 1,
                stats.GetMergedBlobsCount()
            );
        }
    }

    Y_UNIT_TEST(ShouldRespectCompactionDelay)
    {
        static constexpr ui32 compactionThreshold = 4;

        auto config = DefaultConfig();
        config.SetSSDMaxBlobsPerRange(compactionThreshold);
        config.SetHDDMaxBlobsPerRange(compactionThreshold);
        config.SetMinCompactionDelay(10000);
        config.SetMaxCompactionDelay(10000);
        config.SetCompactionScoreHistorySize(1);

        auto runtime = PrepareTestActorRuntime(config);
        runtime->AdvanceCurrentTime(TDuration::Seconds(10));

        TPartitionClient partition(*runtime);
        partition.WaitReady();

        for (size_t i = 1; i < compactionThreshold + 1; ++i) {
            partition.WriteBlocks(i, i);
            partition.Flush();
        }

        // wait for background operations completion
        runtime->DispatchEvents(TDispatchOptions(), TDuration::Seconds(1));

        {
            auto response = partition.StatPartition();
            const auto& stats = response->Record.GetStats();
            UNIT_ASSERT_VALUES_EQUAL(
                compactionThreshold,
                stats.GetMixedBlobsCount()
            );
            UNIT_ASSERT_VALUES_EQUAL(0, stats.GetMergedBlobsCount());
        }

        runtime->AdvanceCurrentTime(TDuration::Seconds(10));

        // wait for background operations completion
        runtime->DispatchEvents(TDispatchOptions(), TDuration::Seconds(1));

        {
            auto response = partition.StatPartition();
            const auto& stats = response->Record.GetStats();
            UNIT_ASSERT_VALUES_EQUAL(
                compactionThreshold,
                stats.GetMixedBlobsCount()
            );
            UNIT_ASSERT_VALUES_EQUAL(1, stats.GetMergedBlobsCount());
        }
    }

    Y_UNIT_TEST(ShouldRespectCleanupDelay)
    {
        auto config = DefaultConfig();
        config.SetCleanupThreshold(1);
        config.SetMinCleanupDelay(10000);
        config.SetMaxCleanupDelay(10000);
        config.SetCleanupScoreHistorySize(1);
        config.SetCollectGarbageThreshold(999999);

        auto runtime = PrepareTestActorRuntime(config);
        runtime->AdvanceCurrentTime(TDuration::Seconds(10));

        TPartitionClient partition(*runtime);
        partition.WaitReady();

        partition.WriteBlocks(TBlockRange32::WithLength(0, 1024), 1);
        partition.WriteBlocks(TBlockRange32::WithLength(0, 1024), 2);

        partition.Compaction();

        // wait for background operations completion
        runtime->DispatchEvents(TDispatchOptions(), TDuration::Seconds(1));

        {
            auto response = partition.StatPartition();
            const auto& stats = response->Record.GetStats();
            UNIT_ASSERT_VALUES_EQUAL(0, stats.GetGarbageQueueSize());
        }

        runtime->AdvanceCurrentTime(TDuration::Seconds(10));

        // wait for background operations completion
        runtime->DispatchEvents(TDispatchOptions(), TDuration::Seconds(1));

        {
            auto response = partition.StatPartition();
            const auto& stats = response->Record.GetStats();
            UNIT_ASSERT_VALUES_EQUAL(2, stats.GetGarbageQueueSize());
        }
    }

    Y_UNIT_TEST(ShouldCalculateCompactionAndCleanupDelays)
    {
        static constexpr ui32 compactionThreshold = 4;
        static constexpr ui32 cleanupThreshold = 10;

        auto config = DefaultConfig();
        config.SetSSDMaxBlobsPerRange(compactionThreshold);
        config.SetHDDMaxBlobsPerRange(compactionThreshold);
        config.SetCleanupThreshold(cleanupThreshold);
        config.SetMinCompactionDelay(0);
        config.SetMaxCompactionDelay(999'999'999);
        config.SetMinCleanupDelay(0);
        config.SetMaxCleanupDelay(999'999'999);
        config.SetMaxCompactionExecTimePerSecond(1);
        config.SetMaxCleanupExecTimePerSecond(1);

        auto runtime = PrepareTestActorRuntime(config);
        runtime->AdvanceCurrentTime(TDuration::Seconds(10));

        TPartitionClient partition(*runtime);
        partition.WaitReady();

        partition.WriteBlocks(TBlockRange32::WithLength(0, 1024));
        // initializing compaction exec time
        partition.Compaction();

        for (size_t i = 0; i < compactionThreshold - 1; ++i) {
            partition.WriteBlocks(TBlockRange32::WithLength(0, 1024));
        }

        TDuration delay;
        {
            auto response = partition.StatPartition();
            const auto& stats = response->Record.GetStats();
            UNIT_ASSERT_VALUES_EQUAL(
                compactionThreshold + 1,
                stats.GetMergedBlobsCount()
            );
            delay = TDuration::MilliSeconds(stats.GetCompactionDelay());
            UNIT_ASSERT_VALUES_UNEQUAL(0, delay.MicroSeconds());
        }

        runtime->AdvanceCurrentTime(delay);

        // wait for background operations completion
        runtime->DispatchEvents(TDispatchOptions(), TDuration::Seconds(1));

        {
            auto response = partition.StatPartition();
            const auto& stats = response->Record.GetStats();
            UNIT_ASSERT_VALUES_EQUAL(
                compactionThreshold + 2,
                stats.GetMergedBlobsCount()
            );
        }

        // initializing cleanup exec time
        partition.Cleanup();

        // generating enough dirty blobs for automatic cleanup
        for (ui32 i = 0; i < cleanupThreshold - 1; ++i) {
            partition.WriteBlocks(TBlockRange32::WithLength(0, 1024));
        }
        partition.Compaction();

        {
            auto response = partition.StatPartition();
            const auto& stats = response->Record.GetStats();
            UNIT_ASSERT(stats.GetMergedBlobsCount() >= cleanupThreshold);
            delay = TDuration::MilliSeconds(stats.GetCleanupDelay());
            UNIT_ASSERT_VALUES_UNEQUAL(0, delay.MicroSeconds());
        }

        runtime->AdvanceCurrentTime(delay);

        // wait for background operations completion
        runtime->DispatchEvents(TDispatchOptions(), TDuration::Seconds(1));

        {
            auto response = partition.StatPartition();
            const auto& stats = response->Record.GetStats();
            UNIT_ASSERT_VALUES_EQUAL(1, stats.GetMergedBlobsCount());
        }
    }

    Y_UNIT_TEST(ShouldCompactAndCleanupWithoutDelayUponScoreOverflow)
    {
        static constexpr ui32 compactionThreshold = 4;
        static constexpr ui32 cleanupThreshold = 10;

        auto config = DefaultConfig();
        config.SetHDDCompactionType(NProto::CT_LOAD);
        config.SetHDDMaxBlobsPerRange(compactionThreshold - 1);
        config.SetCleanupThreshold(cleanupThreshold);
        config.SetMinCompactionDelay(999'999'999);
        config.SetMaxCompactionDelay(999'999'999);
        config.SetMinCleanupDelay(999'999'999);
        config.SetMaxCleanupDelay(999'999'999);
        config.SetCompactionScoreLimitForThrottling(compactionThreshold);
        config.SetCleanupQueueBytesLimitForThrottling(16_MB);

        auto runtime = PrepareTestActorRuntime(config);
        runtime->AdvanceCurrentTime(TDuration::Seconds(10));

        TPartitionClient partition(*runtime);
        partition.WaitReady();

        for (size_t i = 0; i < compactionThreshold; ++i) {
            partition.WriteBlocks(TBlockRange32::WithLength(0, 1024));
        }
        // initializing compaction exec time
        partition.Compaction();
        // initializing cleanup exec time
        partition.Cleanup();

        for (size_t i = 0; i < compactionThreshold - 1; ++i) {
            partition.WriteBlocks(TBlockRange32::WithLength(0, 1024));
        }

        // wait for background operations completion
        runtime->DispatchEvents(TDispatchOptions(), TDuration::Seconds(1));

        {
            auto response = partition.StatPartition();
            const auto& stats = response->Record.GetStats();
            UNIT_ASSERT_VALUES_EQUAL(
                compactionThreshold + 1,
                stats.GetMergedBlobsCount()
            );
        }

        // generating enough dirty blobs for automatic cleanup
        for (ui32 i = 0; i < cleanupThreshold - compactionThreshold - 1; ++i) {
            partition.WriteBlocks(TBlockRange32::WithLength(0, 1024));
        }
        partition.Compaction(0);

        {
            auto response = partition.StatPartition();
            const auto& stats = response->Record.GetStats();
            UNIT_ASSERT_VALUES_EQUAL(1, stats.GetMergedBlobsCount());
        }
    }

    Y_UNIT_TEST(ShouldAutomaticallyRunLoadOptimizingCompaction)
    {
        auto config = DefaultConfig();
        config.SetHDDCompactionType(NProto::CT_LOAD);
        config.SetHDDMaxBlobsPerRange(999);

        auto runtime = PrepareTestActorRuntime(config);

        TPartitionClient partition(*runtime);
        partition.WaitReady();

        for (ui32 i = 0; i < 512; ++i) {
            partition.WriteBlocks(TBlockRange32::WithLength(i * 2, 2));
            partition.Flush();
        }

        {
            auto response = partition.StatPartition();
            const auto& stats = response->Record.GetStats();
            UNIT_ASSERT_VALUES_EQUAL(512, stats.GetMixedBlobsCount());
        }

        ui64 compactionByBlobCount = -1;
        ui64 compactionByReadStats = -1;

        bool compactionRequestObserved = false;
        runtime->SetObserverFunc([&] (TAutoPtr<IEventHandle>& event) {
                switch (event->GetTypeRewrite()) {
                    case TEvPartitionPrivate::EvCompactionRequest: {
                        auto* msg = event->Get<TEvPartitionPrivate::TEvCompactionRequest>();
                        if (msg->Mode == TEvPartitionPrivate::RangeCompaction) {
                            compactionRequestObserved = true;
                        }
                        break;
                    }
                    case TEvStatsService::EvVolumePartCounters: {
                        auto* msg =
                            event->Get<TEvStatsService::TEvVolumePartCounters>();

                        const auto& cc = msg->DiskCounters->Cumulative;
                        compactionByBlobCount =
                            cc.CompactionByBlobCountPerRange.Value;
                        compactionByReadStats = cc.CompactionByReadStats.Value;
                    }
                }
                return TTestActorRuntime::DefaultObserverFunc(event);
            }
        );

        for (ui32 i = 0; i < 10; ++i) {
            for (ui32 j = 0; j < 10; ++j) {
                partition.ReadBlocks(TBlockRange32::WithLength(j, 101));
            }
        }

        // triggering EnqueueCompactionIfNeeded(...)
        partition.WriteBlocks(0, 0);
        partition.Flush();

        // wait for background operations completion
        runtime->DispatchEvents(TDispatchOptions(), TDuration::Seconds(1));

        UNIT_ASSERT(compactionRequestObserved);
        partition.SendToPipe(
            std::make_unique<TEvPartitionPrivate::TEvUpdateCounters>());
        {
            TDispatchOptions options;
            options.FinalEvents.emplace_back(
                TEvStatsService::EvVolumePartCounters);
            runtime->DispatchEvents(options);
        }
        UNIT_ASSERT_EQUAL(0, compactionByBlobCount);
        UNIT_ASSERT_EQUAL(1, compactionByReadStats);
    }

    Y_UNIT_TEST(ShouldAutomaticallyRunGarbageCompaction)
    {
        auto config = DefaultConfig();
        config.SetHDDCompactionType(NProto::CT_LOAD);
        config.SetV1GarbageCompactionEnabled(true);
        config.SetCompactionGarbageThreshold(20);
        config.SetCompactionRangeGarbageThreshold(999999);

        auto runtime = PrepareTestActorRuntime(config, 2048);

        TPartitionClient partition(*runtime);
        partition.WaitReady();

        ui64 compactionByGarbageBlocksPerRange = 0;
        ui64 compactionByGarbageBlocksPerDisk = 0;
        bool compactionRequestObserved = false;
        runtime->SetObserverFunc([&] (TAutoPtr<IEventHandle>& event) {
                switch (event->GetTypeRewrite()) {
                    case TEvPartitionPrivate::EvCompactionRequest: {
                        auto* msg = event->Get<TEvPartitionPrivate::TEvCompactionRequest>();
                        if (msg->Mode == TEvPartitionPrivate::GarbageCompaction) {
                            compactionRequestObserved = true;
                        }
                        break;
                    }
                    case TEvStatsService::EvVolumePartCounters: {
                        auto* msg =
                            event->Get<TEvStatsService::TEvVolumePartCounters>();
                        const auto& cc = msg->DiskCounters->Cumulative;
                        compactionByGarbageBlocksPerRange =
                            cc.CompactionByGarbageBlocksPerRange.Value;
                        compactionByGarbageBlocksPerDisk =
                            cc.CompactionByGarbageBlocksPerDisk.Value;
                        break;
                    }
                }
                return TTestActorRuntime::DefaultObserverFunc(event);
            }
        );

        partition.WriteBlocks(TBlockRange32::WithLength(0, 1024));
        partition.WriteBlocks(TBlockRange32::WithLength(0, 301));

        // wait for background operations completion
        runtime->DispatchEvents(TDispatchOptions(), TDuration::Seconds(1));

        UNIT_ASSERT(compactionRequestObserved);

        compactionRequestObserved = false;

        // marking range 0 as non-compacted
        partition.WriteBlocks(0);
        partition.Flush();

        partition.WriteBlocks(TBlockRange32::MakeClosedInterval(1024, 1400));
        // 50% garbage
        partition.WriteBlocks(TBlockRange32::MakeClosedInterval(1024, 1400));

        runtime->DispatchEvents(TDispatchOptions(), TDuration::Seconds(1));

        UNIT_ASSERT(compactionRequestObserved);

        compactionRequestObserved = false;

        partition.CreateCheckpoint("c1");

        // writing lots of blocks into range 1
        partition.WriteBlocks(TBlockRange32::WithLength(1024, 1024));
        partition.WriteBlocks(TBlockRange32::WithLength(1024, 1024));

        runtime->DispatchEvents(TDispatchOptions(), TDuration::Seconds(1));

        // there is a checkpoint => garbage-based compaction should not run
        UNIT_ASSERT(!compactionRequestObserved);

        partition.DeleteCheckpoint("c1");

        // triggering compaction attempt, block index does not matter
        partition.WriteBlocks(0);
        partition.Flush();

        runtime->DispatchEvents(TDispatchOptions(), TDuration::Seconds(1));
        UNIT_ASSERT(compactionRequestObserved);

        partition.SendToPipe(
            std::make_unique<TEvPartitionPrivate::TEvUpdateCounters>());
        {
            TDispatchOptions options;
            options.FinalEvents.emplace_back(
                TEvStatsService::EvVolumePartCounters);
            runtime->DispatchEvents(options);
        }

        UNIT_ASSERT(compactionByGarbageBlocksPerDisk > 0);
        UNIT_ASSERT_EQUAL(0, compactionByGarbageBlocksPerRange);
    }

    Y_UNIT_TEST(ShouldAutomaticallyRunGarbageCompactionForSuperDirtyRanges)
    {
        auto config = DefaultConfig();
        config.SetHDDCompactionType(NProto::CT_LOAD);
        config.SetV1GarbageCompactionEnabled(true);
        config.SetCompactionGarbageThreshold(999999);
        config.SetCompactionRangeGarbageThreshold(200);

        auto runtime = PrepareTestActorRuntime(config);

        TPartitionClient partition(*runtime);
        partition.WaitReady();

        ui64 compactionByGarbageBlocksPerRange = 0;
        ui64 compactionByGarbageBlocksPerDisk = 0;
        bool compactionRequestObserved = false;
        runtime->SetObserverFunc([&] (TAutoPtr<IEventHandle>& event) {
                switch (event->GetTypeRewrite()) {
                    case TEvPartitionPrivate::EvCompactionRequest: {
                        auto* msg = event->Get<TEvPartitionPrivate::TEvCompactionRequest>();
                        if (msg->Mode == TEvPartitionPrivate::GarbageCompaction) {
                            compactionRequestObserved = true;
                        }
                        break;
                    }
                    case TEvStatsService::EvVolumePartCounters: {
                        auto* msg =
                            event->Get<TEvStatsService::TEvVolumePartCounters>();
                        const auto& cc = msg->DiskCounters->Cumulative;
                        compactionByGarbageBlocksPerRange =
                            cc.CompactionByGarbageBlocksPerRange.Value;
                        compactionByGarbageBlocksPerDisk =
                            cc.CompactionByGarbageBlocksPerDisk.Value;
                        break;
                    }
                }
                return TTestActorRuntime::DefaultObserverFunc(event);
            }
        );

        partition.WriteBlocks(TBlockRange32::WithLength(0, 1024));
        partition.WriteBlocks(TBlockRange32::WithLength(0, 1024));
        partition.WriteBlocks(TBlockRange32::WithLength(0, 1024));

        // wait for background operations completion
        runtime->DispatchEvents(TDispatchOptions(), TDuration::Seconds(1));

        // garbage == used x2 => compaction
        UNIT_ASSERT(compactionRequestObserved);

        compactionRequestObserved = false;

        partition.WriteBlocks(TBlockRange32::WithLength(0, 1024));

        // wait for background operations completion
        runtime->DispatchEvents(TDispatchOptions(), TDuration::Seconds(1));

        // garbage == used x1 => no compaction
        UNIT_ASSERT(!compactionRequestObserved);

        partition.CreateCheckpoint("c1");

        {
            auto response = partition.StatPartition();
            const auto& stats = response->Record.GetStats();
            UNIT_ASSERT_VALUES_EQUAL(1024, stats.GetCompactionGarbageScore());
        }

        partition.WriteBlocks(TBlockRange32::WithLength(0, 1024));

        // wait for background operations completion
        runtime->DispatchEvents(TDispatchOptions(), TDuration::Seconds(1));

        // garbage == used x2 => still no compaction because there is a checkpoint
        UNIT_ASSERT(!compactionRequestObserved);

        partition.DeleteCheckpoint("c1");

        partition.WriteBlocks(TBlockRange32::MakeOneBlock(0));
        partition.Flush();

        // wait for background operations completion
        runtime->DispatchEvents(TDispatchOptions(), TDuration::Seconds(1));

        // garbage == used x2 => compaction
        UNIT_ASSERT(compactionRequestObserved);

        compactionRequestObserved = false;

        partition.WriteBlocks(TBlockRange32::MakeOneBlock(0));
        partition.Flush();

        {
            auto response = partition.StatPartition();
            const auto& stats = response->Record.GetStats();
            UNIT_ASSERT_VALUES_EQUAL(1, stats.GetCompactionGarbageScore());
        }

        // wait for background operations completion
        runtime->DispatchEvents(TDispatchOptions(), TDuration::Seconds(1));

        // block count for this range should've been reset
        UNIT_ASSERT(!compactionRequestObserved);

        // a range with no used blocks
        partition.WriteBlocks(TBlockRange32::WithLength(0, 1024));
        partition.ZeroBlocks(TBlockRange32::WithLength(0, 1024));

        // wait for background operations completion
        runtime->DispatchEvents(TDispatchOptions(), TDuration::Seconds(1));

        // only garbage => compaction
        UNIT_ASSERT(compactionRequestObserved);

        compactionRequestObserved = false;

        partition.WriteBlocks(TBlockRange32::WithLength(0, 101));
        partition.Flush();

        // wait for background operations completion
        runtime->DispatchEvents(TDispatchOptions(), TDuration::Seconds(1));

        // no garbage (99% of the blocks belong to a deletion marker) => no compaction
        UNIT_ASSERT(!compactionRequestObserved);

        partition.WriteBlocks(TBlockRange32::WithLength(0, 101));
        partition.Flush();

        // wait for background operations completion
        runtime->DispatchEvents(TDispatchOptions(), TDuration::Seconds(1));

        // garbage == used => no compaction
        UNIT_ASSERT(!compactionRequestObserved);

        partition.WriteBlocks(TBlockRange32::WithLength(0, 101));
        partition.Flush();

        // wait for background operations completion
        runtime->DispatchEvents(TDispatchOptions(), TDuration::Seconds(1));

        // garbage == 2 * used => compaction
        UNIT_ASSERT(compactionRequestObserved);

        partition.SendToPipe(
            std::make_unique<TEvPartitionPrivate::TEvUpdateCounters>());
        {
            TDispatchOptions options;
            options.FinalEvents.emplace_back(
                TEvStatsService::EvVolumePartCounters);
            runtime->DispatchEvents(options);
        }

        UNIT_ASSERT_EQUAL(0, compactionByGarbageBlocksPerDisk);
        UNIT_ASSERT(compactionByGarbageBlocksPerRange > 0);
    }

    Y_UNIT_TEST(CompactionShouldTakeCareOfFreshBlocks)
    {
        auto runtime = PrepareTestActorRuntime();

        TPartitionClient partition(*runtime);
        partition.WaitReady();

        partition.WriteBlocks(1, 1);
        partition.WriteBlocks(2, 2);
        partition.WriteBlocks(3, 3);
        partition.Flush();

        partition.WriteBlocks(1, 11);
        partition.Flush();

        partition.WriteBlocks(2, 22);
        partition.Flush();

        partition.WriteBlocks(3, 33);
        // partition.Flush();

        partition.Compaction();

        UNIT_ASSERT_VALUES_EQUAL(
            GetBlockContent(11),
            GetBlockContent(partition.ReadBlocks(1))
        );
        UNIT_ASSERT_VALUES_EQUAL(
            GetBlockContent(22),
            GetBlockContent(partition.ReadBlocks(2))
        );
        UNIT_ASSERT_VALUES_EQUAL(
            GetBlockContent(33),
            GetBlockContent(partition.ReadBlocks(3))
        );
    }

    Y_UNIT_TEST(ShouldZeroBlocks)
    {
        auto runtime = PrepareTestActorRuntime();

        TPartitionClient partition(*runtime);
        partition.WaitReady();

        partition.WriteBlocks(1, 1);
        partition.WriteBlocks(2, 2);
        partition.WriteBlocks(3, 3);

        partition.Flush();
        partition.ZeroBlocks(2);

        UNIT_ASSERT_VALUES_EQUAL(
            GetBlockContent(1),
            GetBlockContent(partition.ReadBlocks(1))
        );
        UNIT_ASSERT_VALUES_EQUAL(
            "",
            GetBlockContent(partition.ReadBlocks(2))
        );
        UNIT_ASSERT_VALUES_EQUAL(
            GetBlockContent(3),
            GetBlockContent(partition.ReadBlocks(3))
        );

        partition.Flush();
        partition.ZeroBlocks(3);

        UNIT_ASSERT_VALUES_EQUAL(
            GetBlockContent(1),
            GetBlockContent(partition.ReadBlocks(1))
        );
        UNIT_ASSERT_VALUES_EQUAL(
            "",
            GetBlockContent(partition.ReadBlocks(2))
        );
        UNIT_ASSERT_VALUES_EQUAL(
            "",
            GetBlockContent(partition.ReadBlocks(3))
        );
    }

    Y_UNIT_TEST(ShouldZeroBlocksWrittenToFreshChannelAfterReboot)
    {
        auto config = DefaultConfig();
        config.SetFreshChannelCount(1);
        config.SetFreshChannelWriteRequestsEnabled(true);

        auto runtime = PrepareTestActorRuntime(config);

        TPartitionClient partition(*runtime);
        partition.WaitReady();

        partition.WriteBlocks(1, 1);
        partition.ZeroBlocks(1);

        partition.RebootTablet();

        UNIT_ASSERT_VALUES_EQUAL(
            "",
            GetBlockContent(partition.ReadBlocks(1))
        );
    }

    Y_UNIT_TEST(ShouldReadZeroFromUninitializedBlock)
    {
        auto runtime = PrepareTestActorRuntime();

        TPartitionClient partition(*runtime);
        partition.WaitReady();

        partition.WriteBlocks(1, 1);
        // partition.WriteBlocks(2, 2);
        partition.WriteBlocks(3, 3);

        UNIT_ASSERT_VALUES_EQUAL(
            GetBlockContent(1),
            GetBlockContent(partition.ReadBlocks(1))
        );
        UNIT_ASSERT_VALUES_EQUAL(
            "",
            GetBlockContent(partition.ReadBlocks(2))
        );
        UNIT_ASSERT_VALUES_EQUAL(
            GetBlockContent(3),
            GetBlockContent(partition.ReadBlocks(3))
        );

        partition.Flush();

        UNIT_ASSERT_VALUES_EQUAL(
            GetBlockContent(1),
            GetBlockContent(partition.ReadBlocks(1))
        );
        UNIT_ASSERT_VALUES_EQUAL(
            "",
            GetBlockContent(partition.ReadBlocks(2))
        );
        UNIT_ASSERT_VALUES_EQUAL(
            GetBlockContent(3),
            GetBlockContent(partition.ReadBlocks(3))
        );
    }

    Y_UNIT_TEST(ShouldZeroLargeNumberOfBlocks)
    {
        auto runtime = PrepareTestActorRuntime();

        TPartitionClient partition(*runtime);
        partition.WaitReady();

        partition.WriteBlocks(TBlockRange32::WithLength(0, MaxBlocksCount));
        partition.ZeroBlocks(TBlockRange32::WithLength(0, MaxBlocksCount));

        UNIT_ASSERT_VALUES_EQUAL(
            "",
            GetBlockContent(partition.ReadBlocks(0))
        );
        UNIT_ASSERT_VALUES_EQUAL(
            "",
            GetBlockContent(partition.ReadBlocks(MaxBlocksCount / 2))
        );
        UNIT_ASSERT_VALUES_EQUAL(
            "",
            GetBlockContent(partition.ReadBlocks(MaxBlocksCount - 1))
        );
    }

    Y_UNIT_TEST(ShouldHandleZeroedBlocksInCompaction)
    {
        auto runtime = PrepareTestActorRuntime();

        TPartitionClient partition(*runtime);
        partition.WaitReady();

        partition.WriteBlocks(TBlockRange32::WithLength(0, MaxBlocksCount));
        partition.Flush();

        partition.ZeroBlocks(TBlockRange32::WithLength(0, MaxBlocksCount));
        partition.Flush();

        partition.Compaction();
    }

    Y_UNIT_TEST(ShouldCleanupBlobs)
    {
        auto runtime = PrepareTestActorRuntime();

        TPartitionClient partition(*runtime);
        partition.WaitReady();

        {
            auto response = partition.StatPartition();
            const auto& stats = response->Record.GetStats();
            UNIT_ASSERT_VALUES_EQUAL(0, stats.GetMixedBlobsCount());
            UNIT_ASSERT_VALUES_EQUAL(0, stats.GetMergedBlobsCount());
        }

        partition.WriteBlocks(TBlockRange32::WithLength(0, MaxBlocksCount), 1);

        {
            auto response = partition.StatPartition();
            const auto& stats = response->Record.GetStats();
            UNIT_ASSERT_VALUES_EQUAL(0, stats.GetMixedBlobsCount());
            UNIT_ASSERT_VALUES_EQUAL(1, stats.GetMergedBlobsCount());
        }

        partition.WriteBlocks(TBlockRange32::WithLength(0, MaxBlocksCount), 2);

        {
            auto response = partition.StatPartition();
            const auto& stats = response->Record.GetStats();
            UNIT_ASSERT_VALUES_EQUAL(0, stats.GetMixedBlobsCount());
            UNIT_ASSERT_VALUES_EQUAL(2, stats.GetMergedBlobsCount());
        }

        partition.Compaction();

        {
            auto response = partition.StatPartition();
            const auto& stats = response->Record.GetStats();
            UNIT_ASSERT_VALUES_EQUAL(0, stats.GetMixedBlobsCount());
            UNIT_ASSERT_VALUES_EQUAL(3, stats.GetMergedBlobsCount());
        }

        partition.Cleanup();

        {
            auto response = partition.StatPartition();
            const auto& stats = response->Record.GetStats();
            UNIT_ASSERT_VALUES_EQUAL(0, stats.GetMixedBlobsCount());
            UNIT_ASSERT_VALUES_EQUAL(1, stats.GetMergedBlobsCount());
        }
    }

    Y_UNIT_TEST(ShouldReadFromCheckpoint)
    {
        auto runtime = PrepareTestActorRuntime();

        TPartitionClient partition(*runtime);
        partition.WaitReady();

        partition.WriteBlocks(1, 1);
        partition.CreateCheckpoint("checkpoint1");

        partition.Flush();
        partition.WriteBlocks(1, 2);
        partition.CreateCheckpoint("checkpoint2");

        partition.Flush();
        partition.WriteBlocks(1, 3);
        partition.CreateCheckpoint("checkpoint3");

        partition.WriteBlocks(1, 4);

        UNIT_ASSERT_VALUES_EQUAL(
            GetBlockContent(1),
            GetBlockContent(partition.ReadBlocks(1, "checkpoint1"))
        );
        UNIT_ASSERT_VALUES_EQUAL(
            GetBlockContent(2),
            GetBlockContent(partition.ReadBlocks(1, "checkpoint2"))
        );
        UNIT_ASSERT_VALUES_EQUAL(
            GetBlockContent(3),
            GetBlockContent(partition.ReadBlocks(1, "checkpoint3"))
        );
        UNIT_ASSERT_VALUES_EQUAL(
            GetBlockContent(4),
            GetBlockContent(partition.ReadBlocks(1))
        );
    }

    Y_UNIT_TEST(ShouldKillTabletIfCriticalFailureDuringWriteBlocks)
    {
        auto runtime = PrepareTestActorRuntime();

        TPartitionClient partition(*runtime);
        partition.WaitReady();

        runtime->SetObserverFunc([&] (TAutoPtr<IEventHandle>& event) {
                switch (event->GetTypeRewrite()) {
                    case TEvPartitionPrivate::EvWriteBlobResponse: {
                        auto* msg = event->Get<TEvPartitionPrivate::TEvWriteBlobResponse>();
                        auto& e = const_cast<NProto::TError&>(msg->Error);
                        e.SetCode(E_REJECTED);
                        break;
                    }
                }
                return TTestActorRuntime::DefaultObserverFunc(event);
            });

        partition.SendWriteBlocksRequest(
            TBlockRange32::WithLength(0, MaxBlocksCount));
        auto response = partition.RecvWriteBlocksResponse();

        UNIT_ASSERT(FAILED(response->GetStatus()));
    }

    Y_UNIT_TEST(ShouldKillTabletIfCriticalFailureDuringFlush)
    {
        auto runtime = PrepareTestActorRuntime();

        TPartitionClient partition(*runtime);
        partition.WaitReady();

        partition.WriteBlocks(TBlockRange32::WithLength(0, 10));
        partition.WriteBlocks(TBlockRange32::WithLength(10, 10));
        partition.WriteBlocks(TBlockRange32::WithLength(20, 10));

        int pillCount = 0;

        runtime->SetObserverFunc([&] (TAutoPtr<IEventHandle>& event) {
                switch (event->GetTypeRewrite()) {
                    case TEvents::TSystem::PoisonPill: {
                        ++pillCount;
                        break;
                    }
                    case TEvPartitionPrivate::EvWriteBlobResponse: {
                        auto* msg = event->Get<TEvPartitionPrivate::TEvWriteBlobResponse>();
                        auto& e = const_cast<NProto::TError&>(msg->Error);
                        e.SetCode(E_REJECTED);
                        break;
                    }
                }
                return TTestActorRuntime::DefaultObserverFunc(event);
            });

        partition.SendFlushRequest();
        auto response = partition.RecvFlushResponse();

        UNIT_ASSERT(FAILED(response->GetStatus()));
    }

    auto BuildEvGetBreaker(ui32 blockCount, bool& broken) {
        return [blockCount, &broken] (TAutoPtr<IEventHandle>& event) {
            switch (event->GetTypeRewrite()) {
                case TEvBlobStorage::EvGetResult: {
                    auto* msg = event->Get<TEvBlobStorage::TEvGetResult>();
                    ui32 totalSize = 0;
                    for (ui32 i = 0; i < msg->ResponseSz; ++i) {
                        totalSize += msg->Responses[i].Buffer.size();
                    }
                    if (totalSize == blockCount * DefaultBlockSize) {
                        // it's our blob
                        msg->Responses[0].Status = NKikimrProto::NODATA;
                        broken = true;
                    }

                    break;
                }
            }

            return TTestActorRuntime::DefaultObserverFunc(event);
        };
    }

    Y_UNIT_TEST(ShouldReturnErrorIfNODATABlocksAreDetectedInDefaultStorageAccessMode)
    {
        auto runtime = PrepareTestActorRuntime(
            DefaultConfig(),
            1024,
            {},
            TTestPartitionInfo(),
            {},
            EStorageAccessMode::Default
        );

        TPartitionClient partition(*runtime);
        partition.WaitReady();

        bool broken = false;
        runtime->SetObserverFunc(BuildEvGetBreaker(777, broken));

        partition.WriteBlocks(TBlockRange32::WithLength(0, 777), 1);
        partition.SendReadBlocksRequest(TBlockRange32::WithLength(0, 777));
        auto response = partition.RecvReadBlocksResponse();
        UNIT_ASSERT(broken);
        UNIT_ASSERT_VALUES_EQUAL(E_REJECTED, response->GetError().GetCode());
    }

    Y_UNIT_TEST(ShouldMarkNODATABlocksInRepairStorageAccessMode)
    {
        auto runtime = PrepareTestActorRuntime(
            DefaultConfig(),
            1024,
            {},
            TTestPartitionInfo(),
            {},
            EStorageAccessMode::Repair
        );

        TPartitionClient partition(*runtime);
        partition.WaitReady();

        bool broken = false;
        runtime->SetObserverFunc(BuildEvGetBreaker(777, broken));

        partition.WriteBlocks(TBlockRange32::WithLength(0, 777), 1);
        partition.SendReadBlocksRequest(TBlockRange32::WithLength(0, 777));
        auto response = partition.RecvReadBlocksResponse();
        Y_ABORT_UNLESS(broken);
        UNIT_ASSERT_VALUES_EQUAL(S_OK, response->GetError().GetCode());

        const auto& blocks = response->Record.GetBlocks();
        UNIT_ASSERT_EQUAL(777, blocks.BuffersSize());
        for (size_t i = 0; i < blocks.BuffersSize(); ++i) {
            UNIT_ASSERT_VALUES_EQUAL(
                GetBrokenDataMarker(),
                blocks.GetBuffers(i)
            );
        }
    }

    Y_UNIT_TEST(ShouldRejectRequestForBlockOutOfRange)
    {
        auto runtime = PrepareTestActorRuntime();

        TPartitionClient partition(*runtime);
        partition.WaitReady();

        {
            partition.WriteBlocks(TBlockRange32::MakeOneBlock(1023));
        }

        {
            partition.SendWriteBlocksRequest(TBlockRange32::WithLength(1023, 2));
            auto response = partition.RecvWriteBlocksResponse();
            UNIT_ASSERT(FAILED(response->GetStatus()));
        }

        {
            partition.SendWriteBlocksRequest(TBlockRange32::MakeOneBlock(1024));
            auto response = partition.RecvWriteBlocksResponse();
            UNIT_ASSERT(FAILED(response->GetStatus()));
        }
    }

    Y_UNIT_TEST(ShouldNotCauseUI32IntergerOverflow)
    {
        auto runtime = PrepareTestActorRuntime(DefaultConfig(), Max<ui32>());

        TPartitionClient partition(*runtime);
        partition.WaitReady();

        {
            auto range = TBlockRange32::MakeOneBlock(Max<ui32>() - 1);
            partition.WriteBlocks(range);
            partition.ReadBlocks(Max<ui32>() - 1);
        }

        {
            auto range =
                TBlockRange32::MakeClosedInterval(Max<ui32>() - 1, Max<ui32>());
            partition.SendWriteBlocksRequest(range);
            auto response = partition.RecvWriteBlocksResponse();
            UNIT_ASSERT(FAILED(response->GetStatus()));
        }

        {
            auto range = TBlockRange32::MakeOneBlock(Max<ui32>() - 1);
            auto blockContent = GetBlockContent(1);
            partition.WriteBlocksLocal(range, blockContent);
            partition.ReadBlocks(Max<ui32>() - 1);
        }

        {
            auto range =
                TBlockRange32::MakeClosedInterval(Max<ui32>() - 1, Max<ui32>());
            auto blockContent = GetBlockContent(1);
            partition.SendWriteBlocksLocalRequest(range, blockContent);
            auto response = partition.RecvWriteBlocksLocalResponse();
            UNIT_ASSERT(FAILED(response->GetStatus()));
        }

        {
            auto range =
                TBlockRange32::MakeClosedInterval(Max<ui32>() - 1, Max<ui32>());
            TVector<TString> blocks;
            auto sglist = ResizeBlocks(
                blocks,
                range.Size(),
                TString::TUninitialized(DefaultBlockSize));
            partition.SendReadBlocksLocalRequest(range, std::move(sglist));
            auto response = partition.RecvReadBlocksLocalResponse();
            UNIT_ASSERT(FAILED(response->GetStatus()));
        }
    }

    Y_UNIT_TEST(ShouldSupportCheckpointOperations)
    {
        auto runtime = PrepareTestActorRuntime(DefaultConfig());

        TPartitionClient partition(*runtime);
        partition.WaitReady();

        partition.CreateCheckpoint("checkpoint1");
        partition.DeleteCheckpoint("checkpoint1");

        partition.CreateCheckpoint("checkpoint1");
        partition.DeleteCheckpoint("checkpoint1");
        partition.DeleteCheckpoint("checkpoint1");

        partition.CreateCheckpoint("checkpoint1", "id1");
        partition.DeleteCheckpoint("checkpoint1", "id1");

        partition.CreateCheckpoint("checkpoint1", "id1");
        partition.CreateCheckpoint("checkpoint1", "id1");
        partition.DeleteCheckpoint("checkpoint1", "id2");

        partition.CreateCheckpoint("checkpoint1", "id1");
        partition.DeleteCheckpoint("checkpoint1", "id2");
        partition.DeleteCheckpoint("checkpoint1", "id2");

        partition.CreateCheckpoint("checkpoint1", "id1");
        partition.DeleteCheckpoint("checkpoint1", "id2");
        partition.DeleteCheckpoint("checkpoint1", "id3");

        partition.CreateCheckpoint("checkpoint1", "id1");
        partition.CreateCheckpoint("checkpoint1", "id2");
        partition.DeleteCheckpoint("checkpoint1", "id2");

        partition.CreateCheckpoint("checkpoint1", "id1");
        partition.DeleteCheckpoint("checkpoint2", "id1");
    }

    Y_UNIT_TEST(ShouldDeleteCheckpointAfterDeleteCheckpointData)
    {
        auto runtime = PrepareTestActorRuntime(DefaultConfig());

        TPartitionClient partition(*runtime);
        partition.WaitReady();

        partition.CreateCheckpoint("checkpoint1");
        partition.DeleteCheckpointData("checkpoint1");

        auto responseDelete = partition.DeleteCheckpoint("checkpoint1");
        UNIT_ASSERT_VALUES_EQUAL(S_OK, responseDelete->GetStatus());
    }

    Y_UNIT_TEST(ShouldDeleteCheckpointAfterDeleteCheckpointDataAndReboot)
    {
        auto runtime = PrepareTestActorRuntime(DefaultConfig());

        TPartitionClient partition(*runtime);
        partition.WaitReady();

        partition.WriteBlocks(1, 1);
        partition.CreateCheckpoint("checkpoint1");
        partition.Flush();
        partition.WriteBlocks(1, 2);

        UNIT_ASSERT_VALUES_EQUAL(
            GetBlockContent(1),
            GetBlockContent(partition.ReadBlocks(1, "checkpoint1"))
        );
        UNIT_ASSERT_VALUES_EQUAL(
            GetBlockContent(2),
            GetBlockContent(partition.ReadBlocks(1))
        );

        partition.CreateCheckpoint("checkpoint1");
        partition.DeleteCheckpointData("checkpoint1");

        partition.SendReadBlocksRequest(1, "checkpoint1");
        auto response = partition.RecvReadBlocksResponse();
        UNIT_ASSERT_VALUES_EQUAL(E_NOT_FOUND, response->GetStatus());

        partition.RebootTablet();
        partition.WaitReady();

        partition.SendReadBlocksRequest(1, "checkpoint1");
        response = partition.RecvReadBlocksResponse();
        UNIT_ASSERT_VALUES_EQUAL(E_NOT_FOUND, response->GetStatus());

        {
            auto responseDelete = partition.DeleteCheckpoint("checkpoint1");
            UNIT_ASSERT_VALUES_EQUAL(S_OK, responseDelete->GetStatus());
        }
        {
            auto responseCreate = partition.CreateCheckpoint("checkpoint1");
            UNIT_ASSERT_VALUES_EQUAL(S_OK, responseCreate->GetStatus());
        }
        {
            auto responseDelete = partition.DeleteCheckpoint("checkpoint1");
            UNIT_ASSERT_VALUES_EQUAL(S_OK, responseDelete->GetStatus());
        }
        {
            partition.CreateCheckpoint("checkpoint1", "id1");
            partition.DeleteCheckpointData("checkpoint1");
            auto responseCreate = partition.CreateCheckpoint("checkpoint1", "id1");
            UNIT_ASSERT_VALUES_EQUAL(S_ALREADY, responseCreate->GetStatus());
        }
    }

    Y_UNIT_TEST(ShouldSupportCheckpointsWithoutData) {
        auto runtime = PrepareTestActorRuntime(DefaultConfig());

        TPartitionClient partition(*runtime);
        partition.WaitReady();

        partition.WriteBlocks(1, 1);
        partition.CreateCheckpoint("checkpoint_without_data", "id1", true);
        partition.Flush();
        partition.WriteBlocks(1, 2);

        UNIT_ASSERT_VALUES_EQUAL(
            GetBlockContent(2),
            GetBlockContent(partition.ReadBlocks(1))
        );

        partition.SendReadBlocksRequest(1, "checkpoint_without_data");
        auto response = partition.RecvReadBlocksResponse();
        UNIT_ASSERT_VALUES_EQUAL(E_NOT_FOUND, response->GetStatus());

        {
            auto responseDelete = partition.DeleteCheckpoint("checkpoint_without_data");
            UNIT_ASSERT_VALUES_EQUAL(S_OK, responseDelete->GetStatus());
        }
        {
            auto responseCreate = partition.CreateCheckpoint("checkpoint1", "id2", true);
            UNIT_ASSERT_VALUES_EQUAL(S_OK, responseCreate->GetStatus());
        }
        {
            auto responseDeleteData =  partition.DeleteCheckpointData("checkpoint1");
            UNIT_ASSERT_VALUES_EQUAL(S_ALREADY, responseDeleteData->GetStatus());
        }
        {
            auto responseCreateSame = partition.CreateCheckpoint("checkpoint1", "id3");
            UNIT_ASSERT_VALUES_EQUAL(S_ALREADY, responseCreateSame->GetStatus());
        }
        {
            auto responseDelete =  partition.DeleteCheckpoint("checkpoint1");
            UNIT_ASSERT_VALUES_EQUAL(S_OK, responseDelete->GetStatus());
        }
    }

    void DoTestFullCompaction(bool forced)
    {
        constexpr ui32 rangesCount = 5;
        auto storageConfig = DefaultConfig();
        storageConfig.SetWriteBlobThreshold(1_MB);
        auto runtime = PrepareTestActorRuntime(storageConfig, rangesCount * 1024);

        TPartitionClient partition(*runtime);
        partition.WaitReady();

        for (ui32 range = 0; range < rangesCount; ++range) {
            partition.WriteBlocks(
                TBlockRange32::WithLength(range * 1024, 1024),
                1);
        }
        partition.Flush();

        auto response = partition.StatPartition();
        auto oldStats = response->Record.GetStats();

        TCompactionOptions options;
        options.set(ToBit(ECompactionOption::Full));
        if (forced) {
            options.set(ToBit(ECompactionOption::Forced));
        }
        for (ui32 range = 0; range < rangesCount; ++range) {
            partition.Compaction(range * 1024, options);
        }

        response = partition.StatPartition();
        auto newStats = response->Record.GetStats();
        UNIT_ASSERT_VALUES_EQUAL(
            oldStats.GetMixedBlobsCount() + oldStats.GetMergedBlobsCount() + rangesCount,
            newStats.GetMixedBlobsCount() + newStats.GetMergedBlobsCount()
        );
    }

    Y_UNIT_TEST(ShouldCreateBlobsForEveryWrittenRangeDuringFullCompaction)
    {
        DoTestFullCompaction(false);
    }

    Y_UNIT_TEST(ShouldCreateBlobsForEveryWrittenRangeDuringForcedFullCompaction)
    {
        DoTestFullCompaction(true);
    }

    void DoTestEmptyRangesFullCompaction(bool forced)
    {
        constexpr ui32 rangesCount = 5;
        constexpr ui32 emptyRange = 2;
        auto storageConfig = DefaultConfig();
        storageConfig.SetWriteBlobThreshold(1_MB);
        auto runtime = PrepareTestActorRuntime(storageConfig, rangesCount * 1024);

        TPartitionClient partition(*runtime);
        partition.WaitReady();

        for (ui32 range = 0; range < rangesCount; ++range) {
            if (range != emptyRange) {
                partition.WriteBlocks(
                    TBlockRange32::WithLength(range * 1024, 900),
                    1);
            }
        }
        partition.Flush();

        auto response = partition.StatPartition();
        auto oldStats = response->Record.GetStats();

        TCompactionOptions options;
        options.set(ToBit(ECompactionOption::Full));
        if (forced) {
            options.set(ToBit(ECompactionOption::Forced));
        }

        for (ui32 range = 0; range < rangesCount; ++range) {
            partition.Compaction(range * 1024, options);
        }

        response = partition.StatPartition();
        auto newStats = response->Record.GetStats();
        UNIT_ASSERT_VALUES_EQUAL(
            oldStats.GetMixedBlobsCount() + oldStats.GetMergedBlobsCount() + rangesCount - 1,
            newStats.GetMixedBlobsCount() + newStats.GetMergedBlobsCount()
        );
    }

    Y_UNIT_TEST(ShouldNotCreateBlobsForEmptyRangesDuringFullCompaction)
    {
        DoTestEmptyRangesFullCompaction(false);
    }

    Y_UNIT_TEST(ShouldNotCreateBlobsForEmptyRangesDuringForcedFullCompaction)
    {
        DoTestEmptyRangesFullCompaction(true);
    }

    Y_UNIT_TEST(ShouldCorrectlyMarkFirstBlockInBlobIfItIsTheSameAsLastBlockInPreviousBlob)
    {
        auto config = DefaultConfig();
        config.SetCleanupThreshold(1);
        config.SetCollectGarbageThreshold(1);
        config.SetFlushThreshold(8_MB);
        config.SetWriteBlobThreshold(4_MB);

        auto runtime = PrepareTestActorRuntime(config, 2048);

        TPartitionClient partition(*runtime);
        partition.WaitReady();

        partition.WriteBlocks(TBlockRange32::WithLength(0,1023), 1);
        for (ui32 i = 0; i < 1024; ++i) {
            partition.WriteBlocks(1023,1);
        }

        // here we expect that fresh contains 2048 blocks
        // flush will write two blobs but latest blob
        // will be immediately gc as it is completely overwritten

        partition.Flush();

        auto response = partition.StatPartition();
        const auto& stats = response->Record.GetStats();
        UNIT_ASSERT_VALUES_EQUAL(1, stats.GetMixedBlobsCount());
    }

    Y_UNIT_TEST(ShouldMakeUnderlyingBlobsEligibleForCleanupAfterCompaction)
    {
        auto config = DefaultConfig();
        config.SetCleanupThreshold(1);
        config.SetCollectGarbageThreshold(3);
        config.SetSSDMaxBlobsPerRange(4);
        config.SetHDDMaxBlobsPerRange(4);
        config.SetFlushThreshold(8_MB);
        config.SetWriteBlobThreshold(4_MB);

        auto runtime = PrepareTestActorRuntime(config, 2048);

        TPartitionClient partition(*runtime);
        partition.WaitReady();

        for (ui32 version = 0; version < 3; ++version) {
            for (ui32 pos = 0; pos < 2; ++pos) {
                partition.WriteBlocks(TBlockRange32::WithLength(512 * pos, 512));
            }
            partition.Flush();
        }

        partition.Compaction();
        partition.Cleanup();
        partition.CollectGarbage();

        {
            auto response = partition.StatPartition();
            const auto& stats = response->Record.GetStats();
            UNIT_ASSERT_VALUES_EQUAL(1, stats.GetMergedBlobsCount());
        }
    }

    Y_UNIT_TEST(ShouldCorrectlyMarkCrossRangeBlocksDuringCompaction)
    {
        auto config = DefaultConfig();
        config.SetCleanupThreshold(1);
        config.SetCollectGarbageThreshold(3);
        config.SetSSDMaxBlobsPerRange(4);
        config.SetHDDMaxBlobsPerRange(4);
        config.SetFlushThreshold(8_MB);
        config.SetWriteBlobThreshold(4_MB);

        auto runtime = PrepareTestActorRuntime(config, 2048);

        TPartitionClient partition(*runtime);
        partition.WaitReady();

        for (ui32 version = 0; version < 2; ++version) {
            for (ui32 pos = 0; pos < 4; ++pos) {
                partition.WriteBlocks(TBlockRange32::WithLength(512 * pos, 512));
            }
            partition.Flush();
        }

        partition.WriteBlocks(TBlockRange32::MakeClosedInterval(1000, 1500));
        partition.Flush();

        partition.Compaction();
        partition.Compaction();
        partition.Cleanup();
        partition.CollectGarbage();

        {
            auto response = partition.StatPartition();
            const auto& stats = response->Record.GetStats();
            UNIT_ASSERT_VALUES_EQUAL(2, stats.GetMergedBlobsCount());
        }
    }

    Y_UNIT_TEST(ShouldNotWriteBlobIfCompactionRangeWasOverwrittenWithZeroBlocks)
    {
        auto config = DefaultConfig();
        config.SetCleanupThreshold(1);
        config.SetSSDMaxBlobsPerRange(2);
        config.SetHDDMaxBlobsPerRange(2);
        config.SetCollectGarbageThreshold(1);
        config.SetFlushThreshold(8_MB);
        config.SetWriteBlobThreshold(4_MB);

        auto runtime = PrepareTestActorRuntime(config, 2048);

        TPartitionClient partition(*runtime);
        partition.WaitReady();

        for (ui32 write_step = 0; write_step < 2; ++write_step) {
            partition.WriteBlocks(TBlockRange32::WithLength(0,512));
        }

        partition.Flush();

        {
            auto response = partition.StatPartition();
            const auto& stats = response->Record.GetStats();
            UNIT_ASSERT_VALUES_EQUAL(1, stats.GetMixedBlobsCount());
        }

        for (ui32 zero_step = 0; zero_step < 2; ++zero_step) {
            partition.ZeroBlocks(TBlockRange32::WithLength(0,512));
        }

        bool writeBlobSeen = false;
        runtime->SetObserverFunc([&] (TAutoPtr<IEventHandle>& event) {
                switch (event->GetTypeRewrite()) {
                    case TEvPartitionPrivate::EvWriteBlobRequest: {
                        writeBlobSeen = true;
                        break;
                    }
                }
                return TTestActorRuntime::DefaultObserverFunc(event);
            });

        partition.Compaction();
        partition.Cleanup();
        partition.CollectGarbage();

        UNIT_ASSERT(!writeBlobSeen);
        {
            auto response = partition.StatPartition();
            const auto& stats = response->Record.GetStats();
            UNIT_ASSERT_VALUES_EQUAL(0, stats.GetMixedBlobsCount());
        }
    }

    Y_UNIT_TEST(ShouldWriteBlobIfCompactionUsesOnlyFreshBlocks)
    {
        auto config = DefaultConfig();
        config.SetCleanupThreshold(3);
        config.SetHDDMaxBlobsPerRange(2);
        config.SetSSDMaxBlobsPerRange(2);
        config.SetCollectGarbageThreshold(3);
        config.SetFlushThreshold(8_MB);
        config.SetWriteBlobThreshold(4_MB);

        auto runtime = PrepareTestActorRuntime(config, 2048);

        TPartitionClient partition(*runtime);
        partition.WaitReady();

        for (ui32 write_step = 0; write_step < 2; ++write_step) {
            partition.WriteBlocks(TBlockRange32::WithLength(0,512));
        }

        partition.Flush();

        {
            auto response = partition.StatPartition();
            const auto& stats = response->Record.GetStats();
            UNIT_ASSERT_VALUES_EQUAL(1, stats.GetMixedBlobsCount());
        }

        for (ui32 write_step = 0; write_step < 2; ++write_step) {
            partition.WriteBlocks(TBlockRange32::WithLength(0,512));
        }

        bool writeBlobSeen = false;
        runtime->SetObserverFunc([&] (TAutoPtr<IEventHandle>& event) {
                switch (event->GetTypeRewrite()) {
                    case TEvPartitionPrivate::EvWriteBlobRequest: {
                        writeBlobSeen = true;
                        break;
                    }
                }
                return TTestActorRuntime::DefaultObserverFunc(event);
            });

        partition.Compaction();

        UNIT_ASSERT(writeBlobSeen);
        {
            auto response = partition.StatPartition();
            const auto& stats = response->Record.GetStats();
            UNIT_ASSERT_VALUES_EQUAL(1, stats.GetMixedBlobsCount());
            UNIT_ASSERT_VALUES_EQUAL(1, stats.GetMergedBlobsCount());
        }
    }

    Y_UNIT_TEST(ShouldCorrectlyHandleZeroAndNonZeroFreshBlobsDuringFlush)
    {
        auto config = DefaultConfig();
        config.SetFlushThreshold(12_KB);
        config.SetFlushBlobSizeThreshold(8_KB);

        auto runtime = PrepareTestActorRuntime(config, 2048);

        TPartitionClient partition(*runtime);
        partition.WaitReady();

        partition.WriteBlocks(0, 1);
        partition.ZeroBlocks(0);
        partition.WriteBlocks(0, 1);

        partition.Flush();

        {
            auto response = partition.StatPartition();
            const auto& stats = response->Record.GetStats();
            UNIT_ASSERT_VALUES_EQUAL(1, stats.GetMixedBlobsCount());
        }
    }

    Y_UNIT_TEST(ShouldRejectWriteRequestsIfDataChannelsAreYellow)
    {
        auto config = DefaultConfig();

        auto runtime = PrepareTestActorRuntime(config, 2048);

        TPartitionClient partition(*runtime);
        partition.WaitReady();

        runtime->SetObserverFunc(StorageStateChanger(
            NKikimrBlobStorage::StatusDiskSpaceLightYellowMove |
            NKikimrBlobStorage::StatusDiskSpaceYellowStop));

        partition.WriteBlocks(TBlockRange32::WithLength(0, 1024));

        {
            partition.SendWriteBlocksRequest(TBlockRange32::WithLength(0, 1024));
            auto response = partition.RecvWriteBlocksResponse();
            UNIT_ASSERT(FAILED(response->GetStatus()));
        }
    }

    Y_UNIT_TEST(ShouldCorrectlyTrackYellowChannelsInBackground)
    {
        const auto channelCount = 6;
        const auto groupCount = channelCount - DataChannelOffset;

        TTestEnv env(0, 1, channelCount, groupCount);
        auto& runtime = env.GetRuntime();
        auto tabletId = InitTestActorRuntime(env, runtime, channelCount, channelCount);

        TPartitionClient partition(runtime, 0, tabletId);
        partition.WaitReady();

        // one data channel yellow => ok
        {
            auto request =
                std::make_unique<TEvTablet::TEvCheckBlobstorageStatusResult>(
                    TVector<ui32>({
                        env.GetGroupIds()[1],
                    }),
                    TVector<ui32>({
                        env.GetGroupIds()[1],
                    })
                );
            partition.SendToPipe(std::move(request));
        }

        runtime.DispatchEvents({},  TDuration::Seconds(1));

        {
            partition.SendWriteBlocksRequest(TBlockRange32::WithLength(0, 1024));
            auto response = partition.RecvWriteBlocksResponse();
            UNIT_ASSERT(SUCCEEDED(response->GetStatus()));
        }

        // all channels yellow => failure
        {
            auto request =
                std::make_unique<TEvTablet::TEvCheckBlobstorageStatusResult>(
                    TVector<ui32>({
                        env.GetGroupIds()[0],
                        env.GetGroupIds()[1],
                    }),
                    TVector<ui32>({
                        env.GetGroupIds()[0],
                        env.GetGroupIds()[1],
                    })
                );
            partition.SendToPipe(std::move(request));
        }

        runtime.DispatchEvents({},  TDuration::Seconds(1));

        {
            partition.SendWriteBlocksRequest(TBlockRange32::WithLength(0, 1024));
            auto response = partition.RecvWriteBlocksResponse();
            UNIT_ASSERT(FAILED(response->GetStatus()));
        }

        // channels returned to non-yellow state => ok
        {
            auto request =
                std::make_unique<TEvTablet::TEvCheckBlobstorageStatusResult>(
                    TVector<ui32>(),
                    TVector<ui32>()
                );
            partition.SendToPipe(std::move(request));
        }

        runtime.DispatchEvents({},  TDuration::Seconds(1));

        {
            partition.SendWriteBlocksRequest(TBlockRange32::WithLength(0, 1024));
            auto response = partition.RecvWriteBlocksResponse();
            UNIT_ASSERT(SUCCEEDED(response->GetStatus()));
        }

        // TODO: the state may be neither yellow nor green (e.g. orange) -
        // this case is not supported in the background check, but should be
    }

    Y_UNIT_TEST(ShouldValidateMaxChangedBlocksRangeBlocksCount)
    {
        auto runtime = PrepareTestActorRuntime(DefaultConfig(), 1 << 21);

        TPartitionClient partition(*runtime);
        partition.WaitReady();

        {
            partition.SendGetChangedBlocksRequest(
                TBlockRange32::WithLength(0, 1 << 21),
                "",
                "",
                false);

            UNIT_ASSERT_VALUES_EQUAL(
                E_ARGUMENT,
                partition.RecvGetChangedBlocksResponse()->GetError().GetCode());
        }

        {
            auto response = partition.GetChangedBlocks(
                TBlockRange32::WithLength(0, 1 << 20),
                "",
                "",
                false);

            UNIT_ASSERT_VALUES_EQUAL(S_OK, response->GetStatus());
        }
    }

    Y_UNIT_TEST(ShouldSeeChangedFreshBlocksInChangedBlocksRequest)
    {
        auto config = DefaultConfig();

        auto runtime = PrepareTestActorRuntime(config, 2048);

        TPartitionClient partition(*runtime);
        partition.WaitReady();

        partition.WriteBlocks(0,1);
        partition.WriteBlocks(1,1);
        partition.CreateCheckpoint("cp1");

        partition.WriteBlocks(1,2);
        partition.WriteBlocks(2,2);
        partition.CreateCheckpoint("cp2");

        auto response = partition.GetChangedBlocks(
            TBlockRange32::WithLength(0, 1024),
            "cp1",
            "cp2",
            false);

        UNIT_ASSERT_VALUES_EQUAL(128, response->Record.GetMask().size());
        UNIT_ASSERT_VALUES_EQUAL(6, response->Record.GetMask()[0]);
    }

    Y_UNIT_TEST(ShouldSeeChangedMergedBlocksInChangedBlocksRequest)
    {
        auto config = DefaultConfig();

        auto runtime = PrepareTestActorRuntime(config, 4096);

        TPartitionClient partition(*runtime);
        partition.WaitReady();

        partition.WriteBlocks(TBlockRange32::WithLength(0, 1024), 1);
        partition.WriteBlocks(TBlockRange32::WithLength(1024, 1024), 1);
        partition.CreateCheckpoint("cp1");

        partition.WriteBlocks(TBlockRange32::WithLength(1024,1024), 2);
        partition.WriteBlocks(TBlockRange32::WithLength(2048,1024), 2);
        partition.CreateCheckpoint("cp2");

        auto response = partition.GetChangedBlocks(
            TBlockRange32::WithLength(0, 3072),
            "cp1",
            "cp2",
            false);

        const auto& mask = response->Record.GetMask();
        UNIT_ASSERT_VALUES_EQUAL(384, mask.size());
        AssertEqual(
            TVector<ui8>(256, 255),
            TVector<ui8>(mask.begin() + 128, mask.end())
        );
    }

    Y_UNIT_TEST(ShouldUseZeroCommitIdWhenLowCheckpointIdIsNotSet)
    {
        auto config = DefaultConfig();

        auto runtime = PrepareTestActorRuntime(config, 4096);

        TPartitionClient partition(*runtime);
        partition.WaitReady();

        partition.WriteBlocks(0, 1);
        partition.CreateCheckpoint("cp1");
        partition.WriteBlocks(1, 1);
        partition.CreateCheckpoint("cp2");

        {
            auto response = partition.GetChangedBlocks(
                TBlockRange32::WithLength(0, 3072),
                "cp1",
                "cp2",
                false);

            const auto& mask = response->Record.GetMask();
            UNIT_ASSERT_VALUES_EQUAL(384, mask.size());
            UNIT_ASSERT_VALUES_EQUAL(2, response->Record.GetMask()[0]);
        }
        {
            auto response = partition.GetChangedBlocks(
                TBlockRange32::WithLength(0, 3072),
                "",
                "cp2",
                false);

            const auto& mask = response->Record.GetMask();
            UNIT_ASSERT_VALUES_EQUAL(384, mask.size());
            UNIT_ASSERT_VALUES_EQUAL(3, response->Record.GetMask()[0]);
        }
    }

    Y_UNIT_TEST(ShouldUseMostRecentCommitIdWhenHighCheckpointIdIsNotSet)
    {
        auto config = DefaultConfig();

        auto runtime = PrepareTestActorRuntime(config, 4096);

        TPartitionClient partition(*runtime);
        partition.WaitReady();

        partition.WriteBlocks(0, 1);
        partition.WriteBlocks(1, 1);
        partition.CreateCheckpoint("cp1");

        partition.WriteBlocks(1, 1);

        partition.CreateCheckpoint("cp2");

        partition.WriteBlocks(2, 1);

        {
            auto response = partition.GetChangedBlocks(
                TBlockRange32::WithLength(0, 3072),
                "cp1",
                "cp2",
                false);

            const auto& mask = response->Record.GetMask();
            UNIT_ASSERT_VALUES_EQUAL(384, mask.size());
            UNIT_ASSERT_VALUES_EQUAL(2, response->Record.GetMask()[0]);
        }

        {
            auto response = partition.GetChangedBlocks(
                TBlockRange32::WithLength(0, 3072),
                "cp1",
                "",
                false);

            const auto& mask = response->Record.GetMask();
            UNIT_ASSERT_VALUES_EQUAL(384, mask.size());
            UNIT_ASSERT_VALUES_EQUAL(6, response->Record.GetMask()[0]);
        }
    }

    Y_UNIT_TEST(ShouldCorrectlyHandleStartBlockInChangedBlocksRequest)
    {
        auto config = DefaultConfig();

        auto runtime = PrepareTestActorRuntime(config, 4096);

        TPartitionClient partition(*runtime);
        partition.WaitReady();

        partition.WriteBlocks(0,1);
        partition.CreateCheckpoint("cp1");

        partition.WriteBlocks(0,1);
        partition.WriteBlocks(1024,1);
        partition.CreateCheckpoint("cp2");

        {
            auto response = partition.GetChangedBlocks(
                TBlockRange32::WithLength(0, 1024),
                "cp1",
                "cp2",
                false);

            const auto& mask = response->Record.GetMask();
            UNIT_ASSERT_VALUES_EQUAL(128, mask.size());
            UNIT_ASSERT_VALUES_EQUAL(1, mask[0]);
            AssertEqual(
                TVector<ui8>(127, 0),
                TVector<ui8>(mask.begin() + 1, mask.end())
            );
        }

        {
            auto response = partition.GetChangedBlocks(
                TBlockRange32::WithLength(1024, 1024),
                "cp1",
                "cp2",
                false);

            const auto& mask = response->Record.GetMask();
            UNIT_ASSERT_VALUES_EQUAL(128, mask.size());
            UNIT_ASSERT_VALUES_EQUAL(1, mask[0]);
            AssertEqual(
                TVector<ui8>(127, 0),
                TVector<ui8>(mask.begin() + 1, mask.end())
            );
        }

        {
            auto response = partition.GetChangedBlocks(
                TBlockRange32::WithLength(0, 2048),
                "cp1",
                "cp2",
                false);

            const auto& mask = response->Record.GetMask();
            UNIT_ASSERT_VALUES_EQUAL(256, mask.size());

            UNIT_ASSERT_VALUES_EQUAL(mask[0], 1);
            AssertEqual(
                TVector<ui8>(127, 0),
                TVector<ui8>(mask.begin() + 1, mask.begin() + 128)
            );

            UNIT_ASSERT_VALUES_EQUAL(mask[128], 1);
            AssertEqual(
                TVector<ui8>(127, 0),
                TVector<ui8>(mask.begin() + 129, mask.end())
            );
        }
    }

    Y_UNIT_TEST(ShouldCorrectlyGetChangedBlocksForCheckpointWithoutData)
    {
        auto config = DefaultConfig();

        auto runtime = PrepareTestActorRuntime(config, 2048);

        TPartitionClient partition(*runtime);
        partition.WaitReady();

        auto checkChangedBlockMask = [&] (
            const TString& firstCheckpoint,
            const TString& secondCheckpoint,
            const ui8 maskValue)
        {
            auto response = partition.GetChangedBlocks(
                TBlockRange32::WithLength(0, 1024),
                firstCheckpoint,
                secondCheckpoint,
                false);

            UNIT_ASSERT_VALUES_EQUAL(S_OK, response->GetStatus());
            UNIT_ASSERT_VALUES_EQUAL(128, response->Record.GetMask().size());
            UNIT_ASSERT_VALUES_EQUAL(maskValue, response->Record.GetMask()[0]);
        };

        partition.WriteBlocks(0,1);
        partition.WriteBlocks(1,1);
        partition.CreateCheckpoint("cp1");

        partition.WriteBlocks(1,2);
        partition.WriteBlocks(2,2);

        partition.DeleteCheckpointData("cp1");
        partition.CreateCheckpoint("cp2");

        checkChangedBlockMask("cp1", "cp2", 0b00000110);

        partition.WriteBlocks(3, 3);
        partition.WriteBlocks(4, 3);
        partition.CreateCheckpoint("cp3", "", true);  // cp3 withoutData

        checkChangedBlockMask("cp1", "cp3", 0b00011110);
        checkChangedBlockMask("cp2", "cp3", 0b00011000);

        partition.WriteBlocks(4, 4);
        partition.WriteBlocks(5, 4);
        partition.WriteBlocks(2, 4);

        // block 4 has been overwritten (cp3 without data, don't hold block4)
        // block 2 also has been overwritten, but cp2 - with data, it holds block2
        checkChangedBlockMask("cp1", "cp3", 0b00001110);
        checkChangedBlockMask("cp2", "cp3", 0b00001000);

        partition.CreateCheckpoint("cp4", "", true);  // cp4 withoutData

        checkChangedBlockMask("cp1", "cp4", 0b00111110);
        checkChangedBlockMask("cp2", "cp4", 0b00111100);
        checkChangedBlockMask("cp3", "cp4", 0b00110100);
    }

    Y_UNIT_TEST(ShouldCorrectlyGetChangedBlocksForOverlayDisk)
    {
        TPartitionContent baseContent = {
        /*|      0      |     1     |     2 ... 5    |     6     |      7      |     8     |      9      |*/
            TBlob(1, 1) , TFresh(2) , TBlob(2, 3, 4) ,  TEmpty() , TBlob(1, 4) , TFresh(5) , TBlob(2, 6)
        };

        auto partitionWithRuntime =
            SetupOverlayPartition(TestTabletId, TestTabletId2, baseContent);

        auto& partition = *partitionWithRuntime.Partition;
        partition.WaitReady();

        {
            auto response = partition.GetChangedBlocks(
                TBlockRange32::WithLength(0, 1024),
                "",
                "",
                false);

            UNIT_ASSERT_VALUES_EQUAL(128, response->Record.GetMask().size());
            UNIT_ASSERT_VALUES_EQUAL(char(0b10111111), response->Record.GetMask()[0]);
            UNIT_ASSERT_VALUES_EQUAL(char(0b00000011), response->Record.GetMask()[1]);
        }
        {
            auto response = partition.GetChangedBlocks(
                TBlockRange32::WithLength(0, 1024),
                "",
                "",
                true);

            UNIT_ASSERT_VALUES_EQUAL(128, response->Record.GetMask().size());
            UNIT_ASSERT_VALUES_EQUAL(0, response->Record.GetMask()[0]);
            UNIT_ASSERT_VALUES_EQUAL(0, response->Record.GetMask()[1]);
        }

        partition.WriteBlocks(0, 1);
        partition.WriteBlocks(1, 1);
        partition.CreateCheckpoint("cp1");

        partition.WriteBlocks(1, 2);
        partition.WriteBlocks(2, 2);
        partition.CreateCheckpoint("cp2");

        {
            auto response = partition.GetChangedBlocks(
                TBlockRange32::WithLength(0, 1024),
                "cp1",
                "cp2",
                false);

            UNIT_ASSERT_VALUES_EQUAL(128, response->Record.GetMask().size());
            UNIT_ASSERT_VALUES_EQUAL(char(0b00000110), response->Record.GetMask()[0]);
            UNIT_ASSERT_VALUES_EQUAL(0, response->Record.GetMask()[1]);
        }
        {
            auto response = partition.GetChangedBlocks(
                TBlockRange32::WithLength(0, 1024),
                "",
                "cp2",
                false);

            UNIT_ASSERT_VALUES_EQUAL(128, response->Record.GetMask().size());
            UNIT_ASSERT_VALUES_EQUAL(
                char(0b10111111),
                response->Record.GetMask()[0]
            );
            UNIT_ASSERT_VALUES_EQUAL(
                char(0b00000011),
                response->Record.GetMask()[1]
            );
        }
        {
            auto response = partition.GetChangedBlocks(
                TBlockRange32::WithLength(0, 1024),
                "",
                "cp1",
                true);

            UNIT_ASSERT_VALUES_EQUAL(128, response->Record.GetMask().size());
            UNIT_ASSERT_VALUES_EQUAL(char(0b00000011), response->Record.GetMask()[0]);
            UNIT_ASSERT_VALUES_EQUAL(0, response->Record.GetMask()[1]);
        }

    }

    Y_UNIT_TEST(ShouldCorrectlyGetChangedBlocksWhenRangeIsOutOfBounds)
    {
        auto runtime = PrepareTestActorRuntime(DefaultConfig(), 10);

        TPartitionClient partition(*runtime);
        partition.WaitReady();

        partition.WriteBlocks(1, 1);
        partition.WriteBlocks(2, 1);
        partition.CreateCheckpoint("cp");

        {
            auto response = partition.GetChangedBlocks(
                TBlockRange32::MakeClosedInterval(10, 1023),
                "",
                "cp",
                false);
            UNIT_ASSERT_VALUES_EQUAL(0, response->Record.GetMask().size());
        }

        {
            auto response = partition.GetChangedBlocks(
                TBlockRange32::WithLength(0, 1024),
                "",
                "cp",
                false);

            UNIT_ASSERT_VALUES_EQUAL(2, response->Record.GetMask().size());
            UNIT_ASSERT_VALUES_EQUAL(
                char(0b00000110),
                response->Record.GetMask()[0]
            );
            UNIT_ASSERT_VALUES_EQUAL(
                char(0b00000000),
                response->Record.GetMask()[1]
            );
        }
    }

    Y_UNIT_TEST(ShouldConsolidateZeroedBlocksOnCompaction)
    {
        auto config = DefaultConfig();
        config.SetWriteBlobThreshold(1);   // disable FreshBlocks

        auto runtime = PrepareTestActorRuntime(config);

        TPartitionClient partition(*runtime);
        partition.WaitReady();

        partition.WriteBlocks(TBlockRange32::WithLength(0, 501));
        partition.WriteBlocks(TBlockRange32::MakeClosedInterval(501, 1000));
        partition.ZeroBlocks(TBlockRange32::MakeClosedInterval(501, 1000));

        {
            auto response = partition.StatPartition();
            const auto& stats = response->Record.GetStats();
            UNIT_ASSERT_VALUES_EQUAL(0, stats.GetMixedBlobsCount());
            UNIT_ASSERT_VALUES_EQUAL(3, stats.GetMergedBlobsCount());
        }

        partition.Compaction();
        partition.Cleanup();
        partition.CollectGarbage();

        {
            auto response = partition.StatPartition();
            const auto& stats = response->Record.GetStats();
            UNIT_ASSERT_VALUES_EQUAL(0, stats.GetMixedBlobsCount());
            UNIT_ASSERT_VALUES_EQUAL(2, stats.GetMergedBlobsCount());
        }

        partition.ZeroBlocks(TBlockRange32::WithLength(0, 1001));

        {
            auto response = partition.StatPartition();
            const auto& stats = response->Record.GetStats();
            UNIT_ASSERT_VALUES_EQUAL(0, stats.GetMixedBlobsCount());
            UNIT_ASSERT_VALUES_EQUAL(3, stats.GetMergedBlobsCount());
        }

        partition.Compaction();
        partition.Cleanup();
        partition.CollectGarbage();

        {
            auto response = partition.StatPartition();
            const auto& stats = response->Record.GetStats();
            UNIT_ASSERT_VALUES_EQUAL(0, stats.GetMixedBlobsCount());
            UNIT_ASSERT_VALUES_EQUAL(1, stats.GetMergedBlobsCount());
        }
    }

    Y_UNIT_TEST(ShouldProduceSparseMergedBlobsUponCompaction)
    {
        auto config = DefaultConfig();
        config.SetWriteBlobThreshold(1);   // disable FreshBlocks
        config.SetSSDMaxBlobsPerRange(999);
        config.SetHDDMaxBlobsPerRange(999);

        auto runtime = PrepareTestActorRuntime(config);

        TPartitionClient partition(*runtime);
        partition.WaitReady();

        partition.WriteBlocks(5, 1);
        partition.WriteBlocks(10, 2);
        partition.WriteBlocks(20, 3);
        partition.WriteBlocks(30, 4);
        partition.ZeroBlocks(30);
        partition.ZeroBlocks(40);

        {
            auto response = partition.StatPartition();
            const auto& stats = response->Record.GetStats();
            UNIT_ASSERT_VALUES_EQUAL(0, stats.GetMixedBlobsCount());
            UNIT_ASSERT_VALUES_EQUAL(0, stats.GetMixedBlocksCount());
            UNIT_ASSERT_VALUES_EQUAL(6, stats.GetMergedBlobsCount());
            UNIT_ASSERT_VALUES_EQUAL(4, stats.GetMergedBlocksCount());
        }

        partition.Compaction();
        partition.Cleanup();
        partition.CollectGarbage();

        {
            auto response = partition.StatPartition();
            const auto& stats = response->Record.GetStats();
            UNIT_ASSERT_VALUES_EQUAL(0, stats.GetMixedBlobsCount());
            UNIT_ASSERT_VALUES_EQUAL(0, stats.GetMixedBlocksCount());
            UNIT_ASSERT_VALUES_EQUAL(2, stats.GetMergedBlobsCount());
            UNIT_ASSERT_VALUES_EQUAL(3, stats.GetMergedBlocksCount());
        }

        UNIT_ASSERT_VALUES_EQUAL(
            TStringBuf(),
            GetBlocksContent(partition.ReadBlocks(4))
        );
        UNIT_ASSERT_VALUES_EQUAL(
            GetBlocksContent(1),
            GetBlocksContent(partition.ReadBlocks(5))
        );
        UNIT_ASSERT_VALUES_EQUAL(
            TStringBuf(),
            GetBlocksContent(partition.ReadBlocks(6))
        );

        UNIT_ASSERT_VALUES_EQUAL(
            TStringBuf(),
            GetBlocksContent(partition.ReadBlocks(9))
        );
        UNIT_ASSERT_VALUES_EQUAL(
            GetBlocksContent(2),
            GetBlocksContent(partition.ReadBlocks(10))
        );
        UNIT_ASSERT_VALUES_EQUAL(
            TStringBuf(),
            GetBlocksContent(partition.ReadBlocks(11))
        );

        UNIT_ASSERT_VALUES_EQUAL(
            TStringBuf(),
            GetBlocksContent(partition.ReadBlocks(19))
        );
        UNIT_ASSERT_VALUES_EQUAL(
            GetBlocksContent(3),
            GetBlocksContent(partition.ReadBlocks(20))
        );
        UNIT_ASSERT_VALUES_EQUAL(
            TStringBuf(),
            GetBlocksContent(partition.ReadBlocks(21))
        );

        UNIT_ASSERT_VALUES_EQUAL(
            TStringBuf(),
            GetBlocksContent(partition.ReadBlocks(30))
        );

        UNIT_ASSERT_VALUES_EQUAL(
            TStringBuf(),
            GetBlocksContent(partition.ReadBlocks(40))
        );
    }

    void DoTestIncrementalCompaction(
        NProto::TStorageServiceConfig config,
        bool incrementalCompactionExpected)
    {
        config.SetWriteBlobThreshold(1);   // disable FreshBlocks
        config.SetIncrementalCompactionEnabled(true);
        config.SetHDDMaxBlobsPerRange(4);
        config.SetSSDMaxBlobsPerRange(4);
        config.SetMaxSkippedBlobsDuringCompaction(1);
        config.SetTargetCompactionBytesPerOp(64_KB);

        auto runtime = PrepareTestActorRuntime(config);

        TPartitionClient partition(*runtime);
        partition.WaitReady();

        std::unique_ptr<IEventHandle> compactionRequest;
        bool intercept = true;

        runtime->SetObserverFunc([&] (TAutoPtr<IEventHandle>& event) {
                switch (event->GetTypeRewrite()) {
                    case TEvPartitionPrivate::EvCompactionRequest: {
                        if (intercept) {
                            auto request =
                                event->Get<TEvPartitionPrivate::TEvCompactionRequest>();
                            UNIT_ASSERT_VALUES_EQUAL(
                                incrementalCompactionExpected,
                                !request->CompactionOptions.test(
                                    ToBit(ECompactionOption::Full))
                            );

                            compactionRequest.reset(event.Release());
                            intercept = false;

                            return TTestActorRuntime::EEventAction::DROP;
                        }

                        break;
                    }
                }

                return TTestActorRuntime::DefaultObserverFunc(event);
            }
        );

        partition.WriteBlocks(TBlockRange32::WithLength(0, 1024), 1);
        partition.WriteBlocks(TBlockRange32::WithLength(0, 5), 2);
        partition.WriteBlocks(TBlockRange32::MakeClosedInterval(10, 14), 3);
        partition.WriteBlocks(TBlockRange32::MakeClosedInterval(20, 25), 4);

        {
            auto response = partition.StatPartition();
            const auto& stats = response->Record.GetStats();
            UNIT_ASSERT_VALUES_EQUAL(0, stats.GetMixedBlobsCount());
            UNIT_ASSERT_VALUES_EQUAL(0, stats.GetMixedBlocksCount());
            UNIT_ASSERT_VALUES_EQUAL(4, stats.GetMergedBlobsCount());
            UNIT_ASSERT_VALUES_EQUAL(1040, stats.GetMergedBlocksCount());
        }

        runtime->DispatchEvents({}, TDuration::Seconds(1));
        UNIT_ASSERT(compactionRequest);
        runtime->Send(compactionRequest.release());
        runtime->DispatchEvents({}, TDuration::Seconds(1));
        partition.Cleanup();
        partition.CollectGarbage();

        {
            ui32 blobs = incrementalCompactionExpected ? 2 : 1;
            ui32 blocks = incrementalCompactionExpected ? 1040 : 1024;

            auto response = partition.StatPartition();
            const auto& stats = response->Record.GetStats();
            UNIT_ASSERT_VALUES_EQUAL(0, stats.GetMixedBlobsCount());
            UNIT_ASSERT_VALUES_EQUAL(0, stats.GetMixedBlocksCount());
            UNIT_ASSERT_VALUES_EQUAL(blobs, stats.GetMergedBlobsCount());
            UNIT_ASSERT_VALUES_EQUAL(blocks, stats.GetMergedBlocksCount());
        }

        for (ui32 i = 0; i <= 4; ++i) {
            UNIT_ASSERT_VALUES_EQUAL(
                GetBlocksContent(2),
                GetBlocksContent(partition.ReadBlocks(i))
            );
        }

        for (ui32 i = 5; i < 10; ++i) {
            UNIT_ASSERT_VALUES_EQUAL(
                GetBlocksContent(1),
                GetBlocksContent(partition.ReadBlocks(i))
            );
        }

        for (ui32 i = 10; i <= 14; ++i) {
            UNIT_ASSERT_VALUES_EQUAL(
                GetBlocksContent(3),
                GetBlocksContent(partition.ReadBlocks(i))
            );
        }

        for (ui32 i = 15; i < 20; ++i) {
            UNIT_ASSERT_VALUES_EQUAL(
                GetBlocksContent(1),
                GetBlocksContent(partition.ReadBlocks(i))
            );
        }

        for (ui32 i = 20; i <= 25; ++i) {
            UNIT_ASSERT_VALUES_EQUAL(
                GetBlocksContent(4),
                GetBlocksContent(partition.ReadBlocks(i))
            );
        }

        for (ui32 i = 26; i < 1023; ++i) {
            UNIT_ASSERT_VALUES_EQUAL(
                GetBlocksContent(1),
                GetBlocksContent(partition.ReadBlocks(i))
            );
        }
    }

    Y_UNIT_TEST(ShouldCompactIncrementally)
    {
        auto config = DefaultConfig();
        config.SetCompactionGarbageThreshold(20);
        DoTestIncrementalCompaction(std::move(config), true);
    }

    Y_UNIT_TEST(ShouldNotCompactIncrementallyIfDiskGarbageLevelIsTooHigh)
    {
        auto config = DefaultConfig();
        config.SetCompactionGarbageThreshold(1);
        DoTestIncrementalCompaction(std::move(config), false);
    }

    Y_UNIT_TEST(ShouldNotEraseBlocksForSkippedBlobsFromIndexDuringIncrementalCompaction)
    {
        auto config = DefaultConfig();
        config.SetWriteBlobThreshold(1_GB);   // everything goes to fresh
        config.SetIncrementalCompactionEnabled(true);
        config.SetHDDMaxBlobsPerRange(999);
        config.SetSSDMaxBlobsPerRange(999);
        config.SetMaxSkippedBlobsDuringCompaction(1);
        config.SetTargetCompactionBytesPerOp(1);

        auto runtime = PrepareTestActorRuntime(config);

        TPartitionClient partition(*runtime);
        partition.WaitReady();

        // blob 1 needs to eventually have more live blocks than blob 2 in order
        // not to be compacted
        partition.WriteBlocks(TBlockRange32::MakeClosedInterval(2, 22), 1);
        partition.Flush();
        partition.WriteBlocks(TBlockRange32::MakeClosedInterval(1, 10), 2);
        partition.Flush();

        {
            auto response = partition.StatPartition();
            const auto& stats = response->Record.GetStats();
            UNIT_ASSERT_VALUES_EQUAL(2, stats.GetMixedBlobsCount());
            UNIT_ASSERT_VALUES_EQUAL(31, stats.GetMixedBlocksCount());
            UNIT_ASSERT_VALUES_EQUAL(0, stats.GetMergedBlobsCount());
            UNIT_ASSERT_VALUES_EQUAL(0, stats.GetMergedBlocksCount());
        }

        partition.Compaction();
        partition.Cleanup();
        partition.CollectGarbage();

        {
            auto response = partition.StatPartition();
            const auto& stats = response->Record.GetStats();
            UNIT_ASSERT_VALUES_EQUAL(1, stats.GetMixedBlobsCount());
            UNIT_ASSERT_VALUES_EQUAL(21, stats.GetMixedBlocksCount());
            UNIT_ASSERT_VALUES_EQUAL(1, stats.GetMergedBlobsCount());
            UNIT_ASSERT_VALUES_EQUAL(10, stats.GetMergedBlocksCount());
        }

        for (ui32 i = 11; i <= 22; ++i) {
            UNIT_ASSERT_VALUES_EQUAL(
                GetBlocksContent(1),
                GetBlocksContent(partition.ReadBlocks(i))
            );
        }

        for (ui32 i = 1; i <= 10; ++i) {
            UNIT_ASSERT_VALUES_EQUAL(
                GetBlocksContent(2),
                GetBlocksContent(partition.ReadBlocks(i))
            );
        }
    }

    Y_UNIT_TEST(ShouldProperlyProcessZeroesDuringIncrementalCompaction)
    {
        auto config = DefaultConfig();
        config.SetWriteBlobThreshold(1);    // disabling fresh
        config.SetIncrementalCompactionEnabled(true);
        config.SetHDDMaxBlobsPerRange(999);
        config.SetSSDMaxBlobsPerRange(999);
        config.SetMaxSkippedBlobsDuringCompaction(1);
        config.SetTargetCompactionBytesPerOp(1);

        auto runtime = PrepareTestActorRuntime(config);

        TPartitionClient partition(*runtime);
        partition.WaitReady();

        // writing some data
        partition.WriteBlocks(TBlockRange32::WithLength(0, 11), 1);
        // zeroing it
        partition.ZeroBlocks(TBlockRange32::WithLength(0, 11));
        // writing some more data above
        partition.WriteBlocks(TBlockRange32::MakeClosedInterval(1, 12), 2);

        {
            auto response = partition.StatPartition();
            const auto& stats = response->Record.GetStats();
            UNIT_ASSERT_VALUES_EQUAL(0, stats.GetMixedBlobsCount());
            UNIT_ASSERT_VALUES_EQUAL(0, stats.GetMixedBlocksCount());
            UNIT_ASSERT_VALUES_EQUAL(3, stats.GetMergedBlobsCount());
            UNIT_ASSERT_VALUES_EQUAL(23, stats.GetMergedBlocksCount());
        }

        partition.Compaction();
        partition.Cleanup();
        partition.CollectGarbage();

        {
            auto response = partition.StatPartition();
            const auto& stats = response->Record.GetStats();
            UNIT_ASSERT_VALUES_EQUAL(0, stats.GetMixedBlobsCount());
            UNIT_ASSERT_VALUES_EQUAL(0, stats.GetMixedBlocksCount());
            UNIT_ASSERT_VALUES_EQUAL(2, stats.GetMergedBlobsCount());
            UNIT_ASSERT_VALUES_EQUAL(12, stats.GetMergedBlocksCount());
        }

        UNIT_ASSERT_VALUES_EQUAL(
            TStringBuf(),
            GetBlocksContent(partition.ReadBlocks(0))
        );

        for (ui32 i = 1; i <= 12; ++i) {
            UNIT_ASSERT_VALUES_EQUAL(
                GetBlocksContent(2),
                GetBlocksContent(partition.ReadBlocks(i))
            );
        }
    }

    Y_UNIT_TEST(ShouldRejectCompactionRequestsIfDataChannelsAreAlmostFull)
    {
        // smoke test: tests that the compaction mechanism checks partition state
        // detailed tests are located in part_state_ut.cpp
        auto runtime = PrepareTestActorRuntime();

        TPartitionClient partition(*runtime);
        partition.WaitReady();

        runtime->SetObserverFunc(
            StorageStateChanger(NKikimrBlobStorage::StatusDiskSpaceLightYellowMove));
        partition.WriteBlocks(TBlockRange32::WithLength(0, 1024));

        {
            auto response = partition.Compaction();
            UNIT_ASSERT_VALUES_EQUAL(S_OK, response->GetError().GetCode());
        }

        const auto badFlags = {
            NKikimrBlobStorage::StatusDiskSpaceOrange,
            NKikimrBlobStorage::StatusDiskSpaceRed,
        };

        for (const auto flag: badFlags) {
            partition.RebootTablet();

            runtime->SetObserverFunc(StorageStateChanger(flag));
            partition.WriteBlocks(TBlockRange32::WithLength(0, 1024));

            auto request = partition.CreateCompactionRequest();
            partition.SendToPipe(std::move(request));

            auto response = partition.RecvResponse<TEvPartitionPrivate::TEvCompactionResponse>();
            UNIT_ASSERT_VALUES_EQUAL(E_BS_OUT_OF_SPACE, response->GetError().GetCode());
        }
    }

    Y_UNIT_TEST(ShouldReassignNonwritableTabletChannels)
    {
        const auto channelCount = 6;
        const auto groupCount = channelCount - DataChannelOffset;
        const auto reassignTimeout = TDuration::Minutes(1);

        TTestEnv env(0, 1, channelCount, groupCount);
        auto& runtime = env.GetRuntime();

        NMonitoring::TDynamicCountersPtr counters
            = new NMonitoring::TDynamicCounters();
        InitCriticalEventsCounter(counters);
        auto reassignCounter =
            counters->GetCounter("AppCriticalEvents/ReassignTablet", true);

        NProto::TStorageServiceConfig config;
        config.SetReassignRequestRetryTimeout(reassignTimeout.MilliSeconds());
        const auto tabletId = InitTestActorRuntime(
            env,
            runtime,
            channelCount,
            channelCount,
            config);

        TPartitionClient partition(runtime, 0, tabletId);
        partition.WaitReady();

        ui64 reassignedTabletId = 0;
        TVector<ui32> channels;
        ui32 ssflags = ui32(
            NKikimrBlobStorage::StatusDiskSpaceYellowStop |
            NKikimrBlobStorage::StatusDiskSpaceLightYellowMove);

        runtime.SetObserverFunc([&] (TAutoPtr<IEventHandle>& event) {
                switch (event->GetTypeRewrite()) {
                    case TEvHiveProxy::EvReassignTabletRequest: {
                        auto* msg = event->Get<TEvHiveProxy::TEvReassignTabletRequest>();
                        reassignedTabletId = msg->TabletId;
                        channels = msg->Channels;

                        break;
                    }
                }

                return StorageStateChanger(ssflags, env.GetGroupIds()[1])(event);
            }
        );

        // first request does not trigger a reassign event - data is written to
        // the first group
        partition.WriteBlocks(TBlockRange32::WithLength(0, 1024));
        // second request succeeds but triggers a reassign event - yellow flag
        // is received in the response for this request
        partition.WriteBlocks(TBlockRange32::WithLength(0, 1024));

        UNIT_ASSERT_VALUES_EQUAL(1, reassignCounter->Val());

        UNIT_ASSERT_VALUES_EQUAL(tabletId, reassignedTabletId);
        UNIT_ASSERT_VALUES_EQUAL(1, channels.size());
        UNIT_ASSERT_VALUES_EQUAL(4, channels.front());

        reassignedTabletId = 0;
        channels.clear();

        {
            // third request doesn't trigger a reassign event because we can
            // still write (some data channels are not yellow yet)
            auto request = partition.CreateWriteBlocksRequest(
                TBlockRange32::WithLength(0, 1024));
            partition.SendToPipe(std::move(request));

            auto response =
                partition.RecvResponse<TEvService::TEvWriteBlocksResponse>();
            UNIT_ASSERT_VALUES_EQUAL(
                S_OK,
                response->GetError().GetCode()
            );
        }

        // checking that a reassign request has not been sent
        UNIT_ASSERT_VALUES_EQUAL(1, reassignCounter->Val());

        UNIT_ASSERT_VALUES_EQUAL(0, reassignedTabletId);
        UNIT_ASSERT_VALUES_EQUAL(0, channels.size());

        reassignedTabletId = 0;
        channels.clear();

        {
            // informing partition tablet that the first group is yellow
            auto request =
                std::make_unique<TEvTablet::TEvCheckBlobstorageStatusResult>(
                    TVector<ui32>({env.GetGroupIds()[0], env.GetGroupIds()[1]}),
                    TVector<ui32>({env.GetGroupIds()[0], env.GetGroupIds()[1]})
                );
            partition.SendToPipe(std::move(request));
        }

        {
            auto request = partition.CreateWriteBlocksRequest(
                TBlockRange32::WithLength(0, 1024));
            partition.SendToPipe(std::move(request));

            auto response =
                partition.RecvResponse<TEvService::TEvWriteBlocksResponse>();
            UNIT_ASSERT_VALUES_EQUAL(
                E_BS_OUT_OF_SPACE,
                response->GetError().GetCode()
            );
        }

        // this time no reassign request should have been sent because of the
        // ReassignRequestSentTs check in partition actor
        UNIT_ASSERT_VALUES_EQUAL(1, reassignCounter->Val());

        UNIT_ASSERT_VALUES_EQUAL(0, reassignedTabletId);
        UNIT_ASSERT_VALUES_EQUAL(0, channels.size());

        runtime.AdvanceCurrentTime(reassignTimeout);

        {
            auto request = partition.CreateWriteBlocksRequest(
                TBlockRange32::WithLength(0, 1024));
            partition.SendToPipe(std::move(request));

            auto response =
                partition.RecvResponse<TEvService::TEvWriteBlocksResponse>();
            UNIT_ASSERT_VALUES_EQUAL(
                E_BS_OUT_OF_SPACE,
                response->GetError().GetCode()
            );
        }

        // ReassignRequestRetryTimeout has passed - another reassign request
        // should've been sent
        UNIT_ASSERT_VALUES_EQUAL(2, reassignCounter->Val());

        UNIT_ASSERT_VALUES_EQUAL(tabletId, reassignedTabletId);
        UNIT_ASSERT_VALUES_EQUAL(5, channels.size());
        for (ui32 i = 0; i < channels.size(); ++i) {
            UNIT_ASSERT_VALUES_EQUAL(i, channels[i]);
        }

        partition.RebootTablet();
        ssflags = {};

        // no yellow channels => write request should succeed
        partition.WriteBlocks(TBlockRange32::WithLength(0, 1024));

        partition.RebootTablet();

        {
            // informing partition tablet that the first group is yellow
            auto request =
                std::make_unique<TEvTablet::TEvCheckBlobstorageStatusResult>(
                    TVector<ui32>({env.GetGroupIds()[0]}),
                    TVector<ui32>({env.GetGroupIds()[0]})
                );
            partition.SendToPipe(std::move(request));
        }

        runtime.DispatchEvents({});

        {
            auto request = partition.CreateWriteBlocksRequest(
                TBlockRange32::WithLength(0, 1024));
            partition.SendToPipe(std::move(request));

            auto response =
                partition.RecvResponse<TEvService::TEvWriteBlocksResponse>();
            UNIT_ASSERT_VALUES_EQUAL(
                E_BS_OUT_OF_SPACE,
                response->GetError().GetCode()
            );
        }

        // checking that a reassign request has been sent
        UNIT_ASSERT_VALUES_EQUAL(3, reassignCounter->Val());

        UNIT_ASSERT_VALUES_EQUAL(tabletId, reassignedTabletId);
        UNIT_ASSERT_VALUES_EQUAL(4, channels.size());
        UNIT_ASSERT_VALUES_EQUAL(0, channels[0]);
        UNIT_ASSERT_VALUES_EQUAL(1, channels[1]);
        UNIT_ASSERT_VALUES_EQUAL(2, channels[2]);
        UNIT_ASSERT_VALUES_EQUAL(3, channels[3]);
    }

    Y_UNIT_TEST(ShouldReassignNonwritableTabletChannelsAgainAfterErrorFromHiveProxy)
    {
        auto runtime = PrepareTestActorRuntime();

        TPartitionClient partition(*runtime);
        partition.WaitReady();

        ui64 reassignedTabletId = 0;
        TVector<ui32> channels;
        ui32 ssflags = ui32(
            NKikimrBlobStorage::StatusDiskSpaceYellowStop |
            NKikimrBlobStorage::StatusDiskSpaceLightYellowMove);

        runtime->SetObserverFunc([&] (TAutoPtr<IEventHandle>& event) {
                switch (event->GetTypeRewrite()) {
                    case TEvHiveProxy::EvReassignTabletRequest: {
                        auto* msg = event->Get<TEvHiveProxy::TEvReassignTabletRequest>();
                        reassignedTabletId = msg->TabletId;
                        channels = msg->Channels;
                        auto response =
                            std::make_unique<TEvHiveProxy::TEvReassignTabletResponse>(
                                MakeError(E_REJECTED, "error")
                            );
                        runtime->Send(new IEventHandle(
                            event->Sender,
                            event->Recipient,
                            response.release(),
                            0, // flags
                            0
                        ), 0);

                        return TTestActorRuntime::EEventAction::DROP;
                    }
                }

                return StorageStateChanger(ssflags)(event);
            }
        );

        // first request is successful since we don't know that our channels
        // are yellow yet
        partition.WriteBlocks(TBlockRange32::WithLength(0, 1024));

        // but upon EvPutResult we should find out that our channels are yellow
        // and should send a reassign request
        UNIT_ASSERT_VALUES_EQUAL(TestTabletId, reassignedTabletId);
        UNIT_ASSERT_VALUES_EQUAL(1, channels.size());
        UNIT_ASSERT_VALUES_EQUAL(3, channels.front());

        reassignedTabletId = 0;
        channels.clear();

        for (ui32 i = 0; i < 3; ++i) {
            {
                // other requests should fail
                auto request = partition.CreateWriteBlocksRequest(
                    TBlockRange32::WithLength(0, 1024));
                partition.SendToPipe(std::move(request));

                auto response =
                    partition.RecvResponse<TEvService::TEvWriteBlocksResponse>();
                UNIT_ASSERT_VALUES_EQUAL(
                    E_BS_OUT_OF_SPACE,
                    response->GetError().GetCode()
                );
            }

            // checking that a reassign request has been sent
            UNIT_ASSERT_VALUES_EQUAL(TestTabletId, reassignedTabletId);
            UNIT_ASSERT_VALUES_EQUAL(1, channels.size());
            UNIT_ASSERT_VALUES_EQUAL(3, channels.front());

            reassignedTabletId = 0;
            channels.clear();
        }
    }

    Y_UNIT_TEST(ShouldSendBackpressureReportsUponChannelColorChange)
    {
        auto runtime = PrepareTestActorRuntime();

        TPartitionClient partition(*runtime);
        partition.WaitReady();

        TBackpressureReport report;

        runtime->SetObserverFunc(
            [&report] (TAutoPtr<IEventHandle>& event) {
                switch (event->GetTypeRewrite()) {
                    case TEvPartition::EvBackpressureReport: {
                        report = *event->Get<TEvPartition::TEvBackpressureReport>();
                        break;
                    }
                }

                return StorageStateChanger(
                    NKikimrBlobStorage::StatusDiskSpaceLightYellowMove |
                    NKikimrBlobStorage::StatusDiskSpaceYellowStop)(event);
            }
        );

        partition.WriteBlocks(TBlockRange32::WithLength(0, 1024));

        UNIT_ASSERT(report.DiskSpaceScore > 0);
    }

    Y_UNIT_TEST(ShouldSendBackpressureReportsRegularly)
    {
        const auto blockCount = 1000;
        auto runtime = PrepareTestActorRuntime(DefaultConfig(), blockCount);

        TPartitionClient partition(*runtime);
        partition.WaitReady();

        TBackpressureReport report;
        bool reportUpdated = false;

        runtime->SetObserverFunc(
            [&report, &reportUpdated] (TAutoPtr<IEventHandle>& event) {
                switch (event->GetTypeRewrite()) {
                    case TEvPartition::EvBackpressureReport: {
                        report = *event->Get<TEvPartition::TEvBackpressureReport>();
                        reportUpdated = true;
                        break;
                    }
                }

                return TTestActorRuntime::DefaultObserverFunc(event);
            }
        );

        for (int i = 0; i < 200; ++i) {
            partition.WriteBlocks(i, i);
        }

        // Manually sending TEvSendBackpressureReport here
        // In real scenarios TPartitionActor will schedule this event
        // upon executor activation
        reportUpdated = false;
        partition.SendToPipe(
            std::make_unique<TEvPartitionPrivate::TEvSendBackpressureReport>()
        );

        runtime->DispatchEvents({}, TDuration::Seconds(5));

        UNIT_ASSERT_VALUES_EQUAL(true, reportUpdated);
        UNIT_ASSERT_DOUBLES_EQUAL(3.5, report.FreshIndexScore, 1e-5);
    }

    Y_UNIT_TEST(ShouldRejectRequestsInProgressOnTabletDeath)
    {
        auto runtime = PrepareTestActorRuntime();

        TPartitionClient partition(*runtime);
        partition.WaitReady();

        runtime->SetObserverFunc([&] (TAutoPtr<IEventHandle>& event) {
                if (event->GetTypeRewrite() == TEvPartitionPrivate::EvWriteBlobResponse) {
                    return TTestActorRuntime::EEventAction::DROP;
                }
                return TTestActorRuntime::DefaultObserverFunc(event);
            });

        partition.SendWriteBlocksRequest(TBlockRange32::WithLength(0, 1024));

        // wait for background operations completion
        runtime->DispatchEvents(TDispatchOptions(), TDuration::Seconds(1));

        // kill tablet
        partition.RebootTablet();

        auto response = partition.RecvWriteBlocksResponse();
        UNIT_ASSERT_C(response->GetStatus() == E_REJECTED, response->GetErrorReason());
    }

    Y_UNIT_TEST(ShouldReportNumberOfNonEmptyRangesInVolumeStats)
    {
        auto config = DefaultConfig();

        auto runtime = PrepareTestActorRuntime(config, 4096 * MaxBlocksCount);

        TPartitionClient partition(*runtime);
        partition.WaitReady();

        for (ui32 g = 0; g < 4; ++g) {
            partition.WriteBlocks(g * MaxBlocksCount * MaxBlocksCount, 1);
        }

        partition.Flush();

        auto response = partition.StatPartition();
        const auto& stats = response->Record.GetStats();
        UNIT_ASSERT_VALUES_EQUAL(4, stats.GetNonEmptyRangeCount());
    }

    Y_UNIT_TEST(ShouldHandleDescribeBlocksRequestWithInvalidCheckpointId)
    {
        auto runtime = PrepareTestActorRuntime();
        TPartitionClient partition(*runtime);
        partition.WaitReady();

        const TString validCheckpoint = "0";
        partition.CreateCheckpoint(validCheckpoint);

        const auto range = TBlockRange32::WithLength(0, 1);
        partition.DescribeBlocks(range, validCheckpoint);

        {
            const TString invalidCheckpoint = "1";
            auto request =
                partition.CreateDescribeBlocksRequest(range, invalidCheckpoint);
            partition.SendToPipe(std::move(request));
            auto response =
                partition.RecvResponse<TEvVolume::TEvDescribeBlocksResponse>();
            UNIT_ASSERT(response->GetStatus() == E_NOT_FOUND);
        }
    }

    Y_UNIT_TEST(ShouldForbidDescribeBlocksWithEmptyRange)
    {
        auto runtime = PrepareTestActorRuntime();
        TPartitionClient partition(*runtime);
        partition.WaitReady();

        {
            auto request = partition.CreateDescribeBlocksRequest(0, 0);
            partition.SendToPipe(std::move(request));
            auto response =
                partition.RecvResponse<TEvVolume::TEvDescribeBlocksResponse>();
            UNIT_ASSERT(response->GetStatus() == E_ARGUMENT);
        }
    }

    Y_UNIT_TEST(DescribeBlocksIsNotImplementedForOverlayDisks)
    {
        auto partitionWithRuntime =
            SetupOverlayPartition(TestTabletId, TestTabletId2);

        auto& partition = *partitionWithRuntime.Partition;
        partition.WaitReady();

        {
            auto request = partition.CreateDescribeBlocksRequest(0, 0);
            partition.SendToPipe(std::move(request));
            auto response =
                partition.RecvResponse<TEvVolume::TEvDescribeBlocksResponse>();
            UNIT_ASSERT(response->GetStatus() == E_NOT_IMPLEMENTED);
        }
    }

    Y_UNIT_TEST(ShouldHandleDescribeBlocksRequestWithOutOfBoundsRange)
    {
        auto runtime = PrepareTestActorRuntime();
        TPartitionClient partition(*runtime);
        partition.WaitReady();

        partition.WriteBlocks(TBlockRange32::WithLength(0, 11), char(1));

        {
            const auto range =
                TBlockRange32::MakeClosedInterval(Max<ui32>() - 1, Max<ui32>());
            auto request = partition.CreateDescribeBlocksRequest(range);
            partition.SendToPipe(std::move(request));
            auto response =
                partition.RecvResponse<TEvVolume::TEvDescribeBlocksResponse>();
            UNIT_ASSERT(response->GetStatus() == S_OK);
            UNIT_ASSERT(response->Record.FreshBlockRangesSize() == 0);
            UNIT_ASSERT(response->Record.BlobPiecesSize() == 0);
        }
    }

    Y_UNIT_TEST(ShouldHandleDescribeBlocksRequestWhenBlocksAreFresh)
    {
        auto runtime = PrepareTestActorRuntime();
        TPartitionClient partition(*runtime);
        partition.WaitReady();

        const auto range = TBlockRange32::WithLength(1, 11);
        partition.WriteBlocks(range, char(1));

        const TString checkpoint = "0";
        partition.CreateCheckpoint(checkpoint);

        {
            auto response = partition.DescribeBlocks(range, checkpoint);
            TString actualContent;
            TVector<TBlockRange32> actualRanges;

            auto extractContent = [&]() {
                const auto& message = response->Record;
                for (size_t i = 0; i < message.FreshBlockRangesSize(); ++i) {
                    const auto& freshRange = message.GetFreshBlockRanges(i);
                    actualContent += freshRange.GetBlocksContent();
                    actualRanges.push_back(
                        TBlockRange32::WithLength(
                            freshRange.GetStartIndex(),
                            freshRange.GetBlocksCount()));
                 }
            };

            extractContent();
            TString expectedContent = GetBlocksContent(char(1), range.Size());
            UNIT_ASSERT_VALUES_EQUAL(expectedContent, actualContent);
            CheckRangesArePartition(actualRanges, range);

            response = partition.DescribeBlocks(0, Max<ui32>(), checkpoint);
            actualContent = {};
            actualRanges = {};

            extractContent();
            expectedContent = GetBlocksContent(char(1), range.Size());
            UNIT_ASSERT_VALUES_EQUAL(expectedContent, actualContent);
            CheckRangesArePartition(actualRanges, range);
        }
    }

    Y_UNIT_TEST(ShouldHandleDescribeBlocksRequestWithOneBlob)
    {
        auto runtime = PrepareTestActorRuntime();
        TPartitionClient partition(*runtime);
        partition.WaitReady();

        const auto range1 = TBlockRange32::WithLength(11, 11);
        partition.WriteBlocks(range1, char(1));
        const auto range2 = TBlockRange32::WithLength(33, 22);
        partition.WriteBlocks(range2, char(1));
        partition.Flush();

        {
            const auto response =
                partition.DescribeBlocks(TBlockRange32::WithLength(0, 101));
            const auto& message = response->Record;
            // Expect that all data is contained in one blob.
            UNIT_ASSERT_VALUES_EQUAL(1, message.BlobPiecesSize());

            const auto& blobPiece = message.GetBlobPieces(0);
            UNIT_ASSERT_VALUES_EQUAL(2, blobPiece.RangesSize());
            const auto& r1 = blobPiece.GetRanges(0);
            const auto& r2 = blobPiece.GetRanges(1);

            UNIT_ASSERT_VALUES_EQUAL(0, r1.GetBlobOffset());
            UNIT_ASSERT_VALUES_EQUAL(range1.Start, r1.GetBlockIndex());
            UNIT_ASSERT_VALUES_EQUAL(range1.Size(), r1.GetBlocksCount());

            UNIT_ASSERT_VALUES_EQUAL(range1.Size(), r2.GetBlobOffset());
            UNIT_ASSERT_VALUES_EQUAL(range2.Start, r2.GetBlockIndex());
            UNIT_ASSERT_VALUES_EQUAL(range2.Size(), r2.GetBlocksCount());

            TVector<ui16> blobOffsets;
            for (size_t i = 0; i < r1.GetBlocksCount(); ++i) {
                blobOffsets.push_back(r1.GetBlobOffset() + i);
            }
            for (size_t i = 0; i < r2.GetBlocksCount(); ++i) {
                blobOffsets.push_back(r2.GetBlobOffset() + i);
            }

            {
                TVector<TString> blocks;
                auto sglist = ResizeBlocks(
                    blocks,
                    range1.Size() + range2.Size(),
                    TString(DefaultBlockSize, char(0)));

                const auto blobId =
                    LogoBlobIDFromLogoBlobID(blobPiece.GetBlobId());
                const auto group = blobPiece.GetBSGroupId();
                const auto response =
                    partition.ReadBlob(blobId, group, blobOffsets, sglist);

                for (size_t i = 0; i < sglist.size(); ++i) {
                    const auto block = sglist[i].AsStringBuf();
                    UNIT_ASSERT_VALUES_EQUAL_C(
                        GetBlockContent(
                            char(1)),
                            block,
                            "during iteration #" << i);
                }
            }
        }
    }

    Y_UNIT_TEST(ShouldRespondToDescribeBlocksRequestWithDenseBlobs)
    {
        auto runtime = PrepareTestActorRuntime();
        TPartitionClient partition(*runtime);
        partition.WaitReady();

        partition.WriteBlocks(0, char(1));
        partition.WriteBlocks(1, char(1));
        partition.WriteBlocks(2, char(1));
        partition.Flush();
        partition.WriteBlocks(3, char(2));
        partition.WriteBlocks(4, char(2));
        partition.WriteBlocks(5, char(2));
        partition.Flush();

        {
            const auto response = partition.DescribeBlocks(
                TBlockRange32::MakeClosedInterval(1, 4));
            const auto& message = response->Record;
            UNIT_ASSERT_VALUES_EQUAL(2, message.BlobPiecesSize());

            const auto& blobPiece1 = message.GetBlobPieces(0);
            UNIT_ASSERT_VALUES_EQUAL(1, blobPiece1.RangesSize());
            const auto& r1_2 = blobPiece1.GetRanges(0);
            UNIT_ASSERT_VALUES_EQUAL(1, r1_2.GetBlobOffset());
            UNIT_ASSERT_VALUES_EQUAL(1, r1_2.GetBlockIndex());
            UNIT_ASSERT_VALUES_EQUAL(2, r1_2.GetBlocksCount());
            const auto blobId1 =
                LogoBlobIDFromLogoBlobID(blobPiece1.GetBlobId());
            const auto group1 = blobPiece1.GetBSGroupId();

            const auto& blobPiece2 = message.GetBlobPieces(1);
            UNIT_ASSERT_VALUES_EQUAL(1, blobPiece2.RangesSize());
            const auto& r3_5 = blobPiece2.GetRanges(0);
            UNIT_ASSERT_VALUES_EQUAL(0, r3_5.GetBlobOffset());
            UNIT_ASSERT_VALUES_EQUAL(3, r3_5.GetBlockIndex());
            UNIT_ASSERT_VALUES_EQUAL(2, r3_5.GetBlocksCount());
            const auto blobId2 =
                LogoBlobIDFromLogoBlobID(blobPiece2.GetBlobId());
            const auto group2 = blobPiece2.GetBSGroupId();

            for (ui16 i = 0; i < 2; ++i) {
                const TVector<ui16> offsets = {i};
                {
                    TVector<TString> blocks;
                    auto sglist = ResizeBlocks(blocks, 1, TString(DefaultBlockSize, char(0)));
                    const auto response =
                        partition.ReadBlob(blobId1, group1, offsets, sglist);
                    UNIT_ASSERT_VALUES_EQUAL(
                        GetBlockContent(char(1)),
                        sglist[0].AsStringBuf()
                    );
                }

                {
                    TVector<TString> blocks;
                    auto sglist = ResizeBlocks(blocks, 1, TString(DefaultBlockSize, char(0)));
                    const auto response =
                        partition.ReadBlob(blobId2, group2, offsets, sglist);
                    UNIT_ASSERT_VALUES_EQUAL(
                        GetBlockContent(char(2)),
                        sglist[0].AsStringBuf()
                    );
                }
            }
        }
    }

    Y_UNIT_TEST(ShouldRespondToDescribeBlocksRequestWithSparseBlobs)
    {
        auto runtime = PrepareTestActorRuntime();
        TPartitionClient partition(*runtime);
        partition.WaitReady();

        partition.WriteBlocks(0, char(1));
        partition.WriteBlocks(2, char(1));
        partition.Flush();
        partition.WriteBlocks(4, char(2));
        partition.WriteBlocks(6, char(2));
        partition.Flush();

        {
            const auto response =
                partition.DescribeBlocks(TBlockRange32::WithLength(0, 7));
            const auto& message = response->Record;
            UNIT_ASSERT_VALUES_EQUAL(2, message.BlobPiecesSize());

            const auto& blobPiece1 = message.GetBlobPieces(0);
            UNIT_ASSERT_VALUES_EQUAL(2, blobPiece1.RangesSize());
            const auto& r0 = blobPiece1.GetRanges(0);
            UNIT_ASSERT_VALUES_EQUAL(0, r0.GetBlobOffset());
            UNIT_ASSERT_VALUES_EQUAL(0, r0.GetBlockIndex());
            UNIT_ASSERT_VALUES_EQUAL(1, r0.GetBlocksCount());
            const auto& r1 = blobPiece1.GetRanges(1);
            UNIT_ASSERT_VALUES_EQUAL(1, r1.GetBlobOffset());
            UNIT_ASSERT_VALUES_EQUAL(2, r1.GetBlockIndex());
            UNIT_ASSERT_VALUES_EQUAL(1, r1.GetBlocksCount());
            const auto blobId1 =
                LogoBlobIDFromLogoBlobID(blobPiece1.GetBlobId());
            const auto group1 = blobPiece1.GetBSGroupId();

            const auto& blobPiece2 = message.GetBlobPieces(1);
            UNIT_ASSERT_VALUES_EQUAL(2, blobPiece2.RangesSize());
            const auto& r4 = blobPiece2.GetRanges(0);
            UNIT_ASSERT_VALUES_EQUAL(0, r4.GetBlobOffset());
            UNIT_ASSERT_VALUES_EQUAL(4, r4.GetBlockIndex());
            UNIT_ASSERT_VALUES_EQUAL(1, r4.GetBlocksCount());
            const auto& r6 = blobPiece2.GetRanges(1);
            UNIT_ASSERT_VALUES_EQUAL(1, r6.GetBlobOffset());
            UNIT_ASSERT_VALUES_EQUAL(6, r6.GetBlockIndex());
            UNIT_ASSERT_VALUES_EQUAL(1, r6.GetBlocksCount());
            const auto blobId2 =
                LogoBlobIDFromLogoBlobID(blobPiece2.GetBlobId());
            const auto group2 = blobPiece2.GetBSGroupId();

            for (ui16 i = 0; i < 1; ++i) {
                const TVector<ui16> offsets = {i};
                {
                    TVector<TString> blocks;
                    auto sglist = ResizeBlocks(blocks, 1, TString(DefaultBlockSize, char(0)));
                    const auto response =
                        partition.ReadBlob(blobId1, group1, offsets, sglist);
                    UNIT_ASSERT_VALUES_EQUAL(
                        GetBlockContent(char(1)),
                        sglist[0].AsStringBuf()
                    );
                }

                {
                    TVector<TString> blocks;
                    auto sglist = ResizeBlocks(blocks, 1, TString(DefaultBlockSize, char(0)));
                    const auto response =
                        partition.ReadBlob(blobId2, group2, offsets, sglist);
                    UNIT_ASSERT_VALUES_EQUAL(
                        GetBlockContent(char(2)),
                        sglist[0].AsStringBuf()
                    );
                }
            }
        }
    }

    Y_UNIT_TEST(ShouldReturnExactlyOneVersionOfEachBlockInDescribeBlocksResponse) {
        auto runtime = PrepareTestActorRuntime();
        TPartitionClient partition(*runtime);
        partition.WaitReady();

        // Without fresh blocks.
        partition.WriteBlocks(0, char(1));
        partition.Flush();
        partition.CreateCheckpoint("checkpoint1");
        partition.WriteBlocks(0, char(2));
        partition.Flush();
        {
            const auto response =
                partition.DescribeBlocks(TBlockRange32::MakeOneBlock(0));
            UNIT_ASSERT_VALUES_EQUAL(0, response->Record.FreshBlockRangesSize());

            UNIT_ASSERT_VALUES_EQUAL(1, response->Record.BlobPiecesSize());
            const auto& blobPiece = response->Record.GetBlobPieces(0);
            UNIT_ASSERT_VALUES_EQUAL(1, blobPiece.RangesSize());
            UNIT_ASSERT_VALUES_EQUAL(0, blobPiece.GetRanges(0).GetBlobOffset());
            UNIT_ASSERT_VALUES_EQUAL(0, blobPiece.GetRanges(0).GetBlockIndex());

            const auto blobId = LogoBlobIDFromLogoBlobID(blobPiece.GetBlobId());
            const auto group = blobPiece.GetBSGroupId();
            {
                TVector<TString> blocks;
                auto sglist = ResizeBlocks(blocks, 1, TString(DefaultBlockSize, char(0)));
                const auto response = partition.ReadBlob(blobId, group, TVector<ui16>{0}, sglist);
                UNIT_ASSERT_VALUES_EQUAL(
                    GetBlockContent(char(2)),
                    sglist[0].AsStringBuf()
                );
            }
        }

        // With fresh blocks.
        partition.WriteBlocks(0, char(3));
        partition.CreateCheckpoint("checkpoint2");
        partition.WriteBlocks(0, char(4));
        {
            const auto response =
                partition.DescribeBlocks(TBlockRange32::MakeOneBlock(0));
            UNIT_ASSERT_VALUES_EQUAL(0, response->Record.BlobPiecesSize());

            UNIT_ASSERT_VALUES_EQUAL(1, response->Record.FreshBlockRangesSize());
            const auto& freshBlockRange = response->Record.GetFreshBlockRanges(0);
            UNIT_ASSERT_VALUES_EQUAL(1, freshBlockRange.GetBlocksCount());

            UNIT_ASSERT_VALUES_EQUAL(
                GetBlockContent(char(4)),
                freshBlockRange.GetBlocksContent()
            );
        }
    }

    Y_UNIT_TEST(ShouldCorrectlyCalculateUsedBlocksCount)
    {
        constexpr ui32 blockCount = 1024 * 1024;
        auto runtime = PrepareTestActorRuntime(DefaultConfig(), blockCount);

        TPartitionClient partition(*runtime);
        partition.WaitReady();

        partition.WriteBlocks(TBlockRange32::WithLength(0, 1024 * 10 + 1), 1);
        partition.WriteBlocks(
            TBlockRange32::MakeClosedInterval(1024 * 5, 1024 * 11),
            1);

        const auto step = 16;
        for (ui32 i = 1024 * 10; i < 1024 * 12; i += step) {
            partition.WriteBlocks(TBlockRange32::WithLength(i, step), 1);
        }

        for (ui32 i = 1024 * 20; i < 1024 * 21; i += step) {
            partition.WriteBlocks(TBlockRange32::WithLength(i, step + 1), 1);
        }

        partition.WriteBlocks(TBlockRange32::MakeClosedInterval(1001111, 1001210), 1);

        partition.ZeroBlocks(TBlockRange32::MakeClosedInterval(1024, 3023));
        partition.ZeroBlocks(TBlockRange32::MakeClosedInterval(5024, 5033));

        const auto expected = 1024 * 12 + 1024 + 1 + 100 - 2000 - 10;

        /*
        partition.WriteBlocks(TBlockRange32(5024, 5043), 1);
        partition.ZeroBlocks(TBlockRange32::MakeClosedInterval(5024, 5033));
        const auto expected = 10;
        */

        auto response = partition.StatPartition();
        auto stats = response->Record.GetStats();
        UNIT_ASSERT_VALUES_EQUAL(expected, stats.GetUsedBlocksCount());
        UNIT_ASSERT_VALUES_EQUAL(expected, stats.GetLogicalUsedBlocksCount());

        partition.RebootTablet();

        response = partition.StatPartition();
        stats = response->Record.GetStats();
        UNIT_ASSERT_VALUES_EQUAL(expected, stats.GetUsedBlocksCount());
        UNIT_ASSERT_VALUES_EQUAL(expected, stats.GetLogicalUsedBlocksCount());

        ui32 completionStatus = -1;
        runtime->SetObserverFunc([&] (TAutoPtr<IEventHandle>& event) {
                switch (event->GetTypeRewrite()) {
                    case TEvPartitionPrivate::EvMetadataRebuildCompleted: {
                        using TEv =
                            TEvPartitionPrivate::TEvMetadataRebuildCompleted;
                        auto* msg = event->Get<TEv>();
                        completionStatus = msg->GetStatus();
                        break;
                    }
                }
                return TTestActorRuntime::DefaultObserverFunc(event);
            }
        );

        const auto rangesPerBatch = 100;
        partition.RebuildMetadata(NProto::ERebuildMetadataType::USED_BLOCKS, rangesPerBatch);

        UNIT_ASSERT_VALUES_EQUAL(S_OK, completionStatus);

        response = partition.StatPartition();
        stats = response->Record.GetStats();
        UNIT_ASSERT_VALUES_EQUAL(expected, stats.GetUsedBlocksCount());
        UNIT_ASSERT_VALUES_EQUAL(expected, stats.GetLogicalUsedBlocksCount());

        partition.RebootTablet();

        response = partition.StatPartition();
        stats = response->Record.GetStats();
        UNIT_ASSERT_VALUES_EQUAL(expected, stats.GetUsedBlocksCount());
        UNIT_ASSERT_VALUES_EQUAL(expected, stats.GetLogicalUsedBlocksCount());
    }

    Y_UNIT_TEST(ShouldCorrectlyCopyUsedBlocksCountForOverlayDisk)
    {
        ui32 blockCount =  1024 * 1024 * 1024;
        ui32 usedBlocksCount = 0;

        TPartitionContent baseContent;
        for (size_t i = 0; i < blockCount/4; i += 50) {
            baseContent.push_back(TBlob(i, 0, 49));
            usedBlocksCount += 49;
            baseContent.push_back(TEmpty());
        }

        auto partitionWithRuntime = SetupOverlayPartition(
            TestTabletId,
            TestTabletId2,
            baseContent,
            {},
            DefaultBlockSize,
            blockCount,
            DefaultConfig());

        auto& partition = *partitionWithRuntime.Partition;

        auto response = partition.StatPartition();
        auto stats = response->Record.GetStats();

        UNIT_ASSERT_VALUES_EQUAL(0, stats.GetUsedBlocksCount());
        UNIT_ASSERT_VALUES_EQUAL(
            usedBlocksCount,
            stats.GetLogicalUsedBlocksCount()
        );
    }

    Y_UNIT_TEST(ShouldCorrectlyCalculateLogicalUsedBlocksCountForOverlayDisk)
    {
        ui32 blockCount = 1024 * 128;
        TPartitionContent baseContent;
        for (size_t i = 0; i < 100; ++i) {
            baseContent.push_back(TEmpty());
        }
        for (size_t i = 100; i < 2048 + 100; ++i) {
            baseContent.push_back(TBlob(i, 1));
        }
        for (size_t i = 0; i < 100; ++i) {
            baseContent.push_back(TEmpty());
        }

        auto partitionWithRuntime = SetupOverlayPartition(
            TestTabletId,
            TestTabletId2,
            baseContent,
            {},
            DefaultBlockSize,
            blockCount,
            DefaultConfig());

        auto& partition = *partitionWithRuntime.Partition;

        partition.WriteBlocks(
            TBlockRange32::WithLength(1024 * 4, 2049),
            1);   // +2049
        partition.ZeroBlocks(TBlockRange32::WithLength(1024 * 5, 11));   // -11
        partition.ZeroBlocks(
            TBlockRange32::WithLength(1024 * 10, 1025));   // -0
        partition.WriteBlocks(
            TBlockRange32::WithLength(1024 * 4, 11),
            1);   // +0
        partition.WriteBlocks(
            TBlockRange32::WithLength(1024 * 3, 11),
            1);   // +11

        ui64 expectedUsedBlocksCount = 2048 + 1 - 11 + 11;
        ui64 expectedLogicalUsedBlocksCount = 2048 + expectedUsedBlocksCount;

        auto response = partition.StatPartition();
        auto stats = response->Record.GetStats();

        UNIT_ASSERT_VALUES_EQUAL(
            expectedUsedBlocksCount,
            stats.GetUsedBlocksCount()
        );
        UNIT_ASSERT_VALUES_EQUAL(
            expectedLogicalUsedBlocksCount,
            stats.GetLogicalUsedBlocksCount()
        );

        partition.RebootTablet();

        response = partition.StatPartition();
        stats = response->Record.GetStats();

        UNIT_ASSERT_VALUES_EQUAL(
            expectedUsedBlocksCount,
            stats.GetUsedBlocksCount()
        );
        UNIT_ASSERT_VALUES_EQUAL(
            expectedLogicalUsedBlocksCount,
            stats.GetLogicalUsedBlocksCount()
        );

        // range [100-200) is zero on overlay disk, but non zero on base disk
        partition.ZeroBlocks(TBlockRange32::WithLength(100, 100));

        response = partition.StatPartition();
        stats = response->Record.GetStats();

        UNIT_ASSERT_VALUES_EQUAL(
            expectedUsedBlocksCount,
            stats.GetUsedBlocksCount()
        );
        UNIT_ASSERT_VALUES_EQUAL(
            expectedLogicalUsedBlocksCount - 100,
            stats.GetLogicalUsedBlocksCount()
        );
    }

    // NBS-3934
    Y_UNIT_TEST(ShouldNotCrashWithMalformedUnicodeCharacterInGetUsedBlocksResponse)
    {
        TPartitionContent baseContent;

        // malformed utf-8 character
        auto c = 0xa9;
        while (c != 0) {
            if (c & 1) {
                baseContent.push_back(TBlob(0, 0));
            } else {
                baseContent.push_back(TEmpty());
            }

            c >>= 1;
        }

        auto partitionWithRuntime = SetupOverlayPartition(
            TestTabletId,
            TestTabletId2,
            baseContent);

        auto& partition = *partitionWithRuntime.Partition;
        auto response = partition.StatPartition();
        auto stats = response->Record.GetStats();

        UNIT_ASSERT_VALUES_EQUAL(4, stats.GetLogicalUsedBlocksCount());
    }

    Y_UNIT_TEST(ShouldReadBlocksFromBaseDisk)
    {
        TPartitionContent baseContent = {
        /*|      0      |     1     |     2 ... 5    |     6     |      7      |     8     |      9      |*/
            TBlob(1, 1) , TFresh(2) , TBlob(2, 3, 4) ,  TEmpty() , TBlob(1, 4) , TFresh(5) , TBlob(2, 6)
        };
        auto bitmap = CreateBitmap(10);

        auto partitionWithRuntime =
            SetupOverlayPartition(TestTabletId, TestTabletId2, baseContent);
        auto& partition = *partitionWithRuntime.Partition;
        auto& runtime = *partitionWithRuntime.Runtime;

        auto response = partition.ReadBlocks(TBlockRange32::WithLength(0, 10));

        UNIT_ASSERT_VALUES_EQUAL(
            GetBlocksContent(baseContent), GetBlocksContent(response));
        UNIT_ASSERT(bitmap == GetUnencryptedBlockMask(response));

        const auto evStats = TEvStatsService::EvVolumePartCounters;

        ui32 externalBlobReads = 0;
        ui32 externalBlobBytes = 0;
        auto obs = [&] (TAutoPtr<IEventHandle>& event) {
                if (event->GetTypeRewrite() == evStats) {
                    auto* msg =
                        event->Get<TEvStatsService::TEvVolumePartCounters>();

                    const auto& readBlobCounters =
                        msg->DiskCounters->RequestCounters.ReadBlob;
                    externalBlobReads = readBlobCounters.ExternalCount;
                    externalBlobBytes = readBlobCounters.ExternalRequestBytes;
                }

                return TTestActorRuntime::DefaultObserverFunc(event);
            };

        runtime.SetObserverFunc(obs);

        partition.SendToPipe(
            std::make_unique<TEvPartitionPrivate::TEvUpdateCounters>());
        {
            TDispatchOptions options;
            options.FinalEvents.emplace_back(evStats);
            runtime.DispatchEvents(options);
        }

        UNIT_ASSERT_VALUES_EQUAL(2, externalBlobReads);
        UNIT_ASSERT_VALUES_EQUAL(7 * DefaultBlockSize, externalBlobBytes);
    }

    Y_UNIT_TEST(ShouldReadBlocksFromOverlayDisk)
    {
        TPartitionContent baseContent = {
            TBlob(1, 1), TFresh(2), TBlob(2, 3)
        };
        auto bitmap = CreateBitmap(3);

        auto partitionWithRuntime =
            SetupOverlayPartition(TestTabletId, TestTabletId2, baseContent);
        auto& partition = *partitionWithRuntime.Partition;

        const auto range = TBlockRange32::WithLength(0, baseContent.size());

        partition.WriteBlocks(range, char(2));
        MarkWrittenBlocks(bitmap, range);

        partition.Flush();

        auto response = partition.ReadBlocks(range);

        UNIT_ASSERT_VALUES_EQUAL(
            GetBlocksContent(char(2), range.Size()),
            GetBlocksContent(response));
        UNIT_ASSERT(bitmap == GetUnencryptedBlockMask(response));
    }

    Y_UNIT_TEST(ShouldReadBlocksFromOverlayDiskWhenRangeOverlapsWithBaseDisk)
    {
        TPartitionContent baseContent = {
        /*|      0      |     1     |      2      |     3     |      4      |     5     |      6      |*/
            TBlob(1, 1) , TFresh(1) , TBlob(2, 2) ,  TEmpty() , TBlob(3, 3) , TFresh(3) , TBlob(4, 3)
        };
        auto bitmap = CreateBitmap(7);

        auto partitionWithRuntime =
            SetupOverlayPartition(TestTabletId, TestTabletId2, baseContent);
        auto& partition = *partitionWithRuntime.Partition;

        auto writeRange = TBlockRange32::MakeClosedInterval(2, 4);
        partition.WriteBlocks(writeRange, char(4));
        MarkWrittenBlocks(bitmap, writeRange);

        partition.Flush();

        auto response = partition.ReadBlocks(TBlockRange32::WithLength(0, 7));

        UNIT_ASSERT_VALUES_EQUAL(
            GetBlocksContent(char(1), 2) +
            GetBlocksContent(char(4), 3) +
            GetBlocksContent(char(3), 2),
            GetBlocksContent(response));
        UNIT_ASSERT(bitmap == GetUnencryptedBlockMask(response));
    }

    Y_UNIT_TEST(ShouldNotReadBlocksFromBaseDiskWhenTheyAreZeroedInOverlayDisk)
    {
        TPartitionContent baseContent = {
            TBlob(1, 1), TBlob(1, 2), TBlob(1, 3)
        };
        auto bitmap = CreateBitmap(3);

        auto partitionWithRuntime =
            SetupOverlayPartition(TestTabletId, TestTabletId2, baseContent);
        auto& partition = *partitionWithRuntime.Partition;

        const auto range = TBlockRange32::WithLength(0, baseContent.size());

        partition.ZeroBlocks(range);

        partition.Flush();

        auto response = partition.ReadBlocks(range);

        UNIT_ASSERT_VALUES_EQUAL(TString(), GetBlocksContent(response));
        UNIT_ASSERT(bitmap == GetUnencryptedBlockMask(response));
    }

    Y_UNIT_TEST(ShouldReadBlocksWithBaseDiskAndComplexRanges)
    {
        TPartitionContent baseContent = {
        /*|     0    |      1      |     2     |     3     |     4    |     5    |      6      |     7     |     8    |*/
            TEmpty() , TBlob(1, 1) , TFresh(2) ,  TEmpty() , TEmpty() , TEmpty() , TBlob(2, 3) , TFresh(4) , TEmpty()
        };
        auto bitmap = CreateBitmap(9);

        auto partitionWithRuntime =
            SetupOverlayPartition(TestTabletId, TestTabletId2, baseContent);
        auto& partition = *partitionWithRuntime.Partition;

        auto writeRange1 = TBlockRange32::MakeClosedInterval(2, 3);
        partition.WriteBlocks(writeRange1, char(5));
        MarkWrittenBlocks(bitmap, writeRange1);

        auto writeRange2 = TBlockRange32::MakeClosedInterval(5, 6);
        partition.WriteBlocks(writeRange2, char(6));
        MarkWrittenBlocks(bitmap, writeRange2);

        partition.Flush();

        auto response = partition.ReadBlocks(TBlockRange32::WithLength(0, 9));

        UNIT_ASSERT_VALUES_EQUAL(
            GetBlocksContent(char(0), 1) +
            GetBlocksContent(char(1), 1) +
            GetBlocksContent(char(5), 2) +
            GetBlocksContent(char(0), 1) +
            GetBlocksContent(char(6), 2) +
            GetBlocksContent(char(4), 1) +
            GetBlocksContent(char(0), 1),
            GetBlocksContent(response));
        UNIT_ASSERT(bitmap == GetUnencryptedBlockMask(response));
    }

    Y_UNIT_TEST(ShouldReadBlocksAfterCompactionOfOverlayDisk1)
    {
        TPartitionContent baseContent = { TBlob(1, 1) };
        auto bitmap = CreateBitmap(1);

        auto partitionWithRuntime =
            SetupOverlayPartition(TestTabletId, TestTabletId2, baseContent);
        auto& partition = *partitionWithRuntime.Partition;

        // Write 1023 blocks (4MB minus 4KB). After compaction, we have one
        // merged blob written.
        // It's a tricky situation because one block (at 0 index) is missing in
        // overlay disk and therefore this block should be read from base disk.
        auto writeRange = TBlockRange32::MakeClosedInterval(1, 1023);
        partition.WriteBlocks(writeRange, char(2));
        MarkWrittenBlocks(bitmap, writeRange);

        partition.Compaction();

        auto response = partition.ReadBlocks(TBlockRange32::WithLength(0, 1024));

        UNIT_ASSERT_VALUES_EQUAL(
            GetBlockContent(char(1)) +
            GetBlocksContent(char(2), 1023),
            GetBlocksContent(response));
        UNIT_ASSERT(bitmap == GetUnencryptedBlockMask(response));
    }

    Y_UNIT_TEST(ShouldReadBlocksAfterCompactionOfOverlayDisk2)
    {
        TPartitionContent baseContent;
        for (size_t i = 0; i < 1000; ++i) {
            baseContent.push_back(TEmpty());
        }
        for (size_t i = 1000; i < 1024; ++i) {
            baseContent.push_back(TBlob(i, 1));
        }
        auto bitmap = CreateBitmap(1024);

        auto partitionWithRuntime =
            SetupOverlayPartition(TestTabletId, TestTabletId2, baseContent);
        auto& partition = *partitionWithRuntime.Partition;

        // Write 1000 blocks. After compaction, we have one merged blob written.
        // It's a tricky situation because some blocks (in [1000..1023] range)
        // are missing in overlay disk and therefore these blocks should be read
        // from base disk.
        auto writeRange = TBlockRange32::WithLength(0, 1000);
        partition.WriteBlocks(writeRange, char(2));
        MarkWrittenBlocks(bitmap, writeRange);

        partition.Compaction();

        auto response = partition.ReadBlocks(TBlockRange32::WithLength(0, 1024));

        UNIT_ASSERT_VALUES_EQUAL(
            GetBlocksContent(char(2), 1000) +
            GetBlocksContent(char(1), 24),
            GetBlocksContent(response));
        UNIT_ASSERT(bitmap == GetUnencryptedBlockMask(response));

        partition.WriteBlocks(TBlockRange32::WithLength(0, 1024), char(3));
        partition.Compaction();
        partition.Cleanup();
        partition.CollectGarbage();

        {
            auto response = partition.StatPartition();
            const auto& stats = response->Record.GetStats();
            // Other blobs should be collected.
            UNIT_ASSERT_VALUES_EQUAL(1, stats.GetMergedBlobsCount());
        }
    }

    Y_UNIT_TEST(ShouldReadBlocksAfterZeroBlocksAndCompactionOfOverlayDisk)
    {
        TPartitionContent baseContent = { TBlob(1, 1) };
        auto bitmap = CreateBitmap(1);

        auto partitionWithRuntime =
            SetupOverlayPartition(TestTabletId, TestTabletId2, baseContent);
        auto& partition = *partitionWithRuntime.Partition;

        // Zero 1023 blocks. After compaction, we have one merged zero blob
        // written. It's a tricky situation because one block (at 0 index) is
        // missed in overlay disk and therefore this block should be read from
        // base disk.
        auto zeroRange = TBlockRange32::MakeClosedInterval(1, 1023);
        partition.ZeroBlocks(zeroRange);
        MarkZeroedBlocks(bitmap, zeroRange);

        partition.Compaction();

        auto response =
            partition.ReadBlocks(TBlockRange32::WithLength(0, 1024));

        UNIT_ASSERT_VALUES_EQUAL(
            GetBlockContent(char(1)) +
            GetBlocksContent(char(0), 1023),
            GetBlocksContent(response));
        UNIT_ASSERT(bitmap == GetUnencryptedBlockMask(response));
    }

    Y_UNIT_TEST(ShouldNotKillTabletWhenFailedToReadBlobFromBaseDisk)
    {
        TPartitionContent baseContent = { TBlob(1, 1) };

        const auto baseTabletId = TestTabletId2;

        auto partitionWithRuntime =
            SetupOverlayPartition(TestTabletId, baseTabletId, baseContent);
        auto& partition = *partitionWithRuntime.Partition;
        auto& runtime = *partitionWithRuntime.Runtime;

        int pillCount = 0;

        const auto eventHandler =
            [&] (const TEvBlobStorage::TEvGet::TPtr& ev) {
                bool result = false;

                auto& msg = *ev->Get();

                auto response = std::make_unique<TEvBlobStorage::TEvGetResult>(
                    NKikimrProto::ERROR,
                    msg.QuerySize,
                    0);  // groupId

                for (ui32 i = 0; i < msg.QuerySize; ++i) {
                    const auto& q = msg.Queries[i];
                    const auto& blobId = q.Id;

                    if (blobId.TabletID() == baseTabletId) {
                        result = true;
                    }
                }

                if (result) {
                    runtime.Schedule(
                        new IEventHandle(
                            ev->Sender,
                            ev->Recipient,
                            response.release(),
                            0,
                            ev->Cookie),
                        TDuration());
                }

                return result;
            };

        runtime.SetEventFilter(
            [eventHandler] (TTestActorRuntimeBase&, TAutoPtr<IEventHandle>& ev) {
                bool handled = false;

                const auto wrapped =
                    [&] (const auto& ev) {
                        handled = eventHandler(ev);
                    };

                switch (ev->GetTypeRewrite()) {
                    hFunc(TEvBlobStorage::TEvGet, wrapped);
                }
                return handled;
           });

        runtime.SetObserverFunc([&] (TAutoPtr<IEventHandle>& event) {
                switch (event->GetTypeRewrite()) {
                    case TEvents::TSystem::PoisonPill: {
                        ++pillCount;
                        break;
                    }
                }
                return TTestActorRuntime::DefaultObserverFunc(event);
            });

        partition.SendReadBlocksRequest(0);

        auto response = partition.RecvReadBlocksResponse();
        UNIT_ASSERT(FAILED(response->GetStatus()));

        UNIT_ASSERT_VALUES_EQUAL(0, pillCount);
    }

    Y_UNIT_TEST(ShouldReadBlocksWhenBaseBlobHasGreaterChannel)
    {
        const ui32 overlayTabletChannelsCount = 254;
        const ui32 baseBlobChannel = overlayTabletChannelsCount + 1;

        TPartitionContent baseContent = {
            TBlob(1, 1, 1, baseBlobChannel)
        };
        auto bitmap = CreateBitmap(1);

        auto partitionWithRuntime =
            SetupOverlayPartition(
                TestTabletId,
                TestTabletId2,
                baseContent,
                overlayTabletChannelsCount);
        auto& partition = *partitionWithRuntime.Partition;

        auto response = partition.ReadBlocks(0);

        UNIT_ASSERT_VALUES_EQUAL(
            GetBlockContent(char(1)),
            GetBlocksContent(response));
        UNIT_ASSERT(bitmap == GetUnencryptedBlockMask(response));
    }

    Y_UNIT_TEST(ShouldSendBlocksCountToReadInDescribeBlocksRequest)
    {
        auto partitionWithRuntime =
            SetupOverlayPartition(TestTabletId, TestTabletId2, {});
        auto& partition = *partitionWithRuntime.Partition;
        auto& runtime = *partitionWithRuntime.Runtime;

        partition.WriteBlocks(4, 1);
        partition.WriteBlocks(5, 1);

        int describeBlocksCount = 0;

        runtime.SetObserverFunc([&] (TAutoPtr<IEventHandle>& event) {
                switch (event->GetTypeRewrite()) {
                    case TEvVolume::EvDescribeBlocksRequest: {
                        auto* msg = event->Get<TEvVolume::TEvDescribeBlocksRequest>();
                        auto& record = msg->Record;
                        UNIT_ASSERT_VALUES_EQUAL(
                            7,
                            record.GetBlocksCountToRead()
                        );
                        ++describeBlocksCount;
                        break;
                    }
                }
                return TTestActorRuntime::DefaultObserverFunc(event);
            });

        partition.ReadBlocks(TBlockRange32::WithLength(0, 9));
        UNIT_ASSERT_VALUES_EQUAL(1, describeBlocksCount);
    }

    Y_UNIT_TEST(ShouldGetUsedBlocks)
    {
        constexpr ui32 blockCount = 1024 * 1024;
        auto runtime = PrepareTestActorRuntime(DefaultConfig(), blockCount);
        TPartitionClient partition(*runtime);
        partition.WaitReady();

        partition.WriteBlocks(TBlockRange32::WithLength(0, 2), 1);
        partition.WriteBlocks(TBlockRange32::WithLength(0, 1024), 1);
        partition.WriteBlocks(TBlockRange32::WithLength(2048, 2), 1);
        partition.WriteBlocks(TBlockRange32::WithLength(1024 * 10, 1025), 1);
        partition.WriteBlocks(TBlockRange32::WithLength(1024 * 512, 1025), 1);

        ui64 expected = 1024 + 2 + 1024 + 1 + 1024 + 1;

        auto response1 = partition.GetUsedBlocks();
        UNIT_ASSERT(SUCCEEDED(response1->GetStatus()));

        TCompressedBitmap bitmap(blockCount);

        for (const auto& block : response1->Record.GetUsedBlocks()) {
            bitmap.Merge(TCompressedBitmap::TSerializedChunk{
                block.GetChunkIdx(),
                block.GetData()
            });
        }

        UNIT_ASSERT_EQUAL(expected, bitmap.Count());
    }

    Y_UNIT_TEST(ShouldFailReadBlocksWhenSglistHolderIsDestroyed) {
        auto runtime = PrepareTestActorRuntime();
        TPartitionClient partition(*runtime);
        partition.WaitReady();
        partition.WriteBlocks(0, 1);

        // Test with fresh blocks.
        {
            TGuardedSgList sglist(TSgList{{}});
            sglist.Close();
            partition.SendReadBlocksLocalRequest(0, sglist);

            auto response = partition.RecvReadBlocksLocalResponse();
            UNIT_ASSERT(FAILED(response->GetStatus()));
        }

        partition.Flush();

        // Test with blob.
        {
            TGuardedSgList sglist(TSgList{{}});
            sglist.Close();
            partition.SendReadBlocksLocalRequest(0, sglist);

            auto response = partition.RecvReadBlocksLocalResponse();
            UNIT_ASSERT(FAILED(response->GetStatus()));
        }
    }

    Y_UNIT_TEST(ShouldReturnErrorWhenReadingFromUnknownCheckpoint)
    {
        auto runtime = PrepareTestActorRuntime();

        TPartitionClient partition(*runtime);
        partition.WaitReady();

        partition.SendReadBlocksRequest(TBlockRange32::MakeOneBlock(0), "unknown");

        auto response = partition.RecvReadBlocksResponse();
        UNIT_ASSERT(FAILED(response->GetStatus()));
    }

    Y_UNIT_TEST(ShouldReturnErrorIfCompactionIsAlreadyRunning)
    {
        auto runtime = PrepareTestActorRuntime(DefaultConfig(), 2048);

        TPartitionClient partition(*runtime);
        partition.WaitReady();

        partition.WriteBlocks(TBlockRange32::WithLength(0, 1024));
        partition.WriteBlocks(TBlockRange32::WithLength(1024,1024));

        TAutoPtr<IEventHandle> addBlobs;
        runtime->SetObserverFunc([&] (TAutoPtr<IEventHandle>& event) {
                switch (event->GetTypeRewrite()) {
                    case TEvPartitionPrivate::EvAddBlobsRequest: {
                        if (!addBlobs) {
                            addBlobs = event.Release();
                            return TTestActorRuntime::EEventAction::DROP;
                        }
                    }
                }
                return TTestActorRuntime::DefaultObserverFunc(event);
            });


        partition.SendCompactionRequest(0);

        partition.SendCompactionRequest(1024);

        {
            auto compactResponse = partition.RecvCompactionResponse();
            UNIT_ASSERT(FAILED(compactResponse->GetStatus()));
            UNIT_ASSERT_VALUES_EQUAL(E_TRY_AGAIN, compactResponse->GetStatus());
        }

        runtime->SetObserverFunc(&TTestActorRuntimeBase::DefaultObserverFunc);
        runtime->Send(addBlobs.Release());

        {
            auto compactResponse = partition.RecvCompactionResponse();
            UNIT_ASSERT(SUCCEEDED(compactResponse->GetStatus()));
        }

        {
            partition.SendCompactionRequest(0);
            auto compactResponse = partition.RecvCompactionResponse();
            UNIT_ASSERT_VALUES_EQUAL(S_OK, compactResponse->GetStatus());
        }
    }

    Y_UNIT_TEST(ShouldStartCompactionOnCompactRagesRequest)
    {
        auto runtime = PrepareTestActorRuntime();

        TPartitionClient partition(*runtime);
        partition.WaitReady();

        partition.WriteBlocks(0, 100);
        partition.SendCompactRangeRequest(0, 100);

        auto response = partition.RecvCompactRangeResponse();
        UNIT_ASSERT(SUCCEEDED(response->GetStatus()));
        UNIT_ASSERT_VALUES_EQUAL(
            false,
            response->Record.GetOperationId().empty()
        );
    }

    Y_UNIT_TEST(ShouldReturnErrorForUnknownIdInCompactionStatusRequest)
    {
        auto runtime = PrepareTestActorRuntime();

        TPartitionClient partition(*runtime);
        partition.WaitReady();

        partition.WriteBlocks(0, 100);
        partition.SendGetCompactionStatusRequest("xxx");

        auto response = partition.RecvGetCompactionStatusResponse();
        UNIT_ASSERT(FAILED(response->GetStatus()));
    }

    Y_UNIT_TEST(ShouldReturnCompactionProgress)
    {
        auto runtime = PrepareTestActorRuntime();

        TActorId rangeActor;
        TActorId partActor;
        runtime->SetObserverFunc([&] (TAutoPtr<IEventHandle>& event) {
                switch (event->GetTypeRewrite()) {
                    case TEvPartitionPrivate::EvCompactionRequest: {
                        rangeActor = event->Sender;
                        partActor = event->Recipient;
                        return TTestActorRuntime::EEventAction::DROP ;
                    }
                }
                return TTestActorRuntime::DefaultObserverFunc(event);
            });


        TPartitionClient partition(*runtime);
        partition.WaitReady();

        partition.WriteBlocks(0, 100);
        auto compResponse = partition.CompactRange(0, 100);

        partition.SendGetCompactionStatusRequest(compResponse->Record.GetOperationId());

        auto statusResponse1 = partition.RecvGetCompactionStatusResponse();
        UNIT_ASSERT(SUCCEEDED(statusResponse1->GetStatus()));
        UNIT_ASSERT_VALUES_EQUAL(
            false,
            statusResponse1->Record.GetIsCompleted()
        );
        UNIT_ASSERT_VALUES_EQUAL(1, statusResponse1->Record.GetTotal());

        auto compactionResponse = std::make_unique<TEvPartitionPrivate::TEvCompactionResponse>();
        runtime->Send(
            new IEventHandle(
                rangeActor,
                partActor,
                compactionResponse.release(),
                0, // flags
                0),
            0);

        partition.SendGetCompactionStatusRequest(compResponse->Record.GetOperationId());

        auto statusResponse2 = partition.RecvGetCompactionStatusResponse();
        UNIT_ASSERT(SUCCEEDED(statusResponse2->GetStatus()));
        UNIT_ASSERT_VALUES_EQUAL(true, statusResponse2->Record.GetIsCompleted());
        UNIT_ASSERT_VALUES_EQUAL(1, statusResponse2->Record.GetTotal());
    }

    Y_UNIT_TEST(ShouldReturnCompactionStatusForLastCompletedCompaction)
    {
        auto runtime = PrepareTestActorRuntime();

        TPartitionClient partition(*runtime);
        partition.WaitReady();

        partition.WriteBlocks(0, 100);
        auto compResponse = partition.CompactRange(0, 100);

        auto statusResponse = partition.GetCompactionStatus(
            compResponse->Record.GetOperationId());

        UNIT_ASSERT_VALUES_EQUAL(true, statusResponse->Record.GetIsCompleted());
        UNIT_ASSERT_VALUES_EQUAL(1, statusResponse->Record.GetTotal());
    }

    Y_UNIT_TEST(ShouldUseWriteBlobThreshold)
    {
        auto config = DefaultConfig();
        config.SetWriteBlobThreshold(1_MB);
        config.SetWriteBlobThresholdSSD(128_KB);
        TTestPartitionInfo testPartitionInfo;

        const auto mediaKinds = {
            NCloud::NProto::STORAGE_MEDIA_HDD,
            NCloud::NProto::STORAGE_MEDIA_HYBRID
        };

        for (auto mediaKind: mediaKinds) {
            testPartitionInfo.MediaKind = mediaKind;
            auto runtime = PrepareTestActorRuntime(
                config,
                1024,
                {},
                testPartitionInfo,
                {},
                EStorageAccessMode::Default
            );

            TPartitionClient partition(*runtime);
            partition.WaitReady();

            partition.WriteBlocks(TBlockRange32::WithLength(0, 255));

            {
                auto response = partition.StatPartition();
                const auto& stats = response->Record.GetStats();
                UNIT_ASSERT_VALUES_EQUAL(255, stats.GetFreshBlocksCount());
                UNIT_ASSERT_VALUES_EQUAL(0, stats.GetMixedBlocksCount());
                UNIT_ASSERT_VALUES_EQUAL(0, stats.GetMergedBlocksCount());
            }

            partition.WriteBlocks(TBlockRange32::WithLength(0, 256));

            {
                auto response = partition.StatPartition();
                const auto& stats = response->Record.GetStats();
                UNIT_ASSERT_VALUES_EQUAL(255, stats.GetFreshBlocksCount());
                UNIT_ASSERT_VALUES_EQUAL(0, stats.GetMixedBlocksCount());
                UNIT_ASSERT_VALUES_EQUAL(256, stats.GetMergedBlocksCount());
            }

            partition.ZeroBlocks(TBlockRange32::WithLength(0, 255));

            {
                auto response = partition.StatPartition();
                const auto& stats = response->Record.GetStats();
                UNIT_ASSERT_VALUES_EQUAL(255, stats.GetFreshBlocksCount());
                UNIT_ASSERT_VALUES_EQUAL(0, stats.GetMixedBlocksCount());
                UNIT_ASSERT_VALUES_EQUAL(256, stats.GetMergedBlocksCount());
            }

            partition.ZeroBlocks(TBlockRange32::WithLength(0, 256));

            {
                auto response = partition.StatPartition();
                const auto& stats = response->Record.GetStats();
                UNIT_ASSERT_VALUES_EQUAL(255, stats.GetFreshBlocksCount());
                UNIT_ASSERT_VALUES_EQUAL(0, stats.GetMixedBlocksCount());
                UNIT_ASSERT_VALUES_EQUAL(256, stats.GetMergedBlocksCount());
            }
        }

        {
            testPartitionInfo.MediaKind = NCloud::NProto::STORAGE_MEDIA_SSD;
            auto runtime = PrepareTestActorRuntime(
                config,
                1024,
                {},
                testPartitionInfo,
                {},
                EStorageAccessMode::Default
            );

            TPartitionClient partition(*runtime);
            partition.WaitReady();

            partition.WriteBlocks(TBlockRange32::WithLength(0, 31));

            {
                auto response = partition.StatPartition();
                const auto& stats = response->Record.GetStats();
                UNIT_ASSERT_VALUES_EQUAL(31, stats.GetFreshBlocksCount());
                UNIT_ASSERT_VALUES_EQUAL(0, stats.GetMixedBlocksCount());
                UNIT_ASSERT_VALUES_EQUAL(0, stats.GetMergedBlocksCount());
            }

            partition.WriteBlocks(TBlockRange32::WithLength(0, 32));

            {
                auto response = partition.StatPartition();
                const auto& stats = response->Record.GetStats();
                UNIT_ASSERT_VALUES_EQUAL(31, stats.GetFreshBlocksCount());
                UNIT_ASSERT_VALUES_EQUAL(0, stats.GetMixedBlocksCount());
                UNIT_ASSERT_VALUES_EQUAL(32, stats.GetMergedBlocksCount());
            }

            partition.ZeroBlocks(TBlockRange32::WithLength(0, 31));

            {
                auto response = partition.StatPartition();
                const auto& stats = response->Record.GetStats();
                UNIT_ASSERT_VALUES_EQUAL(31, stats.GetFreshBlocksCount());
                UNIT_ASSERT_VALUES_EQUAL(0, stats.GetMixedBlocksCount());
                UNIT_ASSERT_VALUES_EQUAL(32, stats.GetMergedBlocksCount());
            }

            partition.ZeroBlocks(TBlockRange32::WithLength(0, 32));

            {
                auto response = partition.StatPartition();
                const auto& stats = response->Record.GetStats();
                UNIT_ASSERT_VALUES_EQUAL(31, stats.GetFreshBlocksCount());
                UNIT_ASSERT_VALUES_EQUAL(0, stats.GetMixedBlocksCount());
                UNIT_ASSERT_VALUES_EQUAL(32, stats.GetMergedBlocksCount());
            }
        }
    }

    Y_UNIT_TEST(ShouldProperlyProcessDeletionMarkers)
    {
        auto config = DefaultConfig();
        config.SetWriteBlobThreshold(1_MB);

        auto runtime = PrepareTestActorRuntime(config);

        TPartitionClient partition(*runtime);
        partition.WaitReady();

        partition.WriteBlocks(TBlockRange32::WithLength(0, 1024));
        partition.ZeroBlocks(TBlockRange32::WithLength(0, 1024));

        {
            auto response = partition.StatPartition();
            const auto& stats = response->Record.GetStats();
            UNIT_ASSERT_VALUES_EQUAL(0, stats.GetMixedBlocksCount());
            UNIT_ASSERT_VALUES_EQUAL(0, stats.GetMixedBlobsCount());

            UNIT_ASSERT_VALUES_EQUAL(1024, stats.GetMergedBlocksCount());
            UNIT_ASSERT_VALUES_EQUAL(2, stats.GetMergedBlobsCount());
        }

        partition.Compaction();
        partition.Cleanup();

        {
            auto response = partition.StatPartition();
            const auto& stats = response->Record.GetStats();
            UNIT_ASSERT_VALUES_EQUAL(0, stats.GetMixedBlocksCount());
            UNIT_ASSERT_VALUES_EQUAL(0, stats.GetMixedBlobsCount());

            UNIT_ASSERT_VALUES_EQUAL(0, stats.GetMergedBlocksCount());
            UNIT_ASSERT_VALUES_EQUAL(1, stats.GetMergedBlobsCount());
        }

        partition.WriteBlocks(TBlockRange32::WithLength(0, 100));
        partition.ZeroBlocks(TBlockRange32::WithLength(0, 100));
        partition.Flush();
        partition.Flush();

        {
            auto response = partition.StatPartition();
            const auto& stats = response->Record.GetStats();

            UNIT_ASSERT_VALUES_EQUAL(0, stats.GetMixedBlocksCount());
            UNIT_ASSERT_VALUES_EQUAL(1, stats.GetMixedBlobsCount());

            UNIT_ASSERT_VALUES_EQUAL(0, stats.GetMergedBlocksCount());
            UNIT_ASSERT_VALUES_EQUAL(1, stats.GetMergedBlobsCount());
        }

        partition.Compaction();
        partition.Cleanup();

        {
            auto response = partition.StatPartition();
            const auto& stats = response->Record.GetStats();
            UNIT_ASSERT_VALUES_EQUAL(0, stats.GetMixedBlocksCount());
            UNIT_ASSERT_VALUES_EQUAL(0, stats.GetMixedBlobsCount());

            UNIT_ASSERT_VALUES_EQUAL(0, stats.GetMergedBlocksCount());
            UNIT_ASSERT_VALUES_EQUAL(1, stats.GetMergedBlobsCount());
        }
    }

    Y_UNIT_TEST(ShouldHandleHttpCollectGarbage)
    {
        auto runtime = PrepareTestActorRuntime();

        TPartitionClient partition(*runtime);
        partition.WaitReady();

        auto createResponse = partition.RemoteHttpInfo(
            BuildRemoteHttpQuery(TestTabletId, {{"action","collectGarbage"}}),
            HTTP_METHOD::HTTP_METHOD_POST);

        UNIT_ASSERT_C(
            createResponse->Html.Contains("Operation successfully completed"),
            true
        );
    }

    Y_UNIT_TEST(ShouldFailsHttpGetCollectGarbage)
    {
        auto runtime = PrepareTestActorRuntime();

        TPartitionClient partition(*runtime);
        partition.WaitReady();

        auto createResponse = partition.RemoteHttpInfo(
            BuildRemoteHttpQuery(TestTabletId, {{"action","collectGarbage"}}));

        UNIT_ASSERT_C(createResponse->Html.Contains("Wrong HTTP method"), true);
    }

    Y_UNIT_TEST(ShouldFailHttpCollectGarbageOnTabletRestart)
    {
        auto runtime = PrepareTestActorRuntime();

        TPartitionClient partition(*runtime);
        partition.WaitReady();

        bool patchRequest = true;
        runtime->SetObserverFunc([&] (TAutoPtr<IEventHandle>& event) {
                if (event->GetTypeRewrite() == TEvPartitionPrivate::EvCollectGarbageRequest) {
                    if (patchRequest) {
                        patchRequest = false;
                        auto request = std::make_unique<TEvPartitionPrivate::TEvCollectGarbageRequest>();
                        SendUndeliverableRequest(*runtime, event, std::move(request));
                        return TTestActorRuntime::EEventAction::DROP;
                    }
                }
                return TTestActorRuntime::DefaultObserverFunc(event);
            });

        auto httpResponse = partition.RemoteHttpInfo(
            BuildRemoteHttpQuery(TestTabletId, {{"action","collectGarbage"}}),
            HTTP_METHOD::HTTP_METHOD_POST);

        UNIT_ASSERT_C(httpResponse->Html.Contains("tablet is shutting down"), true);
    }

    Y_UNIT_TEST(ShouldForgetTooOldCompactRangeOperations)
    {
        constexpr TDuration CompactOpHistoryDuration = TDuration::Days(1);

        auto runtime = PrepareTestActorRuntime();

        TPartitionClient partition(*runtime);
        partition.WaitReady();

        TVector<TString> op;

        for (ui32 i = 0; i < 4; ++i)
        {
            partition.WriteBlocks(0, 100);
            partition.SendCompactRangeRequest(0, 100);

            {
                TDispatchOptions options;
                options.FinalEvents.emplace_back(
                    TEvPartitionPrivate::EvForcedCompactionCompleted,
                    1);
                runtime->DispatchEvents(options);
            }

            auto response = partition.RecvCompactRangeResponse();
            UNIT_ASSERT_VALUES_EQUAL(S_OK, response->GetStatus());
            op.push_back(response->Record.GetOperationId());
        }

        runtime->AdvanceCurrentTime(CompactOpHistoryDuration + TDuration::Seconds(1));

        for (ui32 i = 0; i < 4; ++i)
        {
            partition.SendGetCompactionStatusRequest(op[i]);
            auto response = partition.RecvGetCompactionStatusResponse();
            UNIT_ASSERT_VALUES_EQUAL(E_NOT_FOUND, response->GetStatus());
        }
    }

    Y_UNIT_TEST(ShouldDrain)
    {
        auto config = DefaultConfig();
        config.SetWriteBlobThreshold(1_MB);
        auto runtime = PrepareTestActorRuntime(config);

        TPartitionClient partition(*runtime);
        partition.WaitReady();

        // drain before any requests should work
        partition.Drain();

        partition.WriteBlocks(TBlockRange32::MakeOneBlock(0));       // fresh
        partition.WriteBlocks(TBlockRange32::WithLength(0, 1024));   // blob
        partition.ZeroBlocks(TBlockRange32::MakeOneBlock(0));        // fresh
        partition.ZeroBlocks(TBlockRange32::WithLength(0, 1024));    // blob

        // drain after some requests have completed should work
        partition.Drain();

        TDeque<std::unique_ptr<IEventHandle>> evPutRequests;
        bool intercept = true;
        runtime->SetObserverFunc([&] (TAutoPtr<IEventHandle>& event)
            {
                if (intercept) {
                    switch (event->GetTypeRewrite()) {
                        case TEvBlobStorage::EvPutResult: {
                            evPutRequests.emplace_back(event.Release());
                            return TTestActorRuntime::EEventAction::DROP;
                        }
                    }
                }

                return TTestActorRuntime::DefaultObserverFunc(event);
            }
        );

        auto test = [&] (TString testName, bool isWrite)
        {
            runtime->DispatchEvents({}, TDuration::Seconds(1));

            // sending this request after DispatchEvents because our pipe client
            // reconnects from time to time and thus fifo guarantee for
            // zero/write -> drain is broken => we need to ensure the correct
            // order (zero/write, then drain) in our test scenario
            partition.SendDrainRequest();

            UNIT_ASSERT_C(
                evPutRequests.size(),
                TStringBuilder() << testName << ": intercepted EvPut requests"
            );

            auto evList = runtime->CaptureEvents();
            for (auto& ev: evList) {
                UNIT_ASSERT_C(
                    ev->GetTypeRewrite() != TEvPartition::EvDrainResponse,
                    TStringBuilder() << testName << ": check no drain response"
                );
            }
            runtime->PushEventsFront(evList);

            intercept = false;

            for (auto& request: evPutRequests) {
                runtime->Send(request.release());
            }

            evPutRequests.clear();

            runtime->DispatchEvents({}, TDuration::Seconds(1));

            if (isWrite) {
                {
                    auto response = partition.RecvWriteBlocksResponse();
                    UNIT_ASSERT_VALUES_EQUAL(S_OK, response->GetStatus());
                }
            } else {
                {
                    auto response = partition.RecvZeroBlocksResponse();
                    UNIT_ASSERT_VALUES_EQUAL(S_OK, response->GetStatus());
                }
            }

            {
                auto response = partition.RecvDrainResponse();
                UNIT_ASSERT_VALUES_EQUAL_C(
                    S_OK,
                    response->GetStatus(),
                    TStringBuilder() << testName << ": check drain response"
                );
            }

            intercept = true;
        };

        partition.SendWriteBlocksRequest(TBlockRange32::MakeOneBlock(0));
        test("write fresh", true);

        partition.SendWriteBlocksRequest(TBlockRange32::WithLength(0, 1024));
        test("write blob", true);

        partition.SendZeroBlocksRequest(TBlockRange32::MakeOneBlock(0));
        test("zero fresh", false);

        partition.SendZeroBlocksRequest(TBlockRange32::WithLength(0, 1024));
        test("zero blob", false);
    }

    Y_UNIT_TEST(ShouldProperlyHandleCollectGarbageErrors)
    {
        const auto channelCount = 6;
        const auto groupCount = channelCount - DataChannelOffset;

        TTestEnv env(0, 1, channelCount, groupCount);
        auto& runtime = env.GetRuntime();
        auto tabletId = InitTestActorRuntime(env, runtime, channelCount, channelCount);

        TPartitionClient partition(runtime, 0, tabletId);
        partition.WaitReady();

        bool channel3requestObserved = false;
        bool channel4requestObserved = false;
        bool channel4responseObserved = false;
        bool deleteGarbageObserved = false;
        bool sendError = true;

        runtime.SetObserverFunc([&] (TAutoPtr<IEventHandle>& event) {
                switch (event->GetTypeRewrite()) {
                    case TEvBlobStorage::EvCollectGarbage: {
                        auto* msg = event->Get<TEvBlobStorage::TEvCollectGarbage>();
                        if (3 == msg->Channel) {
                            channel3requestObserved = true;
                            if (sendError) {
                                auto response =
                                    std::make_unique<TEvBlobStorage::TEvCollectGarbageResult>(
                                        NKikimrProto::ERROR,
                                        0,  // doesn't matter
                                        0,  // doesn't matter
                                        0,  // doesn't matter
                                        msg->Channel
                                    );

                                runtime.Send(new IEventHandle(
                                    event->Sender,
                                    event->Recipient,
                                    response.release(),
                                    0, // flags
                                    0
                                ), 0);

                                return TTestActorRuntime::EEventAction::DROP;
                            }
                        } else if (4 == msg->Channel) {
                            channel4requestObserved = true;
                        }

                        break;
                    }

                    case TEvBlobStorage::EvCollectGarbageResult: {
                        auto* msg = event->Get<TEvBlobStorage::TEvCollectGarbageResult>();
                        if (4 == msg->Channel) {
                            channel4responseObserved = true;
                        }

                        break;
                    }

                    case TEvPartitionPrivate::EvDeleteGarbageRequest: {
                        deleteGarbageObserved = true;

                        break;
                    }
                }

                return TTestActorRuntime::DefaultObserverFunc(event);
            }
        );

        // 10 blobs needed to trigger automatic collect
        for (ui32 i = 0; i < 9; ++i) {
            partition.WriteBlocks(TBlockRange32::WithLength(0, 1024), 1);
        }
        partition.Compaction();
        partition.Cleanup();
        partition.SendCollectGarbageRequest();
        {
            auto response = partition.RecvCollectGarbageResponse();
            UNIT_ASSERT_VALUES_EQUAL(
                MAKE_KIKIMR_ERROR(NKikimrProto::ERROR),
                response->GetStatus()
            );
        }
        UNIT_ASSERT(channel3requestObserved);
        UNIT_ASSERT(channel4requestObserved);
        UNIT_ASSERT(channel4responseObserved);
        UNIT_ASSERT(!deleteGarbageObserved);
        channel3requestObserved = false;
        channel4requestObserved = false;
        channel4responseObserved = false;
        sendError = false;

        runtime.AdvanceCurrentTime(TDuration::Seconds(10));
        runtime.DispatchEvents(TDispatchOptions(), TDuration::MilliSeconds(10));

        UNIT_ASSERT(channel3requestObserved);
        UNIT_ASSERT(channel4requestObserved);
        UNIT_ASSERT(channel4responseObserved);
        UNIT_ASSERT(deleteGarbageObserved);
    }

    Y_UNIT_TEST(ShouldExecuteCollectGarbageAtStartup)
    {
        const auto channelCount = 7;
        const auto groupCount = channelCount - DataChannelOffset;

        auto isDataChannel = [&] (ui64 ch) {
            return (ch >= DataChannelOffset) && (ch < channelCount);
        };

        NProto::TStorageServiceConfig config = DefaultConfig();

        TTestEnv env(0, 1, channelCount, groupCount);
        auto& runtime = env.GetRuntime();
        const auto tabletId = InitTestActorRuntime(env, runtime, channelCount, channelCount, config);

        TPartitionClient partition(runtime, 0, tabletId);

        ui32 gcRequests = 0;
        bool deleteGarbageSeen = false;

        NActors::TActorId gcActor = {};

        runtime.SetObserverFunc([&] (TAutoPtr<IEventHandle>& event) {
                switch (event->GetTypeRewrite()) {
                    case TEvBlobStorage::EvCollectGarbage: {
                        auto* msg = event->Get<TEvBlobStorage::TEvCollectGarbage>();
                        if (msg->TabletId == tabletId &&
                            isDataChannel(msg->Channel))
                        {
                            if (!gcActor || gcActor == event->Sender) {
                                gcActor = event->Sender;
                                ++gcRequests;
                            }
                        }
                        break;
                    }
                    case TEvPartitionPrivate::EvDeleteGarbageRequest: {
                        deleteGarbageSeen = true;
                        break;
                    }
                }

                return TTestActorRuntime::DefaultObserverFunc(event);
            }
        );

        {
            TDispatchOptions options;
            options.FinalEvents.emplace_back(TEvPartitionPrivate::EvCollectGarbageResponse);
            runtime.DispatchEvents(options);
        }

        UNIT_ASSERT_VALUES_EQUAL(3, gcRequests);
        UNIT_ASSERT_VALUES_EQUAL(false, deleteGarbageSeen);
    }

    Y_UNIT_TEST(ShouldNotTrimInFlightBlocks)
    {
        auto config = DefaultConfig();
        config.SetFreshChannelCount(1);
        config.SetFreshChannelWriteRequestsEnabled(true);

        auto runtime = PrepareTestActorRuntime(config);

        TPartitionClient partition(*runtime);
        partition.WaitReady();

        partition.WriteBlocks(1, 1);

        TAutoPtr<IEventHandle> addFreshBlocks;

        runtime->SetObserverFunc([&] (TAutoPtr<IEventHandle>& event)
            {
                switch (event->GetTypeRewrite()) {
                    case TEvPartitionPrivate::EvAddFreshBlocksRequest: {
                        if (!addFreshBlocks) {
                            addFreshBlocks = event.Release();
                            return TTestActorRuntime::EEventAction::DROP;
                        }
                        break;
                    }
                }

                return TTestActorRuntime::DefaultObserverFunc(event);
            }
        );

        partition.SendWriteBlocksRequest(2, 2);

        runtime->DispatchEvents(TDispatchOptions(), TDuration::Seconds(1));

        partition.WriteBlocks(3, 3);

        partition.Flush();
        partition.TrimFreshLog();

        UNIT_ASSERT(addFreshBlocks);
        runtime->Send(addFreshBlocks.Release());

        runtime->DispatchEvents(TDispatchOptions(), TDuration::Seconds(1));

        partition.RebootTablet();

        auto response = partition.ReadBlocks(1);
        UNIT_ASSERT_VALUES_EQUAL(
            GetBlockContent(char(1)),
            GetBlocksContent(response)
        );

        response = partition.ReadBlocks(2);
        UNIT_ASSERT_VALUES_EQUAL(
            GetBlockContent(char(2)),
            GetBlocksContent(response)
        );

        response = partition.ReadBlocks(3);
        UNIT_ASSERT_VALUES_EQUAL(
            GetBlockContent(char(3)),
            GetBlocksContent(response)
        );
    }

    Y_UNIT_TEST(ShouldNotTrimUnflushedBlocksWhileThereIsFlushedBlockWithLargerCommitId)
    {
        auto config = DefaultConfig();
        config.SetFreshChannelCount(1);
        config.SetFreshChannelWriteRequestsEnabled(true);

        auto runtime = PrepareTestActorRuntime(config);

        TPartitionClient partition(*runtime);
        partition.WaitReady();

        partition.WriteBlocks(1, 1);

        TAutoPtr<IEventHandle> addFreshBlocks;

        runtime->SetObserverFunc([&] (TAutoPtr<IEventHandle>& event)
            {
                switch (event->GetTypeRewrite()) {
                    case TEvPartitionPrivate::EvAddFreshBlocksRequest: {
                        if (!addFreshBlocks) {
                            addFreshBlocks = event.Release();
                            return TTestActorRuntime::EEventAction::DROP;
                        }
                        break;
                    }
                }

                return TTestActorRuntime::DefaultObserverFunc(event);
            }
        );

        partition.SendWriteBlocksRequest(2, 2);

        runtime->DispatchEvents(TDispatchOptions(), TDuration::Seconds(1));

        partition.WriteBlocks(3, 3);

        partition.Flush();

        UNIT_ASSERT(addFreshBlocks);
        runtime->Send(addFreshBlocks.Release());

        runtime->DispatchEvents(TDispatchOptions(), TDuration::Seconds(1));

        partition.TrimFreshLog();

        partition.RebootTablet();

        auto response = partition.ReadBlocks(1);
        UNIT_ASSERT_VALUES_EQUAL(
            GetBlockContent(char(1)),
            GetBlocksContent(response)
        );

        response = partition.ReadBlocks(2);
        UNIT_ASSERT_VALUES_EQUAL(
            GetBlockContent(char(2)),
            GetBlocksContent(response)
        );

        response = partition.ReadBlocks(3);
        UNIT_ASSERT_VALUES_EQUAL(
            GetBlockContent(char(3)),
            GetBlocksContent(response)
        );
    }

    Y_UNIT_TEST(ShouldReleaseTrimBarrierOnBlockDeletion)
    {
        auto config = DefaultConfig();
        config.SetFreshChannelCount(1);
        config.SetFreshChannelWriteRequestsEnabled(true);

        auto runtime = PrepareTestActorRuntime(config);

        TPartitionClient partition(*runtime);
        partition.WaitReady();

        partition.WriteBlocks(TBlockRange32::WithLength(1, 2));
        partition.WriteBlocks(TBlockRange32::WithLength(1, 2));

        {
            auto response = partition.StatPartition();
            const auto& stats = response->Record.GetStats();
            UNIT_ASSERT_VALUES_EQUAL(2, stats.GetFreshBlocksCount());
        }

        partition.Flush();
        partition.TrimFreshLog();

        partition.RebootTablet();

        {
            auto response = partition.StatPartition();
            const auto& stats = response->Record.GetStats();
            UNIT_ASSERT_VALUES_EQUAL(0, stats.GetFreshBlocksCount());
        }
    }

    Y_UNIT_TEST(ShouldHandleFlushCorrectlyWhileBlockFromFreshChannelIsBeingDeleted)
    {
        auto config = DefaultConfig();
        config.SetFreshChannelCount(1);
        config.SetFreshChannelWriteRequestsEnabled(true);

        auto runtime = PrepareTestActorRuntime(config);

        TPartitionClient partition(*runtime);
        partition.WaitReady();

        partition.WriteBlocks(TBlockRange32::WithLength(1, 5));

        TAutoPtr<IEventHandle> addBlobsRequest;

        runtime->SetObserverFunc([&] (TAutoPtr<IEventHandle>& event)
            {
                if (event->GetTypeRewrite() == TEvPartitionPrivate::EvAddBlobsRequest) {
                    addBlobsRequest = event.Release();
                    return TTestActorRuntime::EEventAction::DROP;
                }
                return TTestActorRuntime::DefaultObserverFunc(event);
            }
        );

        partition.SendFlushRequest();

        runtime->DispatchEvents(TDispatchOptions(), TDuration::Seconds(1));

        partition.WriteBlocks(TBlockRange32::WithLength(1, 5));

        UNIT_ASSERT(addBlobsRequest);
        runtime->Send(addBlobsRequest.Release());

        runtime->DispatchEvents(TDispatchOptions(), TDuration::Seconds(1));

        auto response = partition.RecvFlushResponse();
        UNIT_ASSERT(SUCCEEDED(response->GetStatus()));
    }

    Y_UNIT_TEST(ShouldHandleFlushCorrectlyWhileBlockFromDbIsBeingDeleted)
    {
        auto config = DefaultConfig();
        config.SetFreshChannelCount(0);
        config.SetFreshChannelWriteRequestsEnabled(false);

        auto runtime = PrepareTestActorRuntime(config);

        TPartitionClient partition(*runtime);
        partition.WaitReady();

        partition.WriteBlocks(TBlockRange32::WithLength(1, 5));

        TAutoPtr<IEventHandle> addBlobsRequest;

        runtime->SetObserverFunc([&] (TAutoPtr<IEventHandle>& event)
            {
                if (event->GetTypeRewrite() == TEvPartitionPrivate::EvAddBlobsRequest) {
                    addBlobsRequest = event.Release();
                    return TTestActorRuntime::EEventAction::DROP;
                }
                return TTestActorRuntime::DefaultObserverFunc(event);
            }
        );

        partition.SendFlushRequest();

        runtime->DispatchEvents(TDispatchOptions(), TDuration::Seconds(1));

        partition.WriteBlocks(TBlockRange32::WithLength(1, 5));

        UNIT_ASSERT(addBlobsRequest);
        runtime->Send(addBlobsRequest.Release());

        runtime->DispatchEvents(TDispatchOptions(), TDuration::Seconds(1));

        auto response = partition.RecvFlushResponse();
        UNIT_ASSERT(SUCCEEDED(response->GetStatus()));
    }

    Y_UNIT_TEST(ShouldCorrectlyHandleTabletInfoChannelCountMoreThanConfigChannelCount)
    {
        constexpr ui32 channelCount = 7;
        constexpr ui32 tabletInfoChannelCount = 11;

        TTestEnv env(0, 1, tabletInfoChannelCount, 4);
        auto& runtime = env.GetRuntime();

        const auto tabletId = InitTestActorRuntime(
            env,
            runtime,
            channelCount,
            tabletInfoChannelCount);

        TPartitionClient partition(runtime, 0, tabletId);
        partition.WaitReady();

        for (ui32 i = 0; i < 30; ++i) {
            partition.WriteBlocks(TBlockRange32::WithLength(0, 1024), 1);
        }

        partition.Compaction();
        partition.CollectGarbage();
    }

    Y_UNIT_TEST(ShouldCorrectlyHandleTabletInfoChannelCountLessThanConfigChannelCount)
    {
        constexpr ui32 channelCount = 11;
        constexpr ui32 tabletInfoChannelCount = 7;

        TTestEnv env(0, 1, tabletInfoChannelCount, 4);
        auto& runtime = env.GetRuntime();

        const auto tabletId = InitTestActorRuntime(
            env,
            runtime,
            channelCount,
            tabletInfoChannelCount);

        TPartitionClient partition(runtime, 0, tabletId);
        partition.WaitReady();

        for (ui32 i = 0; i < 30; ++i) {
            partition.WriteBlocks(TBlockRange32::WithLength(0, 1024), 1);
        }

        partition.Compaction();
        partition.CollectGarbage();
    }

    Y_UNIT_TEST(ShouldHandleBSErrorsOnInitFreshBlocksFromChannel)
    {
        auto config = DefaultConfig();
        config.SetFreshChannelCount(1);
        config.SetFreshChannelWriteRequestsEnabled(true);

        auto runtime = PrepareTestActorRuntime(config);

        TPartitionClient partition(*runtime);
        partition.WaitReady();

        partition.WriteBlocks(TBlockRange32::MakeOneBlock(0), 1);
        partition.WriteBlocks(TBlockRange32::MakeOneBlock(1), 2);
        partition.WriteBlocks(TBlockRange32::MakeOneBlock(2), 3);

        bool evRangeResultSeen = false;

        ui32 evLoadFreshBlobsCompletedCount = 0;

        runtime->SetEventFilter(
            [&] (TTestActorRuntimeBase& runtime, TAutoPtr<IEventHandle>& event)
            {
                switch (event->GetTypeRewrite()) {
                    case TEvBlobStorage::EvRangeResult: {
                        using TEvent = TEvBlobStorage::TEvRangeResult;
                        auto* msg = event->Get<TEvent>();

                        if (msg->From.Channel() != 4 || evRangeResultSeen) {
                            return false;
                        }

                        evRangeResultSeen = true;

                        auto response = std::make_unique<TEvent>(
                            NKikimrProto::ERROR,
                            TLogoBlobID(),  // doesn't matter
                            TLogoBlobID(),  // doesn't matter
                            0);             // doesn't matter

                        auto* handle = new IEventHandle(
                            event->Recipient,
                            event->Sender,
                            response.release(),
                            0,
                            event->Cookie);

                        runtime.Send(handle, 0);

                        return true;
                    }
                    case TEvPartitionCommonPrivate::EvLoadFreshBlobsCompleted: {
                        ++evLoadFreshBlobsCompletedCount;
                        return false;
                    }
                    default: {
                        return false;
                    }
                }
            }
        );

        partition.RebootTablet();
        partition.WaitReady();

        UNIT_ASSERT_VALUES_EQUAL(true, evRangeResultSeen);

        // tablet rebooted twice (after explicit RebootTablet() and on fail)
        UNIT_ASSERT_VALUES_EQUAL(2, evLoadFreshBlobsCompletedCount);

        UNIT_ASSERT_VALUES_EQUAL(
            GetBlockContent(1),
            GetBlockContent(partition.ReadBlocks(0)));
        UNIT_ASSERT_VALUES_EQUAL(
            GetBlockContent(2),
            GetBlockContent(partition.ReadBlocks(1)));
        UNIT_ASSERT_VALUES_EQUAL(
            GetBlockContent(3),
            GetBlockContent(partition.ReadBlocks(2)));
    }

    Y_UNIT_TEST(ShouldFillEnryptedBlockMaskWhenReadBlock)
    {
        auto range = TBlockRange32::WithLength(0, 16);
        auto emptyBlock = TString::Uninitialized(DefaultBlockSize);

        auto bitmap = CreateBitmap(16);

        auto runtime = PrepareTestActorRuntime();

        TPartitionClient partition(*runtime);
        partition.WaitReady();

        {
            partition.Flush();

            auto response = partition.ReadBlocks(range);
            UNIT_ASSERT(bitmap == GetUnencryptedBlockMask(response));

            TVector<TString> blocks;
            auto sglist = ResizeBlocks(blocks, range.Size(), emptyBlock);
            auto localResponse = partition.ReadBlocksLocal(range, sglist);
            UNIT_ASSERT(bitmap == GetUnencryptedBlockMask(localResponse));
        }

        {
            auto writeRange = TBlockRange32::WithLength(1, 4);
            partition.WriteBlocks(writeRange, char(4));
            MarkWrittenBlocks(bitmap, writeRange);

            auto zeroRange = TBlockRange32::WithLength(5, 3);
            partition.ZeroBlocks(zeroRange);
            MarkZeroedBlocks(bitmap, zeroRange);

            auto writeRangeLocal = TBlockRange32::WithLength(8, 3);
            partition.WriteBlocksLocal(writeRangeLocal, GetBlockContent(4));
            MarkWrittenBlocks(bitmap, writeRangeLocal);

            auto zeroRangeLocal = TBlockRange32::WithLength(12, 3);
            partition.ZeroBlocks(zeroRangeLocal);
            MarkZeroedBlocks(bitmap, zeroRangeLocal);

            partition.Flush();

            auto response = partition.ReadBlocks(range);
            UNIT_ASSERT(bitmap == GetUnencryptedBlockMask(response));

            TVector<TString> blocks;
            auto sglist = ResizeBlocks(blocks, range.Size(), emptyBlock);
            auto localResponse = partition.ReadBlocksLocal(range, sglist);
            UNIT_ASSERT(bitmap == GetUnencryptedBlockMask(localResponse));
        }

        {
            auto zeroRange = TBlockRange32::WithLength(1, 3);
            partition.ZeroBlocks(zeroRange);
            MarkZeroedBlocks(bitmap, zeroRange);

            auto writeRange = TBlockRange32::WithLength(5, 3);
            partition.WriteBlocks(writeRange, char(4));
            MarkWrittenBlocks(bitmap, writeRange);

            auto zeroRangeLocal = TBlockRange32::WithLength(8, 3);
            partition.ZeroBlocks(zeroRangeLocal);
            MarkZeroedBlocks(bitmap, zeroRangeLocal);

            auto writeRangeLocal = TBlockRange32::WithLength(12, 3);
            partition.WriteBlocksLocal(writeRangeLocal, GetBlockContent(4));
            MarkWrittenBlocks(bitmap, writeRangeLocal);

            partition.Flush();

            auto response = partition.ReadBlocks(range);
            UNIT_ASSERT(bitmap == GetUnencryptedBlockMask(response));

            TVector<TString> blocks;
            auto sglist = ResizeBlocks(blocks, range.Size(), emptyBlock);
            auto localResponse = partition.ReadBlocksLocal(range, sglist);
            UNIT_ASSERT(bitmap == GetUnencryptedBlockMask(localResponse));
        }
    }

    Y_UNIT_TEST(ShouldFillEnryptedBlockMaskWhenReadBlockFromOverlayDisk)
    {
        TPartitionContent baseContent = {
        /*|    0     |    1    |    2     |    3 ... 5    |    6     |    7    |    8    |    9     |    10...12    |    13    |   14    |    15    |*/
            TFresh(1), TEmpty(), TFresh(2), TBlob(2, 3, 3), TFresh(4), TEmpty(), TEmpty(), TFresh(5), TBlob(3, 6, 3), TFresh(7), TEmpty(), TFresh(8)
        };

        auto range = TBlockRange32::WithLength(0, 16);
        auto emptyBlock = TString::Uninitialized(DefaultBlockSize);

        auto bitmap = CreateBitmap(16);

        auto partitionWithRuntime =
            SetupOverlayPartition(TestTabletId, TestTabletId2, baseContent);
        auto& partition = *partitionWithRuntime.Partition;

        {
            partition.Flush();

            auto response = partition.ReadBlocks(range);
            UNIT_ASSERT(bitmap == GetUnencryptedBlockMask(response));

            TVector<TString> blocks;
            auto sglist = ResizeBlocks(blocks, range.Size(), emptyBlock);
            auto localResponse = partition.ReadBlocksLocal(range, sglist);
            UNIT_ASSERT(bitmap == GetUnencryptedBlockMask(localResponse));
        }

        {
            auto writeRange = TBlockRange32::WithLength(1, 4);
            partition.WriteBlocks(writeRange, char(4));
            MarkWrittenBlocks(bitmap, writeRange);

            auto zeroRange = TBlockRange32::WithLength(5, 3);
            partition.ZeroBlocks(zeroRange);
            MarkZeroedBlocks(bitmap, zeroRange);

            auto writeRangeLocal = TBlockRange32::WithLength(8, 3);
            partition.WriteBlocksLocal(writeRangeLocal, GetBlockContent(4));
            MarkWrittenBlocks(bitmap, writeRangeLocal);

            auto zeroRangeLocal = TBlockRange32::WithLength(12, 3);
            partition.ZeroBlocks(zeroRangeLocal);
            MarkZeroedBlocks(bitmap, zeroRangeLocal);

            partition.Flush();

            auto response = partition.ReadBlocks(range);
            UNIT_ASSERT(bitmap == GetUnencryptedBlockMask(response));

            TVector<TString> blocks;
            auto sglist = ResizeBlocks(blocks, range.Size(), emptyBlock);
            auto localResponse = partition.ReadBlocksLocal(range, sglist);
            UNIT_ASSERT(bitmap == GetUnencryptedBlockMask(localResponse));
        }

        {
            auto zeroRange = TBlockRange32::WithLength(1, 3);
            partition.ZeroBlocks(zeroRange);
            MarkZeroedBlocks(bitmap, zeroRange);

            auto writeRange = TBlockRange32::WithLength(5, 3);
            partition.WriteBlocks(writeRange, char(4));
            MarkWrittenBlocks(bitmap, writeRange);

            auto zeroRangeLocal = TBlockRange32::WithLength(8, 3);
            partition.ZeroBlocks(zeroRangeLocal);
            MarkZeroedBlocks(bitmap, zeroRangeLocal);

            auto writeRangeLocal = TBlockRange32::WithLength(12, 3);
            partition.WriteBlocksLocal(writeRangeLocal, GetBlockContent(4));
            MarkWrittenBlocks(bitmap, writeRangeLocal);

            partition.Flush();

            auto response = partition.ReadBlocks(range);
            UNIT_ASSERT(bitmap == GetUnencryptedBlockMask(response));

            TVector<TString> blocks;
            auto sglist = ResizeBlocks(blocks, range.Size(), emptyBlock);
            auto localResponse = partition.ReadBlocksLocal(range, sglist);
            UNIT_ASSERT(bitmap == GetUnencryptedBlockMask(localResponse));
        }
    }

    Y_UNIT_TEST(ShouldHandleCorruptedFreshBlobOnInitFreshBlocks)
    {
        auto config = DefaultConfig();
        config.SetFreshChannelCount(1);
        config.SetFreshChannelWriteRequestsEnabled(true);

        auto runtime = PrepareTestActorRuntime(config);

        TPartitionClient partition(*runtime);
        partition.WaitReady();

        partition.WriteBlocks(TBlockRange32::MakeOneBlock(0), 1);
        partition.WriteBlocks(TBlockRange32::MakeOneBlock(1), 2);
        partition.WriteBlocks(TBlockRange32::MakeOneBlock(2), 3);

        bool evRangeResultSeen = false;

        ui32 evLoadFreshBlobsCompletedCount = 0;

        runtime->SetEventFilter(
            [&] (TTestActorRuntimeBase& runtime, TAutoPtr<IEventHandle>& event)
            {
                switch (event->GetTypeRewrite()) {
                    case TEvBlobStorage::EvRangeResult: {
                        using TEvent = TEvBlobStorage::TEvRangeResult;
                        auto* msg = event->Get<TEvent>();

                        if (msg->From.Channel() != 4 || evRangeResultSeen) {
                            return false;
                        }

                        evRangeResultSeen = true;

                        auto response = std::make_unique<TEvent>(
                            msg->Status,
                            msg->From,
                            msg->To,
                            msg->GroupId);

                        response->Responses = std::move(msg->Responses);

                        // corrupt
                        auto& buffer = response->Responses[0].Buffer;
                        std::memset(buffer.Detach(), 0, 4);

                        auto* handle = new IEventHandle(
                            event->Recipient,
                            event->Sender,
                            response.release(),
                            0,
                            event->Cookie);

                        runtime.Send(handle, 0);

                        return true;
                    }
                    case TEvPartitionCommonPrivate::EvLoadFreshBlobsCompleted: {
                        ++evLoadFreshBlobsCompletedCount;
                        return false;
                    }
                    default: {
                        return false;
                    }
                }
            }
        );

        partition.RebootTablet();
        partition.WaitReady();

        UNIT_ASSERT_VALUES_EQUAL(true, evRangeResultSeen);

        // tablet rebooted twice (after explicit RebootTablet() and on fail)
        UNIT_ASSERT_VALUES_EQUAL(2, evLoadFreshBlobsCompletedCount);

        UNIT_ASSERT_VALUES_EQUAL(
            GetBlockContent(1),
            GetBlockContent(partition.ReadBlocks(0)));
        UNIT_ASSERT_VALUES_EQUAL(
            GetBlockContent(2),
            GetBlockContent(partition.ReadBlocks(1)));
        UNIT_ASSERT_VALUES_EQUAL(
            GetBlockContent(3),
            GetBlockContent(partition.ReadBlocks(2)));
    }

    Y_UNIT_TEST(ShouldUpdateUsedBlocksMapWhenFlushingBlocksFromFreshChannel)
    {
        auto config = DefaultConfig();
        config.SetFreshChannelCount(1);
        config.SetFreshChannelWriteRequestsEnabled(true);

        auto runtime = PrepareTestActorRuntime(config);

        TPartitionClient partition(*runtime);
        partition.WaitReady();

        partition.WriteBlocks(1);
        partition.WriteBlocks(2);
        partition.WriteBlocks(3);

        partition.ZeroBlocks(2);

        {
            auto response = partition.StatPartition();
            auto stats = response->Record.GetStats();
            UNIT_ASSERT_VALUES_EQUAL(0, stats.GetUsedBlocksCount());
        }

        partition.Flush();

        {
            auto response = partition.StatPartition();
            auto stats = response->Record.GetStats();
            UNIT_ASSERT_VALUES_EQUAL(2, stats.GetUsedBlocksCount());
        }
    }

    Y_UNIT_TEST(ShouldCorrectlyCalculateBlocksCount)
    {
        constexpr ui32 blockCount = 1024 * 1024;
        auto runtime = PrepareTestActorRuntime(DefaultConfig(), blockCount);

        TPartitionClient partition(*runtime);
        partition.WaitReady();

        partition.WriteBlocks(
            TBlockRange32::MakeClosedInterval(0, 1024 * 10),
            1);
        partition.WriteBlocks(
            TBlockRange32::MakeClosedInterval(1024 * 5, 1024 * 11),
            1);

        const auto step = 16;
        for (ui32 i = 1024 * 10; i < 1024 * 12; i += step) {
            partition.WriteBlocks(TBlockRange32::WithLength(i, step), 1);
        }

        for (ui32 i = 1024 * 20; i < 1024 * 21; i += step) {
            partition.WriteBlocks(TBlockRange32::WithLength(i, step + 1), 1);
        }

        partition.WriteBlocks(
            TBlockRange32::MakeClosedInterval(1001111, 1001210),
            1);

        partition.ZeroBlocks(TBlockRange32::MakeClosedInterval(1024, 3023));
        partition.ZeroBlocks(TBlockRange32::MakeClosedInterval(5024, 5033));

        const auto expected = 1024 * 12 + 1024 + 1 + 100 - 2000 - 10;

        /*
        partition.WriteBlocks(TBlockRange32(5024, 5043), 1);
        partition.ZeroBlocks(TBlockRange32::MakeClosedInterval(5024, 5033));
        const auto expected = 10;
        */

        auto response = partition.StatPartition();
        auto stats = response->Record.GetStats();
        UNIT_ASSERT_VALUES_EQUAL(expected, stats.GetUsedBlocksCount());

        partition.RebootTablet();

        response = partition.StatPartition();
        stats = response->Record.GetStats();
        UNIT_ASSERT_VALUES_EQUAL(expected, stats.GetUsedBlocksCount());

        ui32 completionStatus = -1;
        runtime->SetObserverFunc([&] (TAutoPtr<IEventHandle>& event) {
                switch (event->GetTypeRewrite()) {
                    case TEvPartitionPrivate::EvMetadataRebuildCompleted: {
                        using TEv =
                            TEvPartitionPrivate::TEvMetadataRebuildCompleted;
                        auto* msg = event->Get<TEv>();
                        completionStatus = msg->GetStatus();
                        break;
                    }
                }
                return TTestActorRuntime::DefaultObserverFunc(event);
            }
        );

        const auto rangesPerBatch = 100;
        partition.RebuildMetadata(NProto::ERebuildMetadataType::USED_BLOCKS, rangesPerBatch);

        UNIT_ASSERT_VALUES_EQUAL(S_OK, completionStatus);

        response = partition.StatPartition();
        stats = response->Record.GetStats();
        UNIT_ASSERT_VALUES_EQUAL(expected, stats.GetUsedBlocksCount());

        partition.RebootTablet();

        response = partition.StatPartition();
        stats = response->Record.GetStats();
        UNIT_ASSERT_VALUES_EQUAL(expected, stats.GetUsedBlocksCount());
    }

    Y_UNIT_TEST(ShouldPostponeBlockCountCalculationAndScanDiskUntilInflightWriteRequestsAreCompleted)
    {
        constexpr ui32 blockCount = 1024 * 1024;
        auto runtime = PrepareTestActorRuntime(DefaultConfig(), blockCount);

        ui64 writeCommitId = 0;

        TPartitionClient partition(*runtime);
        partition.WaitReady();

        runtime->SetObserverFunc([&] (TAutoPtr<IEventHandle>& event) mutable {
                switch (event->GetTypeRewrite()) {
                    case TEvPartitionPrivate::EvAddBlobsRequest: {
                        writeCommitId =
                            event->Get<TEvPartitionPrivate::TEvAddBlobsRequest>()->CommitId;
                        return TTestActorRuntime::EEventAction::DROP;
                    }
                }
                return TTestActorRuntime::DefaultObserverFunc(event);
            }
        );

        partition.SendWriteBlocksRequest(TBlockRange32::WithLength(0, 1024 * 10), 1);
        runtime->DispatchEvents(TDispatchOptions(), TDuration::Seconds(1));

        {
            partition.SendMetadataRebuildBlockCountRequest(
                MakePartialBlobId(writeCommitId + 1, 0),
                100,
                MakePartialBlobId(writeCommitId + 1, 0));

            const auto response =
                partition.RecvMetadataRebuildBlockCountResponse();
            UNIT_ASSERT(FAILED(response->GetStatus()));
        }

        {
            partition.SendScanDiskBatchRequest(
                MakePartialBlobId(writeCommitId, 0),
                100,
                MakePartialBlobId(writeCommitId, 0));

            const auto response = partition.RecvScanDiskBatchResponse();
            UNIT_ASSERT(FAILED(response->GetStatus()));
        }
    }

    Y_UNIT_TEST(ShouldRebuildBlockCountSensors)
    {
        constexpr ui32 blockCount = 1024 * 1024;
        auto runtime = PrepareTestActorRuntime(DefaultConfig(), blockCount);

        TPartitionClient partition(*runtime);
        partition.WaitReady();

        partition.WriteBlocks(
            TBlockRange32::MakeClosedInterval(0, 1024 * 10),
            1);

        auto response = partition.RebuildMetadata(NProto::ERebuildMetadataType::BLOCK_COUNT, 100);

        partition.WriteBlocks(TBlockRange32::WithLength(0, 1024), 1);

        auto stats = partition.StatPartition()->Record.GetStats();
        UNIT_ASSERT_VALUES_EQUAL(1024 * 11 + 1, stats.GetMergedBlocksCount());
    }

    Y_UNIT_TEST(ShouldFailGetMetadataRebuildStatusIfNoOperationRunning)
    {
        constexpr ui32 blockCount = 1024 * 1024;
        auto runtime = PrepareTestActorRuntime(DefaultConfig(), blockCount);

        TPartitionClient partition(*runtime);
        partition.WaitReady();

        partition.WriteBlocks(
            TBlockRange32::MakeClosedInterval(0, 1024 * 10),
            1);

        partition.SendGetRebuildMetadataStatusRequest();
        auto progress = partition.RecvGetRebuildMetadataStatusResponse();
        UNIT_ASSERT(FAILED(progress->GetStatus()));
    }

    Y_UNIT_TEST(ShouldSuccessfullyRunMetadataRebuildOnEmptyDisk)
    {
        constexpr ui32 blockCount = 1024 * 1024;
        auto runtime = PrepareTestActorRuntime(DefaultConfig(), blockCount);

        TPartitionClient partition(*runtime);
        partition.WaitReady();

        partition.RebuildMetadata(NProto::ERebuildMetadataType::BLOCK_COUNT, 10);
        TDispatchOptions options;
        options.FinalEvents.emplace_back(TEvPartitionPrivate::EvMetadataRebuildCompleted);
        runtime->DispatchEvents(options, TDuration::Seconds(1));

        auto progress = partition.GetRebuildMetadataStatus();
        UNIT_ASSERT_VALUES_EQUAL(
            0,
            progress->Record.GetProgress().GetProcessed()
        );
        UNIT_ASSERT_VALUES_EQUAL(
            0,
            progress->Record.GetProgress().GetTotal()
        );
        UNIT_ASSERT_VALUES_EQUAL(
            true,
            progress->Record.GetProgress().GetIsCompleted()
        );
    }

    Y_UNIT_TEST(ShouldReturnRebuildMetadataProgressDuringExecution)
    {
        constexpr ui32 blockCount = 1024 * 1024;
        auto runtime = PrepareTestActorRuntime(DefaultConfig(), blockCount);

        TPartitionClient partition(*runtime);
        partition.WaitReady();

        partition.WriteBlocks(TBlockRange32::WithLength(0, 1024 * 10), 1);
        partition.WriteBlocks(
            TBlockRange32::WithLength(1024 * 10, 1024 * 10),
            1);

        runtime->SetObserverFunc([&] (TAutoPtr<IEventHandle>& event) mutable {
                switch (event->GetTypeRewrite()) {
                    case TEvPartitionPrivate::EvMetadataRebuildBlockCountResponse: {
                        const auto* msg =
                            event->Get<TEvPartitionPrivate::TEvMetadataRebuildBlockCountResponse>();
                        UNIT_ASSERT_VALUES_UNEQUAL(
                            0,
                            msg->RebuildState.MixedBlocks + msg->RebuildState.MergedBlocks);
                    }
                }
                return TTestActorRuntime::DefaultObserverFunc(event);
            }
        );

        auto response = partition.RebuildMetadata(NProto::ERebuildMetadataType::BLOCK_COUNT, 10);

        auto progress = partition.GetRebuildMetadataStatus();
        UNIT_ASSERT_VALUES_EQUAL(
            20,
            progress->Record.GetProgress().GetProcessed()
        );
        UNIT_ASSERT_VALUES_EQUAL(
            true,
            progress->Record.GetProgress().GetIsCompleted()
        );
    }

    Y_UNIT_TEST(ShouldBlockCleanupDuringMetadataRebuild)
    {
        constexpr ui32 blockCount = 1024 * 1024;
        auto runtime = PrepareTestActorRuntime(DefaultConfig(), blockCount);

        TPartitionClient partition(*runtime);
        partition.WaitReady();

        partition.WriteBlocks(TBlockRange32::WithLength(0, 1024), 1);
        partition.WriteBlocks(TBlockRange32::WithLength(0, 1024), 1);
        partition.WriteBlocks(TBlockRange32::WithLength(0, 1024), 1);
        partition.WriteBlocks(TBlockRange32::WithLength(0, 1024), 1);

        ui32 cnt = 0;

        TAutoPtr<IEventHandle> savedEvent;

        runtime->SetObserverFunc([&] (TAutoPtr<IEventHandle>& event) mutable {
                switch (event->GetTypeRewrite()) {
                    case TEvPartitionPrivate::EvMetadataRebuildBlockCountRequest: {
                        if (++cnt == 1) {
                            savedEvent = event.Release();
                            return TTestActorRuntime::EEventAction::DROP;
                        }
                    }
                }
                return TTestActorRuntime::DefaultObserverFunc(event);
            }
        );

        auto response = partition.RebuildMetadata(NProto::ERebuildMetadataType::BLOCK_COUNT, 10);
        partition.Compaction();

        {
            auto stats = partition.StatPartition()->Record.GetStats();
            UNIT_ASSERT_VALUES_EQUAL(5, stats.GetMergedBlobsCount());
        }

        {
            partition.SendCleanupRequest();
            auto response = partition.RecvCleanupResponse();
            UNIT_ASSERT_VALUES_EQUAL(E_TRY_AGAIN, response->GetStatus());
        }

        runtime->Send(savedEvent.Release());

        TDispatchOptions options;
        options.FinalEvents.emplace_back(
            TEvPartitionPrivate::EvMetadataRebuildCompleted);
        runtime->DispatchEvents(options);

        partition.Cleanup();

        {
            auto stats = partition.StatPartition()->Record.GetStats();
            UNIT_ASSERT_VALUES_EQUAL(1, stats.GetMergedBlobsCount());
        }

        auto progress = partition.GetRebuildMetadataStatus();
        UNIT_ASSERT_VALUES_EQUAL(
            4,
            progress->Record.GetProgress().GetProcessed()
        );
        UNIT_ASSERT_VALUES_EQUAL(
            4,
            progress->Record.GetProgress().GetTotal()
        );
        UNIT_ASSERT_VALUES_EQUAL(
            true,
            progress->Record.GetProgress().GetIsCompleted()
        );
    }

    Y_UNIT_TEST(ShouldNotKillTabletBeforeMaxReadBlobErrorsHappen)
    {
        auto config = DefaultConfig();
        config.SetWriteBlobThreshold(1_MB);
        config.SetMaxReadBlobErrorsBeforeSuicide(5);

        auto r = PrepareTestActorRuntime(config);
        auto& runtime = *r;

        TPartitionClient partition(runtime);
        partition.WaitReady();
        partition.WriteBlocks(TBlockRange32::WithLength(0, 1001), 1);

        NKikimrProto::TLogoBlobID blobId;
        {
            auto response = partition.DescribeBlocks(
                TBlockRange32::WithLength(0, 1001),
                "");
            UNIT_ASSERT_VALUES_EQUAL(1, response->Record.BlobPiecesSize());
            blobId = response->Record.GetBlobPieces(0).GetBlobId();
        }

        ui32 readBlobCount = 0;
        bool readBlobShouldFail = true;

        const auto eventHandler = [&] (const TEvBlobStorage::TEvGet::TPtr& ev) {
            auto& msg = *ev->Get();

            for (ui32 i = 0; i < msg.QuerySize; i++) {
                NKikimr::TLogoBlobID expected = LogoBlobIDFromLogoBlobID(blobId);
                NKikimr::TLogoBlobID actual = msg.Queries[i].Id;

                if (expected.IsSameBlob(actual)) {
                    readBlobCount++;

                    if (readBlobShouldFail) {
                        auto response = std::make_unique<TEvBlobStorage::TEvGetResult>(
                            NKikimrProto::ERROR,
                            msg.QuerySize,
                            0);  // groupId

                        runtime.Schedule(
                            new IEventHandle(
                                ev->Sender,
                                ev->Recipient,
                                response.release(),
                                0,
                                ev->Cookie),
                            TDuration());
                        return true;
                    }
                }
            }

            return false;
        };

        runtime.SetEventFilter(
            [eventHandler] (TTestActorRuntimeBase&, TAutoPtr<IEventHandle>& ev) {
                bool handled = false;

                const auto wrapped = [&] (const auto& ev) {
                    handled = eventHandler(ev);
                };

                switch (ev->GetTypeRewrite()) {
                    hFunc(TEvBlobStorage::TEvGet, wrapped);
                }
                return handled;
            }
        );

        bool suicideHappened = false;

        runtime.SetObserverFunc([&] (TAutoPtr<IEventHandle>& ev) {
                switch (ev->GetTypeRewrite()) {
                    case TEvTablet::EEv::EvTabletDead: {
                        suicideHappened = true;
                        break;
                    }
                }
                return TTestActorRuntime::DefaultObserverFunc(ev);
            }
        );

        for (ui32 i = 1; i < config.GetMaxReadBlobErrorsBeforeSuicide(); i++) {
            partition.SendReadBlocksRequest(0);
            auto response = partition.RecvReadBlocksResponse();
            UNIT_ASSERT(FAILED(response->GetStatus()));

            UNIT_ASSERT_VALUES_EQUAL(i, readBlobCount);
            UNIT_ASSERT(!suicideHappened);
        }

        partition.SendReadBlocksRequest(0);
        auto response = partition.RecvReadBlocksResponse();
        UNIT_ASSERT(FAILED(response->GetStatus()));

        UNIT_ASSERT_VALUES_EQUAL(
            config.GetMaxReadBlobErrorsBeforeSuicide(),
            readBlobCount);
        UNIT_ASSERT(suicideHappened);
        suicideHappened = false;

        {
            TPartitionClient partition(runtime);
            partition.WaitReady();

            readBlobShouldFail = false;
            UNIT_ASSERT_VALUES_EQUAL(
                GetBlockContent(1),
                GetBlockContent(partition.ReadBlocks(0))
            );
            UNIT_ASSERT(!suicideHappened);
        }
    }

    Y_UNIT_TEST(ShouldProcessMultipleRangesUponCompaction)
    {
        auto config = DefaultConfig();
        config.SetWriteBlobThreshold(1_MB);
        config.SetBatchCompactionEnabled(true);
        config.SetCompactionRangeCountPerRun(3);
        config.SetSSDMaxBlobsPerRange(999);
        config.SetHDDMaxBlobsPerRange(999);
        config.SetCompactionGarbageThreshold(999);
        config.SetCompactionRangeGarbageThreshold(999);
        auto runtime = PrepareTestActorRuntime(
            config,
            MaxPartitionBlocksCount
        );

        TPartitionClient partition(*runtime);
        partition.WaitReady();

        const auto blockRange1 = TBlockRange32::WithLength(0, 1024);
        const auto blockRange2 = TBlockRange32::WithLength(1024 * 1024, 1024);
        const auto blockRange3 = TBlockRange32::WithLength(2 * 1024 * 1024, 1024);
        const auto blockRange4 = TBlockRange32::WithLength(3 * 1024 * 1024, 1024);

        partition.WriteBlocks(blockRange1, 1);
        partition.WriteBlocks(blockRange1, 2);
        partition.WriteBlocks(blockRange1, 3);

        partition.WriteBlocks(blockRange2, 4);
        partition.WriteBlocks(blockRange2, 5);
        partition.WriteBlocks(blockRange2, 6);

        partition.WriteBlocks(blockRange3, 7);
        partition.WriteBlocks(blockRange3, 8);
        partition.WriteBlocks(blockRange3, 9);

        partition.WriteBlocks(blockRange4, 10);
        partition.WriteBlocks(blockRange4, 11);

        // blockRange4 should not be compacted, other ranges - should
        partition.Compaction();
        partition.Cleanup();

        // checking that data wasn't corrupted
        UNIT_ASSERT_VALUES_EQUAL(
            GetBlockContent(3),
            GetBlockContent(partition.ReadBlocks(blockRange1.Start))
        );
        UNIT_ASSERT_VALUES_EQUAL(
            GetBlockContent(3),
            GetBlockContent(partition.ReadBlocks(blockRange1.End))
        );

        UNIT_ASSERT_VALUES_EQUAL(
            GetBlockContent(6),
            GetBlockContent(partition.ReadBlocks(blockRange2.Start))
        );
        UNIT_ASSERT_VALUES_EQUAL(
            GetBlockContent(6),
            GetBlockContent(partition.ReadBlocks(blockRange2.End))
        );

        UNIT_ASSERT_VALUES_EQUAL(
            GetBlockContent(9),
            GetBlockContent(partition.ReadBlocks(blockRange3.Start))
        );
        UNIT_ASSERT_VALUES_EQUAL(
            GetBlockContent(9),
            GetBlockContent(partition.ReadBlocks(blockRange3.End))
        );

        UNIT_ASSERT_VALUES_EQUAL(
            GetBlockContent(11),
            GetBlockContent(partition.ReadBlocks(blockRange4.Start))
        );
        UNIT_ASSERT_VALUES_EQUAL(
            GetBlockContent(11),
            GetBlockContent(partition.ReadBlocks(blockRange4.End))
        );

        // checking that we now have 1 blob in each of the first 3 ranges
        // and 2 blobs in the last range
        {
            auto response = partition.StatPartition();
            const auto& stats = response->Record.GetStats();
            UNIT_ASSERT_VALUES_EQUAL(5, stats.GetMergedBlobsCount());
        }

        // blockRange4 and any other 2 ranges should be compacted
        partition.Compaction();
        partition.Cleanup();

        // all ranges should contain 1 blob now
        {
            auto response = partition.StatPartition();
            const auto& stats = response->Record.GetStats();
            UNIT_ASSERT_VALUES_EQUAL(4, stats.GetMergedBlobsCount());
        }
    }

    Y_UNIT_TEST(ShouldPatchBlobsDuringCompaction)
    {
        auto config = DefaultConfig();
        config.SetWriteBlobThreshold(1_MB);
        config.SetBlobPatchingEnabled(true);
        config.SetHDDMaxBlobsPerRange(999);
        config.SetSSDMaxBlobsPerRange(999);
        config.SetCompactionGarbageThreshold(999);
        config.SetCompactionRangeGarbageThreshold(999);
        auto runtime = PrepareTestActorRuntime(
            config,
            MaxPartitionBlocksCount
        );

        bool evPatchObserved = false;
        runtime->SetObserverFunc([&] (TAutoPtr<IEventHandle>& event) {
                switch (event->GetTypeRewrite()) {
                    case TEvBlobStorage::EvPatch: {
                        evPatchObserved = true;
                        break;
                    }
                }
                return TTestActorRuntime::DefaultObserverFunc(event);
            }
        );

        TPartitionClient partition(*runtime);
        partition.WaitReady();

        const auto blockRange1 = TBlockRange32::WithLength(0, 1024);
        const auto blockRange2 = TBlockRange32::WithLength(0, 512);
        const auto blockRange3 = TBlockRange32::WithLength(0, 256);

        partition.WriteBlocks(blockRange1, 1);
        partition.WriteBlocks(blockRange2, 2);
        partition.WriteBlocks(blockRange3, 3);

        partition.Compaction();
        partition.Cleanup();

        // checking that data wasn't corrupted
        UNIT_ASSERT_VALUES_EQUAL(
            GetBlockContent(3),
            GetBlockContent(partition.ReadBlocks(0))
        );

        UNIT_ASSERT_VALUES_EQUAL(
            GetBlockContent(3),
            GetBlockContent(partition.ReadBlocks(255))
        );

        UNIT_ASSERT_VALUES_EQUAL(
            GetBlockContent(2),
            GetBlockContent(partition.ReadBlocks(256))
        );

        UNIT_ASSERT_VALUES_EQUAL(
            GetBlockContent(2),
            GetBlockContent(partition.ReadBlocks(511))
        );

        UNIT_ASSERT_VALUES_EQUAL(
            GetBlockContent(1),
            GetBlockContent(partition.ReadBlocks(512))
        );

        UNIT_ASSERT_VALUES_EQUAL(
            GetBlockContent(1),
            GetBlockContent(partition.ReadBlocks(1023))
        );

        UNIT_ASSERT_VALUES_EQUAL(
            TStringBuf(),
            GetBlockContent(partition.ReadBlocks(1024))
        );

        {
            auto response = partition.StatPartition();
            const auto& stats = response->Record.GetStats();
            UNIT_ASSERT_VALUES_EQUAL(1, stats.GetMergedBlobsCount());
        }

        UNIT_ASSERT(evPatchObserved);
    }

    Y_UNIT_TEST(WritingBlobsInsteadOfPatchingIfDiffIsGreaterThanThreshold)
    {
        auto config = DefaultConfig();
        config.SetWriteBlobThreshold(1_MB);
        config.SetBlobPatchingEnabled(true);
        config.SetHDDMaxBlobsPerRange(999);
        config.SetSSDMaxBlobsPerRange(999);
        config.SetCompactionGarbageThreshold(999);
        config.SetCompactionRangeGarbageThreshold(999);
        config.SetMaxDiffPercentageForBlobPatching(75);
        auto runtime = PrepareTestActorRuntime(
            config,
            MaxPartitionBlocksCount
        );

        bool evPatchObserved = false;
        bool evWriteObserved = false;
        runtime->SetObserverFunc([&] (TAutoPtr<IEventHandle>& event) {
                switch (event->GetTypeRewrite()) {
                    case TEvBlobStorage::EvPatch: {
                        evPatchObserved = true;
                        break;
                    }
                    case TEvPartitionPrivate::EvWriteBlobRequest: {
                        evWriteObserved = true;
                        break;
                    }
                }
                return TTestActorRuntime::DefaultObserverFunc(event);
            }
        );

        TPartitionClient partition(*runtime);
        partition.WaitReady();

        const auto blockRange1 = TBlockRange32::WithLength(0, 1024);
        const auto blockRange2 = TBlockRange32::WithLength(0, 512 + 256 + 64);
        const auto blockRange3 = TBlockRange32::WithLength(0, 512);

        partition.WriteBlocks(blockRange1, 1);
        partition.WriteBlocks(blockRange2, 2);

        partition.Compaction();
        partition.Cleanup();

        UNIT_ASSERT_VALUES_EQUAL(
            GetBlockContent(2),
            GetBlockContent(partition.ReadBlocks(256))
        );

        UNIT_ASSERT_VALUES_EQUAL(
            GetBlockContent(2),
            GetBlockContent(partition.ReadBlocks(512 + 256 + 63))
        );

        UNIT_ASSERT_VALUES_EQUAL(
            GetBlockContent(1),
            GetBlockContent(partition.ReadBlocks(900))
        );

        UNIT_ASSERT(!evPatchObserved);
        UNIT_ASSERT(evWriteObserved);

        evWriteObserved = false;
        partition.WriteBlocks(blockRange3, 3);

        partition.Compaction();
        partition.Cleanup();

        UNIT_ASSERT_VALUES_EQUAL(
            GetBlockContent(3),
            GetBlockContent(partition.ReadBlocks(511))
        );

        UNIT_ASSERT_VALUES_EQUAL(
            GetBlockContent(2),
            GetBlockContent(partition.ReadBlocks(512))
        );

        UNIT_ASSERT(evPatchObserved);
        UNIT_ASSERT(evWriteObserved);
    }

    Y_UNIT_TEST(ShouldPatchBlobsDuringIncrementalCompaction)
    {
        auto config = DefaultConfig();
        config.SetBlobPatchingEnabled(true);
        DoTestIncrementalCompaction(std::move(config), true);
    }

    Y_UNIT_TEST(ShouldProperlyPatchBlobWithDifferentLayout)
    {
        auto config = DefaultConfig();
        config.SetWriteBlobThreshold(1_MB);
        config.SetBlobPatchingEnabled(true);
        config.SetHDDMaxBlobsPerRange(999);
        config.SetSSDMaxBlobsPerRange(999);
        config.SetCompactionGarbageThreshold(999);
        config.SetCompactionRangeGarbageThreshold(999);
        auto runtime = PrepareTestActorRuntime(
            config,
            MaxPartitionBlocksCount
        );

        bool evPatchObserved = false;
        runtime->SetObserverFunc([&] (TAutoPtr<IEventHandle>& event) {
                switch (event->GetTypeRewrite()) {
                    case TEvBlobStorage::EvPatch: {
                        evPatchObserved = true;
                        break;
                    }
                }
                return TTestActorRuntime::DefaultObserverFunc(event);
            }
        );

        TPartitionClient partition(*runtime);
        partition.WaitReady();

        partition.WriteBlocks(TBlockRange32::MakeOneBlock(1), 1);
        partition.WriteBlocks(TBlockRange32::MakeOneBlock(3), 3);
        partition.WriteBlocks(TBlockRange32::MakeOneBlock(4), 4);

        partition.Flush();
        partition.Compaction();
        partition.Cleanup();

        {
            auto response = partition.StatPartition();
            const auto& stats = response->Record.GetStats();
            UNIT_ASSERT_VALUES_EQUAL(1, stats.GetMergedBlobsCount());
        }

        UNIT_ASSERT(evPatchObserved);
        evPatchObserved = false;

        UNIT_ASSERT_VALUES_EQUAL(
            GetBlockContent(1),
            GetBlockContent(partition.ReadBlocks(1))
        );

        UNIT_ASSERT_VALUES_EQUAL(
            TString(),
            GetBlockContent(partition.ReadBlocks(2))
        );

        UNIT_ASSERT_VALUES_EQUAL(
            GetBlockContent(3),
            GetBlockContent(partition.ReadBlocks(3))
        );

        UNIT_ASSERT_VALUES_EQUAL(
            GetBlockContent(4),
            GetBlockContent(partition.ReadBlocks(4))
        );

        partition.WriteBlocks(TBlockRange32::MakeOneBlock(2), 2);
        partition.ZeroBlocks(TBlockRange32::MakeOneBlock(4));

        partition.Flush();
        partition.Compaction();
        partition.Cleanup();

        UNIT_ASSERT_VALUES_EQUAL(
            GetBlockContent(1),
            GetBlockContent(partition.ReadBlocks(1))
        );

        UNIT_ASSERT_VALUES_EQUAL(
            GetBlockContent(2),
            GetBlockContent(partition.ReadBlocks(2))
        );

        UNIT_ASSERT_VALUES_EQUAL(
            GetBlockContent(3),
            GetBlockContent(partition.ReadBlocks(3))
        );

        UNIT_ASSERT_VALUES_EQUAL(
            TString(),
            GetBlockContent(partition.ReadBlocks(4))
        );

        {
            auto response = partition.StatPartition();
            const auto& stats = response->Record.GetStats();
            // 2 == zeroBlob + dataBlob
            UNIT_ASSERT_VALUES_EQUAL(2, stats.GetMergedBlobsCount());
        }

        UNIT_ASSERT(evPatchObserved);
    }

    Y_UNIT_TEST(ShouldRejectSmallWritesAfterReachingFreshByteCountHardLimit)
    {
        NProto::TStorageServiceConfig config;
        config.SetFreshByteCountHardLimit(8_KB);
        config.SetFlushThreshold(4_MB);
        config.SetFreshChannelCount(1);
        config.SetFreshChannelWriteRequestsEnabled(true);
        auto runtime = PrepareTestActorRuntime(config);

        TPartitionClient partition(*runtime);
        partition.WaitReady();

        partition.WriteBlocks(TBlockRange32::MakeOneBlock(0), 1);
        partition.WriteBlocks(TBlockRange32::MakeOneBlock(0), 1);

        partition.SendWriteBlocksRequest(TBlockRange32::MakeOneBlock(0), 1);
        auto response = partition.RecvWriteBlocksResponse();
        UNIT_ASSERT_VALUES_EQUAL_C(
            E_REJECTED,
            response->GetStatus(),
            response->GetErrorReason());
        UNIT_ASSERT(
            HasProtoFlag(response->GetError().GetFlags(), NProto::EF_SILENT));

        partition.Flush();

        partition.SendWriteBlocksRequest(TBlockRange32::MakeOneBlock(0), 1);
        response = partition.RecvWriteBlocksResponse();
        UNIT_ASSERT_VALUES_EQUAL_C(
            S_OK,
            response->GetStatus(),
            response->GetErrorReason());
    }

    Y_UNIT_TEST(ShouldCorrectlyScanDiskWithoutBrokenBlobs)
    {
        constexpr ui32 blockCount = 1024 * 1024;
        auto runtime = PrepareTestActorRuntime(DefaultConfig(), blockCount);

        TPartitionClient partition(*runtime);
        partition.WaitReady();

        partition.WriteBlocks(
            TBlockRange32::MakeClosedInterval(0, 1024 * 10),
            1);
        partition.WriteBlocks(
            TBlockRange32::MakeClosedInterval(1024 * 5, 1024 * 11),
            1);

        const auto step = 16;
        for (ui32 i = 1024 * 10; i < 1024 * 12; i += step) {
            partition.WriteBlocks(TBlockRange32::WithLength(i, step), 1);
        }

        for (ui32 i = 1024 * 20; i < 1024 * 21; i += step) {
            partition.WriteBlocks(TBlockRange32::WithLength(i, step + 1), 1);
        }

        partition.WriteBlocks(
            TBlockRange32::MakeClosedInterval(1001111, 1001210),
            1);

        partition.ZeroBlocks(TBlockRange32::MakeClosedInterval(1024, 3023));
        partition.ZeroBlocks(TBlockRange32::MakeClosedInterval(5024, 5033));

        const ui64 mixedBlobsCount = 4;
        const ui64 mergedBlobsCount = 20;
        const ui64 blobsCount = mixedBlobsCount + mergedBlobsCount;
        const ui64 blobsWithoutDeletionMarkerCount = blobsCount - 2;

        {
            const auto stats = partition.StatPartition()->Record.GetStats();
            UNIT_ASSERT_VALUES_EQUAL(
                mixedBlobsCount,
                stats.GetMixedBlobsCount());
            UNIT_ASSERT_VALUES_EQUAL(
                mergedBlobsCount,
                stats.GetMergedBlobsCount());
        }

        ui32 completionStatus = -1;
        ui32 readBlobCount = 0;

        runtime->SetObserverFunc([&] (TAutoPtr<IEventHandle>& event) {
                switch (event->GetTypeRewrite()) {
                    case TEvPartitionPrivate::EvScanDiskCompleted: {
                        using TEv =
                            TEvPartitionPrivate::TEvScanDiskCompleted;
                        const auto* msg = event->Get<TEv>();
                        completionStatus = msg->GetStatus();
                        break;
                    }
                    case TEvPartitionCommonPrivate::EvReadBlobResponse: {
                        using TEv =
                            TEvPartitionCommonPrivate::TEvReadBlobResponse;
                        const auto* msg = event->Get<TEv>();
                        UNIT_ASSERT(!FAILED(msg->GetStatus()));
                        ++readBlobCount;
                        break;
                    }
                }
                return TTestActorRuntime::DefaultObserverFunc(event);
            }
        );

        const auto checkScanDisk = [&] (ui32 blobsPerBatch) {
            completionStatus = -1;
            readBlobCount = 0;

            const auto response = partition.ScanDisk(blobsPerBatch);

            TDispatchOptions options;
            options.FinalEvents.emplace_back(
                TEvPartitionPrivate::EvScanDiskCompleted);
            runtime->DispatchEvents(options, TDuration::Seconds(1));

            UNIT_ASSERT_VALUES_EQUAL(S_OK, completionStatus);
            UNIT_ASSERT_VALUES_EQUAL(
                blobsWithoutDeletionMarkerCount,
                readBlobCount);

            const auto progress = partition.GetScanDiskStatus();
            UNIT_ASSERT_VALUES_EQUAL(
                true,
                progress->Record.GetProgress().GetIsCompleted());
            UNIT_ASSERT_VALUES_EQUAL(
                blobsCount,
                progress->Record.GetProgress().GetTotal());
            UNIT_ASSERT_VALUES_EQUAL(
                blobsCount,
                progress->Record.GetProgress().GetProcessed());
            UNIT_ASSERT_VALUES_EQUAL(
                0,
                progress->Record.GetProgress().GetBrokenBlobs().size());
        };

        checkScanDisk(100);
        checkScanDisk(2);
        checkScanDisk(1);
        checkScanDisk(10);
    }

    Y_UNIT_TEST(ShouldCorrectlyScanDiskWithBrokenBlobs)
    {
        constexpr ui32 blockCount = 1024 * 1024;
        auto runtime = PrepareTestActorRuntime(DefaultConfig(), blockCount);

        TPartitionClient partition(*runtime);
        partition.WaitReady();

        partition.WriteBlocks(TBlockRange32::MakeClosedInterval(0, 1024 * 10), 1);
        partition.WriteBlocks(TBlockRange32::MakeClosedInterval(1024 * 5, 1024 * 11), 1);

        const auto step = 16;
        for (ui32 i = 1024 * 10; i < 1024 * 12; i += step) {
            partition.WriteBlocks(TBlockRange32::WithLength(i, step), 1);
        }

        for (ui32 i = 1024 * 20; i < 1024 * 21; i += step) {
            partition.WriteBlocks(TBlockRange32::WithLength(i, step + 1), 1);
        }

        partition.WriteBlocks(
            TBlockRange32::MakeClosedInterval(1001111, 1001210),
            1);

        const ui64 mixedBlobsCount = 4;
        const ui64 mergedBlobsCount = 18;
        const ui64 blobsCount = mixedBlobsCount + mergedBlobsCount;

        {
            const auto stats = partition.StatPartition()->Record.GetStats();
            UNIT_ASSERT_VALUES_EQUAL(
                mixedBlobsCount,
                stats.GetMixedBlobsCount());
            UNIT_ASSERT_VALUES_EQUAL(
                mergedBlobsCount,
                stats.GetMergedBlobsCount());
        }

        ui32 completionStatus = -1;

        TVector<bool> brokenBlobsIndexes;
        ui32 index = 0;

        runtime->SetObserverFunc([&] (TAutoPtr<IEventHandle>& event) {
                switch (event->GetTypeRewrite()) {
                    case TEvPartitionPrivate::EvScanDiskCompleted: {
                        using TEv =
                            TEvPartitionPrivate::TEvScanDiskCompleted;
                        const auto* msg = event->Get<TEv>();

                        completionStatus = msg->GetStatus();
                        break;
                    }
                    case TEvPartitionCommonPrivate::EvReadBlobResponse: {
                        using TEv =
                            TEvPartitionCommonPrivate::TEvReadBlobResponse;

                        UNIT_ASSERT(index < brokenBlobsIndexes.size());

                        if (brokenBlobsIndexes[index++]) {
                            auto response = std::make_unique<TEv>(
                                MakeError(
                                    E_REJECTED,
                                    "blob is broken"));

                            runtime->Send(new IEventHandle(
                                event->Recipient,
                                event->Sender,
                                response.release(),
                                0, // flags
                                event->Cookie
                            ), 0);

                            return TTestActorRuntime::EEventAction::DROP;
                        }
                        break;
                    }
                }
                return TTestActorRuntime::DefaultObserverFunc(event);
            }
        );

        const auto checkScanDisk = [&] (ui32 blobsPerBatch) {
            completionStatus = -1;
            index = 0;

            const auto response = partition.ScanDisk(blobsPerBatch);

            TDispatchOptions options;
            options.FinalEvents.emplace_back(
                TEvPartitionPrivate::EvScanDiskCompleted);
            runtime->DispatchEvents(options, TDuration::Seconds(1));

            UNIT_ASSERT_VALUES_EQUAL(S_OK, completionStatus);

            const auto progress = partition.GetScanDiskStatus();

            UNIT_ASSERT_VALUES_EQUAL(
                true,
                progress->Record.GetProgress().GetIsCompleted());
            UNIT_ASSERT_VALUES_EQUAL(
                blobsCount,
                progress->Record.GetProgress().GetTotal());
            UNIT_ASSERT_VALUES_EQUAL(
                blobsCount,
                progress->Record.GetProgress().GetProcessed());

            int brokenBlobsCountExpected = 0;
            for (bool isBroken : brokenBlobsIndexes) {
                if (isBroken) {
                    ++brokenBlobsCountExpected;
                }
            }
            UNIT_ASSERT_VALUES_EQUAL(
                brokenBlobsCountExpected,
                progress->Record.GetProgress().GetBrokenBlobs().size());
        };

        brokenBlobsIndexes = TVector<bool>(blobsCount);
        brokenBlobsIndexes[0] = true;
        brokenBlobsIndexes[1] = true;
        brokenBlobsIndexes[4] = true;

        checkScanDisk(100);
        checkScanDisk(2);

        brokenBlobsIndexes = TVector<bool>(blobsCount, true);

        checkScanDisk(1);
        checkScanDisk(10);
    }

    Y_UNIT_TEST(ShouldCorrectlyUpdatePartialScanDiskProgress)
    {
        constexpr ui32 blockCount = 1024 * 1024;
        auto runtime = PrepareTestActorRuntime(DefaultConfig(), blockCount);

        TPartitionClient partition(*runtime);
        partition.WaitReady();

        partition.WriteBlocks(
            TBlockRange32::MakeClosedInterval(0, 1024 * 10),
            1);
        partition.WriteBlocks(
            TBlockRange32::MakeClosedInterval(1024 * 5, 1024 * 11),
            1);

        const auto step = 16;
        for (ui32 i = 1024 * 10; i < 1024 * 12; i += step) {
            partition.WriteBlocks(TBlockRange32::WithLength(i, step), 1);
        }

        for (ui32 i = 1024 * 20; i < 1024 * 21; i += step) {
            partition.WriteBlocks(TBlockRange32::WithLength(i, step + 1), 1);
        }

        partition.WriteBlocks(
            TBlockRange32::MakeClosedInterval(1001111, 1001210),
            1);

        ui32 batchCount = 0;
        runtime->SetObserverFunc([&] (TAutoPtr<IEventHandle>& event) {
                switch (event->GetTypeRewrite()) {
                    case TEvPartitionPrivate::EvScanDiskBatchResponse: {
                        if (++batchCount == 2) {
                            return TTestActorRuntime::EEventAction::DROP;
                        }
                        break;
                    }
                }
                return TTestActorRuntime::DefaultObserverFunc(event);
            }
        );

        const ui32 blobsPerBatch = 3;
        const auto response = partition.ScanDisk(blobsPerBatch);

        runtime->DispatchEvents(TDispatchOptions(), TDuration::Seconds(1));

        const auto progress = partition.GetScanDiskStatus();

        UNIT_ASSERT_VALUES_EQUAL(
            false,
            progress->Record.GetProgress().GetIsCompleted());
        UNIT_ASSERT_VALUES_EQUAL(
            blobsPerBatch,
            progress->Record.GetProgress().GetProcessed());
        UNIT_ASSERT_LT(
            blobsPerBatch,
            progress->Record.GetProgress().GetTotal());
    }

    Y_UNIT_TEST(ShouldFailGetScanDiskStatusIfNoOperationRunning)
    {
        constexpr ui32 blockCount = 1024 * 1024;
        auto runtime = PrepareTestActorRuntime(DefaultConfig(), blockCount);

        TPartitionClient partition(*runtime);
        partition.WaitReady();

        partition.WriteBlocks(TBlockRange32::MakeClosedInterval(0, 1024 * 10), 1);

        partition.SendGetScanDiskStatusRequest();
        const auto progress = partition.RecvGetScanDiskStatusResponse();
        UNIT_ASSERT(FAILED(progress->GetStatus()));
    }

    Y_UNIT_TEST(ShouldSuccessfullyScanDiskIfDiskIsEmpty)
    {
        constexpr ui32 blockCount = 1024 * 1024;
        auto runtime = PrepareTestActorRuntime(DefaultConfig(), blockCount);

        TPartitionClient partition(*runtime);
        partition.WaitReady();

        const ui32 blobsPerBatch = 10;
        const auto response = partition.ScanDisk(blobsPerBatch);

        TDispatchOptions options;
        options.FinalEvents.emplace_back(
            TEvPartitionPrivate::EvScanDiskCompleted);
        runtime->DispatchEvents(options, TDuration::Seconds(1));

        const auto progress = partition.GetScanDiskStatus();
        UNIT_ASSERT_VALUES_EQUAL(
            true,
            progress->Record.GetProgress().GetIsCompleted());
        UNIT_ASSERT_VALUES_EQUAL(
            0,
            progress->Record.GetProgress().GetTotal());
        UNIT_ASSERT_VALUES_EQUAL(
            0,
            progress->Record.GetProgress().GetProcessed());
        UNIT_ASSERT_VALUES_EQUAL(
            0,
            progress->Record.GetProgress().GetBrokenBlobs().size());
    }

    Y_UNIT_TEST(ShouldBlockCleanupDuringScanDisk)
    {
        constexpr ui32 blockCount = 1024 * 1024;
        auto runtime = PrepareTestActorRuntime(DefaultConfig(), blockCount);

        TPartitionClient partition(*runtime);
        partition.WaitReady();

        partition.WriteBlocks(TBlockRange32::WithLength(0, 1024), 1);
        partition.WriteBlocks(TBlockRange32::WithLength(0, 1024), 1);
        partition.WriteBlocks(TBlockRange32::WithLength(0, 1024), 1);
        partition.WriteBlocks(TBlockRange32::WithLength(0, 1024), 1);

        ui32 cnt = 0;
        TAutoPtr<IEventHandle> savedEvent;

        runtime->SetObserverFunc([&] (TAutoPtr<IEventHandle>& event) mutable {
                switch (event->GetTypeRewrite()) {
                    case TEvPartitionPrivate::EvScanDiskBatchRequest: {
                        if (++cnt == 1) {
                            savedEvent = event.Release();
                            return TTestActorRuntime::EEventAction::DROP;
                        }
                    }
                }
                return TTestActorRuntime::DefaultObserverFunc(event);
            }
        );

        partition.ScanDisk(10);
        partition.Compaction();

        {
            const auto stats = partition.StatPartition()->Record.GetStats();
            UNIT_ASSERT_VALUES_EQUAL(5, stats.GetMergedBlobsCount());
        }

        {
            partition.SendCleanupRequest();
            const auto response = partition.RecvCleanupResponse();
            UNIT_ASSERT_VALUES_EQUAL(E_TRY_AGAIN, response->GetStatus());
        }

        runtime->Send(savedEvent.Release());

        TDispatchOptions options;
        options.FinalEvents.emplace_back(
            TEvPartitionPrivate::EvScanDiskCompleted);
        runtime->DispatchEvents(options);

        partition.Cleanup();

        {
            const auto stats = partition.StatPartition()->Record.GetStats();
            UNIT_ASSERT_VALUES_EQUAL(1, stats.GetMergedBlobsCount());
        }

        const auto progress = partition.GetScanDiskStatus();
        UNIT_ASSERT_VALUES_EQUAL(
            true,
            progress->Record.GetProgress().GetIsCompleted());
        UNIT_ASSERT_VALUES_EQUAL(
            progress->Record.GetProgress().GetTotal(),
            progress->Record.GetProgress().GetProcessed());
        UNIT_ASSERT_VALUES_EQUAL(
            0,
            progress->Record.GetProgress().GetBrokenBlobs().size());
    }

    Y_UNIT_TEST(ShouldFailScanDiskIfAlreadyRunning)
    {
        constexpr ui32 blockCount = 1024 * 1024;
        auto runtime = PrepareTestActorRuntime(DefaultConfig(), blockCount);

        TPartitionClient partition(*runtime);
        partition.WaitReady();

        partition.WriteBlocks(TBlockRange32::WithLength(0, 1024), 1);
        partition.WriteBlocks(TBlockRange32::WithLength(0, 1024), 1);
        partition.WriteBlocks(TBlockRange32::WithLength(0, 1024), 1);
        partition.WriteBlocks(TBlockRange32::WithLength(0, 1024), 1);

        ui32 cnt = 0;
        TAutoPtr<IEventHandle> savedEvent;

        runtime->SetObserverFunc([&] (TAutoPtr<IEventHandle>& event) mutable {
                switch (event->GetTypeRewrite()) {
                    case TEvPartitionPrivate::EvScanDiskBatchRequest: {
                        if (++cnt == 1) {
                            savedEvent = event.Release();
                            return TTestActorRuntime::EEventAction::DROP;
                        }
                        break;
                    }
                }
                return TTestActorRuntime::DefaultObserverFunc(event);
            }
        );

        const auto responseFirst = partition.ScanDisk(10);
        UNIT_ASSERT_VALUES_EQUAL(
            S_OK,
            responseFirst->Record.GetError().GetCode());

        const auto responseDuplicate = partition.ScanDisk(10);
        UNIT_ASSERT_VALUES_EQUAL(
            S_ALREADY,
            responseDuplicate->Record.GetError().GetCode());

        runtime->Send(savedEvent.Release());

        TDispatchOptions options;
        options.FinalEvents.emplace_back(
            TEvPartitionPrivate::EvScanDiskCompleted);
        runtime->DispatchEvents(options, TDuration::Seconds(1));

        const auto progress = partition.GetScanDiskStatus();
        UNIT_ASSERT_VALUES_EQUAL(
            true,
            progress->Record.GetProgress().GetIsCompleted());
        UNIT_ASSERT_VALUES_EQUAL(
            progress->Record.GetProgress().GetTotal(),
            progress->Record.GetProgress().GetProcessed());
        UNIT_ASSERT_VALUES_EQUAL(
            0,
            progress->Record.GetProgress().GetBrokenBlobs().size());
    }

    Y_UNIT_TEST(ShouldCorrectlyScanDiskAfterPartitionReboot)
    {
        constexpr ui32 blockCount = 1024 * 1024;
        auto runtime = PrepareTestActorRuntime(DefaultConfig(), blockCount);

        TPartitionClient partition(*runtime);
        partition.WaitReady();

        partition.WriteBlocks(
            TBlockRange32::MakeClosedInterval(0, 1024 * 10),
            1);
        partition.WriteBlocks(
            TBlockRange32::MakeClosedInterval(1024 * 5, 1024 * 11),
            1);

        const auto step = 16;
        for (ui32 i = 1024 * 10; i < 1024 * 12; i += step) {
            partition.WriteBlocks(TBlockRange32::WithLength(i, step), 1);
        }

        for (ui32 i = 1024 * 20; i < 1024 * 21; i += step) {
            partition.WriteBlocks(TBlockRange32::WithLength(i, step + 1), 1);
        }

        partition.WriteBlocks(
            TBlockRange32::MakeClosedInterval(1001111, 1001210),
            1);

        partition.ZeroBlocks(TBlockRange32::MakeClosedInterval(1024, 3023));
        partition.ZeroBlocks(TBlockRange32::MakeClosedInterval(5024, 5033));

        ui32 completionStatus = -1;

        runtime->SetObserverFunc([&] (TAutoPtr<IEventHandle>& event) {
                switch (event->GetTypeRewrite()) {
                    case TEvPartitionPrivate::EvScanDiskCompleted: {
                        using TEv =
                            TEvPartitionPrivate::TEvScanDiskCompleted;
                        const auto* msg = event->Get<TEv>();
                        completionStatus = msg->GetStatus();
                        break;
                    }
                }
                return TTestActorRuntime::DefaultObserverFunc(event);
            }
        );

        const auto checkScanDisk = [&] (ui32 blobsPerBatch) {
            completionStatus = -1;

            const auto response = partition.ScanDisk(blobsPerBatch);

            TDispatchOptions options;
            options.FinalEvents.emplace_back(
                TEvPartitionPrivate::EvScanDiskCompleted);
            runtime->DispatchEvents(options, TDuration::Seconds(1));

            UNIT_ASSERT_VALUES_EQUAL(S_OK, completionStatus);

            const auto progress = partition.GetScanDiskStatus();
            UNIT_ASSERT_VALUES_EQUAL(
                true,
                progress->Record.GetProgress().GetIsCompleted());
            UNIT_ASSERT_VALUES_EQUAL(
                progress->Record.GetProgress().GetTotal(),
                progress->Record.GetProgress().GetProcessed());
            UNIT_ASSERT_VALUES_EQUAL(
                0,
                progress->Record.GetProgress().GetBrokenBlobs().size());
        };

        checkScanDisk(5);
        partition.RebootTablet();
        checkScanDisk(100);
        partition.RebootTablet();
        checkScanDisk(1);
    }

    Y_UNIT_TEST(ShouldFirstGarbageCollectionFlagReboot)
    {
        auto runtime = PrepareTestActorRuntime();

        TPartitionClient partition(*runtime);
        bool garbageCollectorFinished = false;

        runtime->SetEventFilter(
            [&] (TTestActorRuntimeBase&, TAutoPtr<IEventHandle>& event) {
                switch (event->GetTypeRewrite()) {
                    case TEvPartition::EvGarbageCollectorCompleted: {
                        garbageCollectorFinished = true;
                        break;
                    }
                }
                return false;
            }
        );
        partition.WaitReady();

        UNIT_ASSERT(garbageCollectorFinished);

        garbageCollectorFinished = false;

        partition.CollectGarbage();
        UNIT_ASSERT(!garbageCollectorFinished);
    }

    Y_UNIT_TEST(ShouldWriteBlocksWhenAddingUnconfirmedBlobs)
    {
        auto config = DefaultConfig();
        config.SetWriteBlobThreshold(1);
        config.SetAddingUnconfirmedBlobsEnabled(true);
        auto runtime = PrepareTestActorRuntime(config);

        bool dropAddConfirmedBlobs = false;

        runtime->SetObserverFunc([&] (auto& event) {
            switch (event->GetTypeRewrite()) {
                case TEvPartitionPrivate::EvAddConfirmedBlobsRequest: {
                    if (dropAddConfirmedBlobs) {
                        return TTestActorRuntime::EEventAction::DROP;
                    }
                    break;
                }
            }

            return TTestActorRuntime::DefaultObserverFunc(event);
        });

        TPartitionClient partition(*runtime);
        partition.WaitReady();

        partition.WriteBlocks(11, 0);
        partition.CreateCheckpoint("checkpoint");

        partition.WriteBlocks(10, 1);
        {
            auto response = partition.StatPartition();
            const auto& stats = response->Record.GetStats();
            UNIT_ASSERT_VALUES_EQUAL(2, stats.GetMergedBlobsCount());
            UNIT_ASSERT_VALUES_EQUAL(0, stats.GetUnconfirmedBlobCount());
            UNIT_ASSERT_VALUES_EQUAL(0, stats.GetConfirmedBlobCount());
        }
        UNIT_ASSERT_VALUES_EQUAL(
            GetBlockContent(1),
            GetBlockContent(partition.ReadBlocks(10))
        );

        dropAddConfirmedBlobs = true;
        partition.WriteBlocks(11, 2);

        {
            // can't read unconfirmed range
            partition.SendReadBlocksRequest(11);
            auto response = partition.RecvReadBlocksResponse();
            UNIT_ASSERT_VALUES_EQUAL(E_REJECTED, response->GetError().GetCode());
        }

        {
            // can't describe unconfirmed range
            partition.SendDescribeBlocksRequest(TBlockRange32::WithLength(11, 1), "");
            auto response =
                partition.RecvResponse<TEvVolume::TEvDescribeBlocksResponse>();
            UNIT_ASSERT_VALUES_EQUAL(E_REJECTED, response->GetError().GetCode());
        }

        {
            // can't do GetChangedBlocks on unconfirmed range
            partition.SendGetChangedBlocksRequest(
                TBlockRange32::WithLength(11, 1),
                "checkpoint",
                "",
                false);
            auto response =
                partition.RecvResponse<TEvService::TEvGetChangedBlocksResponse>();
            UNIT_ASSERT_VALUES_EQUAL(E_REJECTED, response->GetError().GetCode());
        }

        {
            auto response = partition.StatPartition();
            const auto& stats = response->Record.GetStats();
            UNIT_ASSERT_VALUES_EQUAL(0, stats.GetUnconfirmedBlobCount());
            UNIT_ASSERT_VALUES_EQUAL(1, stats.GetConfirmedBlobCount());
        }

        // but we can work with other ranges
        UNIT_ASSERT_VALUES_EQUAL(
            GetBlockContent(1),
            GetBlockContent(partition.ReadBlocks(10))
        );
        partition.DescribeBlocks(TBlockRange32::WithLength(10, 1), "");
        partition.GetChangedBlocks(TBlockRange32::WithLength(10, 1), "checkpoint", "", false);

        // older commits are also available even when range overlaps with
        // unconfirmed blobs
        UNIT_ASSERT_VALUES_EQUAL(
            GetBlockContent(0),
            GetBlockContent(partition.ReadBlocks(11, "checkpoint"))
        );
        partition.DescribeBlocks(TBlockRange32::WithLength(11, 1), "checkpoint");
        partition.GetChangedBlocks(TBlockRange32::WithLength(11, 1), "", "checkpoint", false);

        dropAddConfirmedBlobs = false;
        partition.RebootTablet();
        UNIT_ASSERT_VALUES_EQUAL(
            GetBlockContent(2),
            GetBlockContent(partition.ReadBlocks(11))
        );

        {
            auto response = partition.StatPartition();
            const auto& stats = response->Record.GetStats();
            UNIT_ASSERT_VALUES_EQUAL(0, stats.GetUnconfirmedBlobCount());
            UNIT_ASSERT_VALUES_EQUAL(0, stats.GetConfirmedBlobCount());
        }
    }

    Y_UNIT_TEST(ShouldCompactAfterAddingConfirmedBlobs)
    {
        auto config = DefaultConfig();
        config.SetAddingUnconfirmedBlobsEnabled(true);
        auto runtime = PrepareTestActorRuntime(config);

        TPartitionClient partition(*runtime);
        partition.WaitReady();

        partition.WriteBlocks(TBlockRange32::WithLength(0, 1024), 1);

        TAutoPtr<IEventHandle> addConfirmedBlobs;
        bool interceptAddConfirmedBlobs = true;

        runtime->SetEventFilter(
            [&] (TTestActorRuntimeBase&, TAutoPtr<IEventHandle>& event)
            {
                switch (event->GetTypeRewrite()) {
                    case TEvPartitionPrivate::EvAddConfirmedBlobsRequest: {
                        if (interceptAddConfirmedBlobs) {
                            UNIT_ASSERT(!addConfirmedBlobs);
                            addConfirmedBlobs = event.Release();
                            return true;
                        }
                        break;
                    }
                }

                return false;
            }
        );

        partition.WriteBlocks(TBlockRange32::WithLength(0, 1024), 2);
        UNIT_ASSERT(addConfirmedBlobs);

        partition.SendCompactionRequest();
        // wait for compaction to be queued
        runtime->DispatchEvents(TDispatchOptions(), TDuration::Seconds(1));

        interceptAddConfirmedBlobs = false;
        runtime->Send(addConfirmedBlobs.Release());

        {
            auto compactResponse = partition.RecvCompactionResponse();
            // should fail on S_ALREADY and S_FALSE to ensure that compaction
            // was really taken place here
            UNIT_ASSERT_VALUES_EQUAL(S_OK, compactResponse->GetStatus());
        }
    }

    Y_UNIT_TEST(ShouldConfirmBlobs)
    {
        auto config = DefaultConfig();
        config.SetWriteBlobThreshold(1);
        config.SetAddingUnconfirmedBlobsEnabled(true);
        auto runtime = PrepareTestActorRuntime(config);

        bool dropAddConfirmedBlobs = false;
        bool spoofWriteBlobs = false;

        runtime->SetObserverFunc([&] (auto& event) {
            switch (event->GetTypeRewrite()) {
                case TEvPartitionPrivate::EvAddConfirmedBlobsRequest: {
                    if (dropAddConfirmedBlobs) {
                        return TTestActorRuntime::EEventAction::DROP;
                    }
                    break;
                }

                case TEvPartitionPrivate::EvWriteBlobRequest: {
                    if (spoofWriteBlobs) {
                        auto response =
                            std::make_unique<TEvPartitionPrivate::TEvWriteBlobResponse>();
                        response->BlockChecksums.resize(1);
                        runtime->Send(new IEventHandle(
                            event->Sender,
                            event->Recipient,
                            response.release(),
                            0,  // flags
                            0
                        ), 0);
                        return TTestActorRuntime::EEventAction::DROP;
                    }
                    break;
                }
            }

            return TTestActorRuntime::DefaultObserverFunc(event);
        });

        TPartitionClient partition(*runtime);
        partition.WaitReady();

        partition.WriteBlocks(11, 1);

        dropAddConfirmedBlobs = true;
        spoofWriteBlobs = true;
        partition.WriteBlocks(11, 2);
        partition.SendReadBlocksRequest(11);
        auto response = partition.RecvReadBlocksResponse();
        // can't read unconfirmed range
        UNIT_ASSERT_VALUES_EQUAL(E_REJECTED, response->GetError().GetCode());

        dropAddConfirmedBlobs = false;
        partition.RebootTablet();

        // check that we are not affected by previous write
        UNIT_ASSERT_VALUES_EQUAL(
            GetBlockContent(1),
            GetBlockContent(partition.ReadBlocks(11))
        );
    }

    Y_UNIT_TEST(ShouldLimitUnconfirmedBlobCount)
    {
        auto config = DefaultConfig();
        config.SetWriteBlobThreshold(1);
        config.SetAddingUnconfirmedBlobsEnabled(true);
        config.SetUnconfirmedBlobCountHardLimit(1);
        auto runtime = PrepareTestActorRuntime(config);

        runtime->SetObserverFunc([&] (auto& event) {
            switch (event->GetTypeRewrite()) {
                case TEvPartitionPrivate::EvAddConfirmedBlobsRequest: {
                    return TTestActorRuntime::EEventAction::DROP;
                }
            }

            return TTestActorRuntime::DefaultObserverFunc(event);
        });

        TPartitionClient partition(*runtime);
        partition.WaitReady();

        partition.WriteBlocks(10, 1);
        {
            // can't read unconfirmed range
            partition.SendReadBlocksRequest(10);
            auto response = partition.RecvReadBlocksResponse();
            UNIT_ASSERT_VALUES_EQUAL(E_REJECTED, response->GetError().GetCode());
        }

        // but next blob should be added bypassing 'unconfirmed blobs' feature
        partition.WriteBlocks(11, 2);
        UNIT_ASSERT_VALUES_EQUAL(
            GetBlockContent(2),
            GetBlockContent(partition.ReadBlocks(11))
        );
    }

    void DoTestCompression(
        ui32 writeBlobThreshold,
        ui32 uncompressedExpected,
        ui32 compressedExpected)
    {
        auto config = DefaultConfig();
        config.SetBlobCompressionRate(1);
        config.SetWriteBlobThreshold(writeBlobThreshold);
        config.SetFreshChannelCount(1);
        config.SetFreshChannelWriteRequestsEnabled(true);

        auto runtime = PrepareTestActorRuntime(config);

        TPartitionClient partition(*runtime);
        partition.WaitReady();

        ui32 uncompressed = 0;
        ui32 compressed = 0;

        auto obs =
            [&] (TAutoPtr<IEventHandle>& event) {
                if (event->GetTypeRewrite()
                        == TEvStatsService::EvVolumePartCounters)
                {
                    auto* msg =
                        event->Get<TEvStatsService::TEvVolumePartCounters>();

                    const auto& cc = msg->DiskCounters->Cumulative;
                    uncompressed = cc.UncompressedBytesWritten.Value;
                    compressed = cc.CompressedBytesWritten.Value;
                }

                return TTestActorRuntime::DefaultObserverFunc(event);
            };

        runtime->SetObserverFunc(obs);

        partition.WriteBlocks(1, 1);

        partition.SendToPipe(
            std::make_unique<TEvPartitionPrivate::TEvUpdateCounters>());
        {
            TDispatchOptions options;
            options.FinalEvents.emplace_back(
                TEvStatsService::EvVolumePartCounters);
            runtime->DispatchEvents(options);
        }

        UNIT_ASSERT_VALUES_EQUAL(uncompressedExpected, uncompressed);
        UNIT_ASSERT_VALUES_EQUAL(compressedExpected, compressed);
    }

    Y_UNIT_TEST(ShouldCompressBlobs)
    {
        DoTestCompression(1, DefaultBlockSize, 34);
    }

    Y_UNIT_TEST(ShouldCompressFreshBlocks)
    {
        DoTestCompression(Max<ui32>(), 4107, 43);
    }

    class TStatsChecker
    {
    private:
        ui64 RealWriteBlocksCount = 0;
        ui64 RealReadBlocksCount = 0;
        ui64 WriteBlocksCount = 0;
        ui64 ReadBlocksCount = 0;

    public:
        TStatsChecker() = default;

        void CheckStats(
            const NProto::TVolumeStats& stats,
            const ui64 realReadBlocksCount,
            const ui64 realWriteBlocksCount,
            const ui64 readBlocksCount,
            const ui64 writeBlocksCount)
        {
            RealReadBlocksCount += realReadBlocksCount;
            RealWriteBlocksCount += realWriteBlocksCount;
            ReadBlocksCount += readBlocksCount;
            WriteBlocksCount += writeBlocksCount;
            UNIT_ASSERT_VALUES_EQUAL(
                ReadBlocksCount, stats.GetSysReadCounters().GetBlocksCount());
            UNIT_ASSERT_VALUES_EQUAL(
                WriteBlocksCount, stats.GetSysWriteCounters().GetBlocksCount());
            UNIT_ASSERT_VALUES_EQUAL(
                RealReadBlocksCount,
                stats.GetRealSysReadCounters().GetBlocksCount());
            UNIT_ASSERT_VALUES_EQUAL(
                RealWriteBlocksCount,
                stats.GetRealSysWriteCounters().GetBlocksCount());
        }
    };

    Y_UNIT_TEST(CheckRealSysCountersDuringCompaction)
    {
        TStatsChecker statsChecker;
        auto config = DefaultConfig();
        config.SetWriteBlobThreshold(1_MB);
        config.SetBlobPatchingEnabled(true);
        config.SetHDDMaxBlobsPerRange(999);
        config.SetSSDMaxBlobsPerRange(999);
        config.SetCompactionGarbageThreshold(999);
        config.SetCompactionRangeGarbageThreshold(999);
        auto runtime = PrepareTestActorRuntime(
            config,
            MaxPartitionBlocksCount
        );

        TPartitionClient partition(*runtime);
        partition.WaitReady();

        partition.WriteBlocks(TBlockRange32::WithLength(0, 1024), 1);
        partition.WriteBlocks(TBlockRange32::WithLength(0, 301), 2);

        partition.Compaction();
        partition.Cleanup();

        {
            auto response = partition.StatPartition();
            const auto& stats = response->Record.GetStats();
            // Sys counter increased by "reading" 1024 - 301 UnchangedBlocks
            // Both counters increased by reading and writing 301 ChangedBlocks
            // from blobstorage
            statsChecker.CheckStats(stats, 301, 301, 1024, 1024);
        }

        partition.WriteBlocks(TBlockRange32::WithLength(0, 256), 3);

        partition.Compaction();
        partition.Cleanup();

        {
            auto response = partition.StatPartition();
            const auto& stats = response->Record.GetStats();
            // Sys counter increased by "reading" 768 UnchangedBlocks
            // Both counters increased by "reading" 256 ChangedBlocks
            // from blobstorage
            statsChecker.CheckStats(stats, 256, 256, 1024, 1024);
        }

        partition.WriteBlocks(TBlockRange32::MakeClosedInterval(5, 14), 4);

        partition.Compaction();
        partition.Cleanup();

        {
            auto response = partition.StatPartition();
            const auto& stats = response->Record.GetStats();
            // Blob wasn't written to BlobStorage, so counters don't change
            statsChecker.CheckStats(stats, 0, 0, 0, 0);
        }

        partition.Flush();

        {
            auto response = partition.StatPartition();
            const auto& stats = response->Record.GetStats();
            // Flush writes to BlobStorage blocks from FreshBlocks,
            // so all counters increase by blocks count
            statsChecker.CheckStats(stats, 0, 10, 0, 10);
        }
        partition.Compaction();
        partition.Cleanup();

        {
            auto response = partition.StatPartition();
            const auto& stats = response->Record.GetStats();
            // Sys counter increased by writing and reading whole blob of size
            // 1024. Real counter increased by 10 patchong blocks
            statsChecker.CheckStats(stats, 10, 10, 1024, 1024);
        }
    }

    Y_UNIT_TEST(CheckRealSysCountersDuringIncrementalCompaction)
    {
        TStatsChecker statsChecker;
        auto config = DefaultConfig();
        config.SetBlobPatchingEnabled(true);
        config.SetWriteBlobThreshold(1);   // disable FreshBlocks
        config.SetIncrementalCompactionEnabled(true);
        config.SetHDDMaxBlobsPerRange(4);
        config.SetSSDMaxBlobsPerRange(4);
        config.SetMaxSkippedBlobsDuringCompaction(1);
        config.SetTargetCompactionBytesPerOp(64_KB);
        auto runtime = PrepareTestActorRuntime(
            config,
            MaxPartitionBlocksCount
        );

        TPartitionClient partition(*runtime);
        partition.WaitReady();

        partition.WriteBlocks(TBlockRange32::WithLength(0, 1024), 1);
        partition.WriteBlocks(TBlockRange32::MakeClosedInterval(2, 12), 2);
        partition.WriteBlocks(TBlockRange32::MakeClosedInterval(10, 20), 3);

        partition.Compaction();
        partition.Cleanup();

        {
            auto response = partition.StatPartition();
            const auto& stats = response->Record.GetStats();
            // Incremental compaction divided data into two parts,
            // and compacted to one blob only small of them
            statsChecker.CheckStats(stats, 19, 19, 19, 19);
        }

        partition.WriteBlocks(TBlockRange32::MakeClosedInterval(7, 15), 4);
        partition.Compaction();
        partition.Cleanup();

        {
            auto response = partition.StatPartition();
            const auto& stats = response->Record.GetStats();
            // Sys counters count whole blob, real sys counters count only
            // patches. Incremental compaction doesn't read the biggest blob.
            statsChecker.CheckStats(stats, 9, 9, 19, 19);
        }
    }

    Y_UNIT_TEST(ShouldRunCompactionIfBlobCountIsGreaterThanThreshold)
    {
        auto config = DefaultConfig();
        config.SetHDDCompactionType(NProto::CT_LOAD);
        config.SetV1GarbageCompactionEnabled(true);
        config.SetCompactionGarbageThreshold(999999999);
        config.SetCompactionRangeGarbageThreshold(999999999);
        config.SetSSDMaxBlobsPerUnit(7);
        config.SetHDDMaxBlobsPerUnit(7);

        ui32 blockCount =  1024 * 1024;

        auto runtime = PrepareTestActorRuntime(config, blockCount);

        TPartitionClient partition(*runtime);
        partition.WaitReady();

        ui64 compactionByBlobCount = 0;
        bool compactionRequestObserved = false;
        runtime->SetObserverFunc([&] (TAutoPtr<IEventHandle>& event) {
                switch (event->GetTypeRewrite()) {
                    case TEvPartitionPrivate::EvCompactionRequest: {
                        compactionRequestObserved = true;
                        break;
                    }
                    case TEvStatsService::EvVolumePartCounters: {
                        auto* msg =
                            event->Get<TEvStatsService::TEvVolumePartCounters>();
                        const auto& cc = msg->DiskCounters->Cumulative;
                        compactionByBlobCount =
                            cc.CompactionByBlobCountPerDisk.Value;
                    }
                }
                return TTestActorRuntime::DefaultObserverFunc(event);
            }
        );

        for (size_t i = 0; i < 6; ++i) {
            partition.WriteBlocks(TBlockRange32::WithLength(i * 1024, 1024), i);
        }


        partition.SendToPipe(
            std::make_unique<TEvPartitionPrivate::TEvUpdateCounters>());
        {
            TDispatchOptions options;
            options.FinalEvents.emplace_back(
                TEvStatsService::EvVolumePartCounters);
            runtime->DispatchEvents(options);
        }
        UNIT_ASSERT_EQUAL(0, compactionByBlobCount);

        // wait for background operations completion
        runtime->DispatchEvents(TDispatchOptions(), TDuration::Seconds(1));

        // blob count is less than 4 * 2 => no compaction
        UNIT_ASSERT(!compactionRequestObserved);

        for (size_t i = 6; i < 10; ++i) {
            partition.WriteBlocks(TBlockRange32::WithLength(i * 1024, 1024), i);
        }

        // wait for background operations completion
        runtime->DispatchEvents(TDispatchOptions(), TDuration::Seconds(1));

        // blob count is greater than threshold on disk => compaction
        UNIT_ASSERT(compactionRequestObserved);

        partition.SendToPipe(
            std::make_unique<TEvPartitionPrivate::TEvUpdateCounters>());
        {
            TDispatchOptions options;
            options.FinalEvents.emplace_back(
                TEvStatsService::EvVolumePartCounters);
            runtime->DispatchEvents(options);
        }

        UNIT_ASSERT(0 < compactionByBlobCount);
    }

    void CheckIncrementAndDecrementCompactionPerRun(
        ui32 rangeCountPerRun,
        ui32 maxBlobsPerUnit,
        ui32 maxBlobsPerRange,
        ui32 diskGarbageThreshold,
        ui32 rangeGarbageThreshold,
        ui32 blobsCountAfterCompaction,
        ui32 increasingPercentageThreshold,
        ui32 decreasingPercentageThreshold,
        ui32 compactionRangeCountPerRun,
        ui32 maxCompactionRangeCountPerRun = 10)
    {
        auto config = DefaultConfig();
        config.SetWriteBlobThreshold(1_MB);
        config.SetBatchCompactionEnabled(true);
        config.SetV1GarbageCompactionEnabled(true);
        config.SetCompactionGarbageThreshold(diskGarbageThreshold);
        config.SetCompactionRangeGarbageThreshold(rangeGarbageThreshold);
        config.SetCompactionRangeCountPerRun(rangeCountPerRun);
        config.SetCompactionCountPerRunIncreasingThreshold(
            increasingPercentageThreshold);
        config.SetCompactionCountPerRunDecreasingThreshold(
            decreasingPercentageThreshold);
        config.SetHDDMaxBlobsPerUnit(maxBlobsPerUnit);
        config.SetSSDMaxBlobsPerUnit(maxBlobsPerUnit);
        config.SetMaxCompactionRangeCountPerRun(maxCompactionRangeCountPerRun);
        config.SetCompactionCountPerRunChangingPeriod(1);
        config.SetSSDMaxBlobsPerRange(maxBlobsPerRange);
        config.SetHDDMaxBlobsPerRange(maxBlobsPerRange);

        auto runtime = PrepareTestActorRuntime(
            config,
            4 * 1024 * 1024
        );
        runtime->AdvanceCurrentTime(TDuration::Seconds(5));

        TPartitionClient partition(*runtime);
        partition.WaitReady();

        const auto blockRange1 = TBlockRange32::WithLength(0, 1024);
        const auto blockRange2 = TBlockRange32::WithLength(1024 * 1024, 1024);
        const auto blockRange3 = TBlockRange32::WithLength(2 * 1024 * 1024, 1024);

        bool compactionFilter = true;
        ui32 resultCompactionRangeCountPerRun = 0;

        runtime->SetEventFilter(
            [&] (TTestActorRuntimeBase&, TAutoPtr<IEventHandle>& event) {
                switch (event->GetTypeRewrite()) {
                    case TEvPartitionPrivate::EvCompactionRequest: {
                        if (compactionFilter) {
                            return true;
                        }
                        compactionFilter = true;
                        break;
                    }
                    case TEvStatsService::EvVolumePartCounters: {
                        auto* msg =
                            event->Get<TEvStatsService::TEvVolumePartCounters>();
                        const auto& cc = msg->DiskCounters->Simple;
                        resultCompactionRangeCountPerRun =
                            cc.CompactionRangeCountPerRun.Value;
                    }
                }
                return false;
            }
        );

        partition.WriteBlocks(blockRange1, 1);
        partition.WriteBlocks(blockRange2, 4);
        partition.WriteBlocks(blockRange3, 7);

        partition.WriteBlocks(blockRange1, 2);
        partition.WriteBlocks(blockRange1, 3);
        partition.WriteBlocks(blockRange2, 5);
        partition.WriteBlocks(blockRange2, 6);
        partition.WriteBlocks(blockRange3, 8);
        partition.WriteBlocks(blockRange3, 9);
        partition.WriteBlocks(blockRange3, 10);
        // wait for background operations completion
        runtime->DispatchEvents(TDispatchOptions(), TDuration::Seconds(1));

        compactionFilter = false;

        partition.Compaction();
        partition.Cleanup();

        {
            auto response = partition.StatPartition();
            const auto& stats = response->Record.GetStats();
            UNIT_ASSERT_VALUES_EQUAL(blobsCountAfterCompaction,
                stats.GetMergedBlobsCount());
        }

        partition.SendToPipe(
            std::make_unique<TEvPartitionPrivate::TEvUpdateCounters>());
        {
            TDispatchOptions options;
            options.FinalEvents.emplace_back(
                TEvStatsService::EvVolumePartCounters);
            runtime->DispatchEvents(options);
            UNIT_ASSERT_VALUES_EQUAL(compactionRangeCountPerRun,
                resultCompactionRangeCountPerRun);
        }
    }

    Y_UNIT_TEST(ShouldDecrementBatchSizeWhenBlobsCountPerDiskIsSmall)
    {
        // blobs percentage: (10 - 9 / 10) * 100 = 10
        // 10 < 100, so batch size should decrement
        CheckIncrementAndDecrementCompactionPerRun(
            2, 9, 999999, 999999, 99999, 7, 200, 100, 1);
    }

    Y_UNIT_TEST(ShouldChangeBatchSizeDueToBlocksPerDisk)
    {
        // real blocks per disk: 1024 * 10 = 10240
        // total blocks per disk: = 1024 * 3 = 3072
        // garbage percentage: 100 * (10 - 3) * 1024 / 3072 = 233
        // percentage more threshold: 100 * (233 - 203) / 203 = 9


        // 9 > 8, so should increment and compact 2 ranges
        CheckIncrementAndDecrementCompactionPerRun(
                1, 1000, 99999, 203, 99999, 5, 8, 5, 2);

        // 9 < 15, so should decrement and compact only 1 range
        CheckIncrementAndDecrementCompactionPerRun(
                2, 1000, 99999, 203, 99999, 7, 30, 15, 1);
    }

    Y_UNIT_TEST(ShouldChangeBatchSizeDueToBlocksPerRangeCount)
    {
        // real blocks per last range: 1024 * 4
        // total blocks per disk: 1024
        // garbage percentage: 100 * (4 - 1) * 1024 / 1024 = 300
        // 100 * (300 - 280) / 280 = 7

        // 7 > 6, so should increment and compact 2 ranges
        CheckIncrementAndDecrementCompactionPerRun(
            1, 1000, 99999, 9999, 280, 5, 6, 4, 2);

        // 7 > 6, but should compact only 1 range due to maxRangeCountPerRun
        CheckIncrementAndDecrementCompactionPerRun(
            1, 1000, 99999, 9999, 280, 7, 6, 4, 1, 1);

        // 7 < 8, so should decrement and compact only 1 range
        CheckIncrementAndDecrementCompactionPerRun(
            2, 1000, 99999, 9999, 280, 7, 30, 8, 1);
    }

    Y_UNIT_TEST(ShouldDecrementBatchSizeWhenBlobsPerRangeCountIsSmall) {
        // CompactionScore in range3: 4 - 4 + eps
        // 100 * (eps - 0) / 1024 < 3, so should decrement and compact 1 range
        CheckIncrementAndDecrementCompactionPerRun(
            2, 1000, 4, 9999, 9999, 7, 50, 10, 1);
    }

    Y_UNIT_TEST(ShouldRespectCompactionCountPerRunChangingPeriod)
    {
        auto config = DefaultConfig();
        config.SetWriteBlobThreshold(1_MB);
        config.SetBatchCompactionEnabled(true);
        config.SetV1GarbageCompactionEnabled(true);
        config.SetCompactionGarbageThreshold(99999);
        config.SetCompactionRangeGarbageThreshold(280);
        config.SetCompactionRangeCountPerRun(1);
        config.SetCompactionCountPerRunIncreasingThreshold(6);
        config.SetCompactionCountPerRunDecreasingThreshold(4);
        config.SetHDDMaxBlobsPerUnit(1000);
        config.SetSSDMaxBlobsPerUnit(1000);
        config.SetMaxCompactionRangeCountPerRun(10);
        config.SetCompactionCountPerRunChangingPeriod(100000);

        auto runtime = PrepareTestActorRuntime(
            config,
            4 * 1024 * 1024
        );

        TPartitionClient partition(*runtime);
        partition.WaitReady();

        const auto blockRange = TBlockRange32::WithLength(0, 1024);

        ui32 resultCompactionRangeCountPerRun = 0;

        runtime->SetEventFilter(
            [&] (TTestActorRuntimeBase&, TAutoPtr<IEventHandle>& event) {
                switch (event->GetTypeRewrite()) {
                    case TEvStatsService::EvVolumePartCounters: {
                        auto* msg =
                            event->Get<TEvStatsService::TEvVolumePartCounters>();
                        const auto& cc = msg->DiskCounters->Simple;
                        resultCompactionRangeCountPerRun =
                            cc.CompactionRangeCountPerRun.Value;
                        break;
                    }
                }
                return false;
            }
        );

        for (int i = 0; i < 10; ++i) {
            partition.WriteBlocks(blockRange, i);
        }

        // wait for background operations completion
        runtime->DispatchEvents(TDispatchOptions(), TDuration::Seconds(1));

        partition.Compaction();
        partition.Cleanup();

        partition.SendToPipe(
            std::make_unique<TEvPartitionPrivate::TEvUpdateCounters>());
        {
            TDispatchOptions options;
            options.FinalEvents.emplace_back(
                TEvStatsService::EvVolumePartCounters);
            runtime->DispatchEvents(options);
            UNIT_ASSERT_VALUES_EQUAL(1, resultCompactionRangeCountPerRun);
        }

        // CompactionRangeCountPerRun was updated more then period seconds ago
        // So it should be changed
        runtime->AdvanceCurrentTime(TDuration::Seconds(102));

        for (int i = 0; i < 10; ++i) {
            partition.WriteBlocks(blockRange, i);
        }

        // wait for background operations completion
        runtime->DispatchEvents(TDispatchOptions(), TDuration::Seconds(1));

        partition.Compaction();
        partition.Cleanup();

        partition.SendToPipe(
            std::make_unique<TEvPartitionPrivate::TEvUpdateCounters>());
        {
            TDispatchOptions options;
            options.FinalEvents.emplace_back(
                TEvStatsService::EvVolumePartCounters);
            runtime->DispatchEvents(options);
            UNIT_ASSERT_VALUES_EQUAL(2, resultCompactionRangeCountPerRun);
        }

        runtime->AdvanceCurrentTime(TDuration::Seconds(50));

        for (int i = 0; i < 10; ++i) {
            partition.WriteBlocks(blockRange, i);
        }

        // wait for background operations completion
        runtime->DispatchEvents(TDispatchOptions(), TDuration::Seconds(1));
        partition.Compaction();
        partition.Cleanup();

        partition.SendToPipe(
            std::make_unique<TEvPartitionPrivate::TEvUpdateCounters>());
        {
            TDispatchOptions options;
            options.FinalEvents.emplace_back(
                TEvStatsService::EvVolumePartCounters);
            runtime->DispatchEvents(options);
            // Shouldn't increase compactionRangeCountPerRun due to period
            UNIT_ASSERT_VALUES_EQUAL(2, resultCompactionRangeCountPerRun);
        }
    }

    template <typename FSend, typename FReceive>
    void DoShouldReportLongRunningBlobOperations(
        FSend sendRequest,
        FReceive receiveResponse,
        TEvPartitionCommonPrivate::TEvLongRunningOperation::EOperation
            expectedOperation,
        bool killPartition)
    {
        auto config = DefaultConfig();

        TTestPartitionInfo testPartitionInfo;
        testPartitionInfo.MediaKind = NCloud::NProto::STORAGE_MEDIA_SSD;
        auto runtime = PrepareTestActorRuntime(
            config,
            1024,
            {},
            testPartitionInfo,
            {},
            EStorageAccessMode::Default);

        // Enable Schedule for all actors!!!
        runtime->SetRegistrationObserverFunc(
            [](auto& runtime, const auto& parentId, const auto& actorId)
            {
                Y_UNUSED(parentId);
                runtime.EnableScheduleForActor(actorId);
            });

        // Make partition client.
        TPartitionClient partition(*runtime);
        partition.WaitReady();
        partition.WriteBlocks(TBlockRange32::WithLength(0, 255));

        // Make handler for stealing nested messages
        std::vector<std::unique_ptr<IEventHandle>> stolenRequests;
        auto requestThief = [&](TAutoPtr<IEventHandle>& event)
        {
            switch (event->GetTypeRewrite()) {
                case TEvBlobStorage::EvGetResult:
                case TEvBlobStorage::EvPutResult: {
                    stolenRequests.push_back(
                        std::unique_ptr<IEventHandle>{event.Release()});
                    return TTestActorRuntime::EEventAction::DROP;
                }
            }
            return TTestActorRuntime::DefaultObserverFunc(event);
        };

        // Make handler for intercepting EvLongRunningOperation message.
        // Attention! counters will be doubled, because we will intercept the
        // requests sent to TPartitionActor and TVolumeActor.
        ui32 longRunningBeginCount = 0;
        ui32 longRunningFinishCount = 0;
        ui32 longRunningPingCount = 0;
        ui32 longRunningCanceledCount = 0;

        auto takeCounters = [&](TAutoPtr<IEventHandle>& event)
        {
            using TEvLongRunningOperation =
                TEvPartitionCommonPrivate::TEvLongRunningOperation;
            using EReason = TEvLongRunningOperation::EReason;

            if (event->GetTypeRewrite() ==
                TEvPartitionCommonPrivate::EvLongRunningOperation)
            {
                auto* msg = event->Get<TEvLongRunningOperation>();

                UNIT_ASSERT_VALUES_EQUAL(expectedOperation, msg->Operation);

                switch (msg->Reason) {
                    case EReason::LongRunningDetected:
                        if (msg->FirstNotify) {
                            longRunningBeginCount++;
                        } else {
                            longRunningPingCount++;
                        }
                        break;
                    case EReason::Finished:
                        longRunningFinishCount++;
                        break;
                    case EReason::Cancelled:
                        longRunningCanceledCount++;
                        break;
                }
            }
            return TTestActorRuntime::DefaultObserverFunc(event);
        };

        // Ready to postpone request.
        runtime->SetObserverFunc(requestThief);

        // Starting the execution of the request. It won't
        // be finished since we stole it EvPutResult message.
        sendRequest(partition);
        runtime->DispatchEvents({}, TDuration());
        UNIT_ASSERT_VALUES_UNEQUAL(0, stolenRequests.size());

        // Ready to check counters.
        runtime->SetObserverFunc(takeCounters);

        // Wait for EvLongRunningOperation arrived.
        {
            TDispatchOptions options;
            options.FinalEvents.emplace_back(
                TEvPartitionCommonPrivate::EvLongRunningOperation);
            runtime->AdvanceCurrentTime(TDuration::Seconds(60));
            runtime->DispatchEvents(options, TDuration::Seconds(1));
        }

        // Wait #1 for EvLongRunningOperation ping arrived.
        {
            TDispatchOptions options;
            options.FinalEvents.emplace_back(
                TEvPartitionCommonPrivate::EvLongRunningOperation);
            runtime->AdvanceCurrentTime(TDuration::Seconds(60));
            runtime->DispatchEvents(options, TDuration::Seconds(1));
        }

        // Wait #2 for EvLongRunningOperation ping arrived.
        {
            TDispatchOptions options;
            options.FinalEvents.emplace_back(
                TEvPartitionCommonPrivate::EvLongRunningOperation);
            runtime->AdvanceCurrentTime(TDuration::Seconds(60));
            runtime->DispatchEvents(options, TDuration::Seconds(1));
        }

        if (killPartition) {
            partition.KillTablet();
        } else {
            // Returning stolen requests to complete the execution of the
            // request.
            for (auto& request: stolenRequests) {
                runtime->Send(request.release());
            }
        }

        // Wait for EvLongRunningOperation (finish or cancel) arrival.
        {
            TDispatchOptions options;
            options.FinalEvents.emplace_back(
                TEvPartitionCommonPrivate::EvLongRunningOperation);
            runtime->AdvanceCurrentTime(TDuration::Seconds(60));
            runtime->DispatchEvents(options, TDuration::Seconds(1));
        }

        // Wait for background operations completion.
        runtime->DispatchEvents(TDispatchOptions(), TDuration::Seconds(1));

        // Check request completed.
        {
            auto response = receiveResponse(partition);
            UNIT_ASSERT_VALUES_EQUAL_C(
                killPartition ? E_REJECTED : S_OK,
                response->GetStatus(),
                response->GetErrorReason());
        }
        // Wait for EvVolumePartCounters arrived.
        {
            TDispatchOptions options;
            options.FinalEvents.emplace_back(
                TEvStatsService::EvVolumePartCounters);
            runtime->DispatchEvents(options);

            UNIT_ASSERT_VALUES_EQUAL(2, longRunningBeginCount);
            UNIT_ASSERT_VALUES_EQUAL(4, longRunningPingCount);
            UNIT_ASSERT_VALUES_EQUAL(
                killPartition ? 0 : 2,
                longRunningFinishCount);
            UNIT_ASSERT_VALUES_EQUAL(
                killPartition ? 2 : 0,
                longRunningCanceledCount);
        }

        if (!killPartition) {
            // smoke test for monpage
            auto channelsTab = partition.RemoteHttpInfo(
                BuildRemoteHttpQuery(TestTabletId, {}, "Channels"),
                HTTP_METHOD::HTTP_METHOD_GET);

            UNIT_ASSERT_C(channelsTab->Html.Contains("svg"), channelsTab->Html);
        }
    }

    Y_UNIT_TEST(ShouldReportLongRunningReadBlobOperations)
    {
        auto sendRequest = [](TPartitionClient& partition)
        {
            partition.SendReadBlocksRequest(0);
        };
        auto receiveResponse = [](TPartitionClient& partition)
        {
            return partition.RecvReadBlocksResponse();
        };

        DoShouldReportLongRunningBlobOperations(
            sendRequest,
            receiveResponse,
            TEvPartitionCommonPrivate::TEvLongRunningOperation::EOperation::
                ReadBlob,
            false);
    }

    Y_UNIT_TEST(ShouldReportLongRunningWriteBlobOperations)
    {
        auto sendRequest = [](TPartitionClient& partition)
        {
            partition.SendWriteBlocksRequest(
                TBlockRange32::WithLength(0, 255));
        };
        auto receiveResponse = [](TPartitionClient& partition)
        {
            return partition.RecvWriteBlocksResponse();
        };

        DoShouldReportLongRunningBlobOperations(
            sendRequest,
            receiveResponse,
            TEvPartitionCommonPrivate::TEvLongRunningOperation::EOperation::
                WriteBlob,
            false);
    }

    Y_UNIT_TEST(ShouldReportLongRunningReadBlobOperationCancel)
    {
        auto sendRequest = [](TPartitionClient& partition)
        {
            partition.SendReadBlocksRequest(0);
        };
        auto receiveResponse = [](TPartitionClient& partition)
        {
            return partition.RecvReadBlocksResponse();
        };

        DoShouldReportLongRunningBlobOperations(
            sendRequest,
            receiveResponse,
            TEvPartitionCommonPrivate::TEvLongRunningOperation::EOperation::
                ReadBlob,
            true);
    }

    Y_UNIT_TEST(ShouldReportLongRunningWriteBlobOperationCancel)
    {
        auto sendRequest = [](TPartitionClient& partition)
        {
            partition.SendWriteBlocksRequest(
                TBlockRange32::WithLength(0, 255));
        };
        auto receiveResponse = [](TPartitionClient& partition)
        {
            return partition.RecvWriteBlocksResponse();
        };

        DoShouldReportLongRunningBlobOperations(
            sendRequest,
            receiveResponse,
            TEvPartitionCommonPrivate::TEvLongRunningOperation::EOperation::
                WriteBlob,
            true);
    }

    void EnableReadBlobCorruption(
        TTestActorRuntime& runtime,
        ui16 checkedOffset = InvalidBlobOffset)
    {
        TVector<ui16> blobOffsets;

        runtime.SetEventFilter([=] (
            TTestActorRuntimeBase& runtime,
            TAutoPtr<IEventHandle>& event) mutable
        {
            Y_UNUSED(runtime);

            switch (event->GetTypeRewrite()) {
                case TEvPartitionCommonPrivate::EvReadBlobRequest: {
                    using TEv =
                        TEvPartitionCommonPrivate::TEvReadBlobRequest;
                    auto* msg = event->Get<TEv>();
                    blobOffsets = msg->BlobOffsets;

                    break;
                }
                case TEvBlobStorage::EvGetResult: {
                    auto* msg = event->Get<TEvBlobStorage::TEvGetResult>();
                    UNIT_ASSERT(!blobOffsets.empty());
                    if (checkedOffset == InvalidBlobOffset
                            || blobOffsets[0] == checkedOffset)
                    {
                        auto& rope = msg->Responses[0].Buffer;
                        auto dst = rope.begin();
                        char* to = const_cast<char*>(dst.ContiguousData());
                        memset(to, 0, dst.ContiguousSize());
                    }

                    break;
                }
            }

            return false;
        });
    }

    Y_UNIT_TEST(ShouldDetectBlockCorruptionInBlobs)
    {
        constexpr ui32 blockCount = 1024 * 1024;
        auto config = DefaultConfig();
        config.SetCheckBlockChecksumsInBlobsUponRead(true);
        auto runtime = PrepareTestActorRuntime(config, blockCount);

        TPartitionClient partition(*runtime);
        partition.WaitReady();

        const auto range = TBlockRange32::WithLength(0, 1024);
        partition.WriteBlocks(range, 1);

        EnableReadBlobCorruption(*runtime, 0);

        // direct read should fail
        {
            TVector<TString> blocks;
            auto sglist = ResizeBlocks(
                blocks,
                range.Size(),
                TString::TUninitialized(DefaultBlockSize));
            partition.SendReadBlocksLocalRequest(range, std::move(sglist));
            auto response = partition.RecvReadBlocksLocalResponse();
            UNIT_ASSERT_VALUES_EQUAL_C(
                E_REJECTED,
                response->GetStatus(),
                response->GetErrorReason());
        }

        // compaction should also run into the same corrupt block and fail
        {
            partition.SendCompactionRequest(0);
            auto response = partition.RecvCompactionResponse();
            UNIT_ASSERT_VALUES_EQUAL_C(
                E_REJECTED,
                response->GetStatus(),
                response->GetErrorReason());
        }

        const auto smallRange = TBlockRange32::WithLength(0, 1);
        partition.WriteBlocks(smallRange, 1);

        // data was rewritten - compaction shouldn't see blobOffset 0 anymore
        // => compaction won't read any corrupt data and should succeed
        {
            partition.SendCompactionRequest(0);
            auto response = partition.RecvCompactionResponse();
            UNIT_ASSERT_VALUES_EQUAL_C(
                S_OK,
                response->GetStatus(),
                response->GetErrorReason());
        }

        partition.Flush();

        // but now compaction should fail because we again corrupted a blob -
        // this time we corrupted the blob written by Flush
        {
            partition.SendCompactionRequest(0);
            auto response = partition.RecvCompactionResponse();
            UNIT_ASSERT_VALUES_EQUAL_C(
                E_REJECTED,
                response->GetStatus(),
                response->GetErrorReason());
        }
    }

    Y_UNIT_TEST(ShouldDetectBlockCorruptionInBlobsWhenAddingUnconfirmedBlobs)
    {
        constexpr ui32 blockCount = 1024 * 1024;
        auto config = DefaultConfig();
        config.SetCheckBlockChecksumsInBlobsUponRead(true);
        config.SetAddingUnconfirmedBlobsEnabled(true);
        auto runtime = PrepareTestActorRuntime(config, blockCount);

        TPartitionClient partition(*runtime);
        partition.WaitReady();

        const auto range = TBlockRange32::WithLength(0, 1024);
        partition.WriteBlocks(range, 1);

        EnableReadBlobCorruption(*runtime);

        // direct read should fail
        TVector<TString> blocks;
        auto sglist = ResizeBlocks(
            blocks,
            range.Size(),
            TString::TUninitialized(DefaultBlockSize));
        partition.SendReadBlocksLocalRequest(range, std::move(sglist));
        auto response = partition.RecvReadBlocksLocalResponse();
        UNIT_ASSERT_VALUES_EQUAL_C(
            E_REJECTED,
            response->GetStatus(),
            response->GetErrorReason());
    }

    Y_UNIT_TEST(ShouldProperlyCalculateBlockChecksumsForBatchedWrites)
    {
        constexpr ui32 blockCount = 1024 * 1024;
        auto config = DefaultConfig();
        // enabling batching + checksum checks
        config.SetCheckBlockChecksumsInBlobsUponRead(true);
        config.SetWriteRequestBatchingEnabled(true);
        // removing the dependency on the current defaults
        config.SetWriteBlobThreshold(128_KB);
        config.SetMaxBlobRangeSize(128_MB);
        // disabling flush
        config.SetFlushThreshold(1_GB);
        // enabling fresh channel writes to make stats check a bit more
        // convenient
        config.SetFreshChannelCount(1);
        config.SetFreshChannelWriteRequestsEnabled(true);
        auto runtime = PrepareTestActorRuntime(config, blockCount);

        TPartitionClient partition(*runtime);
        partition.WaitReady();

        std::unique_ptr<IEventHandle> processQueue;
        bool intercept = true;

        runtime->SetEventFilter([&] (
            TTestActorRuntimeBase& runtime,
            TAutoPtr<IEventHandle>& event)
        {
            Y_UNUSED(runtime);

            switch (event->GetTypeRewrite()) {
                case TEvPartitionPrivate::EvProcessWriteQueue: {
                    if (intercept) {
                        processQueue.reset(event.Release());
                        intercept = false;

                        return true;
                    }

                    break;
                }
            }

            return false;
        });

        // the following 14 blocks get batched into mixed blob 1
        partition.SendWriteBlocksRequest(
            TBlockRange32::WithLength(208792, 1),
            'a');
        partition.SendWriteBlocksRequest(
            TBlockRange32::WithLength(208796, 1),
            'b');
        partition.SendWriteBlocksRequest(
            TBlockRange32::WithLength(208799, 1),
            'c');
        partition.SendWriteBlocksRequest(
            TBlockRange32::WithLength(208864, 1),
            'd');
        partition.SendWriteBlocksRequest(
            TBlockRange32::WithLength(208866, 10),
            'e');
        // the following 17 blocks get batched into mixed blob 2
        partition.SendWriteBlocksRequest(
            TBlockRange32::WithLength(251925, 17),
            'f');
        // and the remaining block goes to fresh blocks
        partition.SendWriteBlocksRequest(
            TBlockRange32::WithLength(800000, 1),
            'g');

        runtime->DispatchEvents({}, TDuration::Seconds(2));
        runtime->Send(processQueue.release());
        partition.RecvWriteBlocksResponse();

        // checking that mixed batching has actually worked
        {
            const auto stats = partition.StatPartition()->Record.GetStats();
            UNIT_ASSERT_VALUES_EQUAL(2, stats.GetMixedBlobsCount());
            UNIT_ASSERT_VALUES_EQUAL(31, stats.GetMixedBlocksCount());
            UNIT_ASSERT_VALUES_EQUAL(1, stats.GetFreshBlobsCount());
            UNIT_ASSERT_VALUES_EQUAL(1, stats.GetFreshBlocksCount());
        }

        // checking that we don't run into a failed checksum check upon read
        {
            TVector<TString> blocks;
            auto sglist = ResizeBlocks(
                blocks,
                1024,
                TString::TUninitialized(DefaultBlockSize));
            partition.SendReadBlocksLocalRequest(
                TBlockRange32::WithLength(208792, 1024),
                std::move(sglist));
            auto response = partition.RecvReadBlocksLocalResponse();
            UNIT_ASSERT_VALUES_EQUAL_C(
                S_OK,
                response->GetStatus(),
                response->GetErrorReason());
        }

        EnableReadBlobCorruption(*runtime);

        // checking that we actually saved the checksums
        {
            TVector<TString> blocks;
            auto sglist = ResizeBlocks(
                blocks,
                1024,
                TString::TUninitialized(DefaultBlockSize));
            partition.SendReadBlocksLocalRequest(
                TBlockRange32::WithLength(208792, 1024),
                std::move(sglist));
            auto response = partition.RecvReadBlocksLocalResponse();
            UNIT_ASSERT_VALUES_EQUAL_C(
                E_REJECTED,
                response->GetStatus(),
                response->GetErrorReason());
        }
    }

    Y_UNIT_TEST(ShouldCancelRequestsOnTabletRestart)
    {
        constexpr ui32 blockCount = 1024 * 1024;
        auto runtime = PrepareTestActorRuntime({}, blockCount);

        TPartitionClient partition(*runtime);
        partition.WaitReady();

        const auto range = TBlockRange32::WithLength(0, 1024);
        partition.SendWriteBlocksRequest(range, 1);

        bool putSeen = false;
        runtime->SetEventFilter([&] (auto& runtime, auto& event) {
            Y_UNUSED(runtime);

            switch (event->GetTypeRewrite()) {
                case TEvBlobStorage::EvPutResult: {
                    putSeen = true;
                    return true;
                }
            }

            return false;
        });

        TDispatchOptions options;
        options.CustomFinalCondition = [&] {
            return putSeen;
        };
        runtime->DispatchEvents(options);

        partition.RebootTablet();

        auto response = partition.RecvWriteBlocksResponse();
        UNIT_ASSERT_VALUES_EQUAL_C(
            E_REJECTED,
            response->GetStatus(),
            response->GetErrorReason());

        UNIT_ASSERT_VALUES_EQUAL(
            "tablet is shutting down",
            response->GetErrorReason());
    }

    Y_UNIT_TEST(ShouldSubtractCleanupBlobsWhenCheckingForBlobsCountCompaction)
    {
        auto config = DefaultConfig();
        config.SetHDDCompactionType(NProto::CT_LOAD);
        config.SetV1GarbageCompactionEnabled(true);
        config.SetCompactionGarbageThreshold(999999999);
        config.SetCompactionRangeGarbageThreshold(999999999);
        config.SetSSDMaxBlobsPerUnit(7);
        config.SetHDDMaxBlobsPerUnit(7);

        ui32 blockCount =  1024 * 1024;

        auto runtime = PrepareTestActorRuntime(config, blockCount);

        TPartitionClient partition(*runtime);
        partition.WaitReady();

        ui64 compactionByBlobCount = 0;
        ui64 compactionRequestObserved = 0;
        runtime->SetEventFilter([&] (auto& runtime, auto& event) {
                Y_UNUSED(runtime);
                switch (event->GetTypeRewrite()) {
                    case TEvPartitionPrivate::EvCompactionRequest: {
                        ++compactionRequestObserved;
                        break;
                    }
                    case TEvPartitionPrivate::EvCleanupRequest: {
                        return true;
                    }
                    case TEvStatsService::EvVolumePartCounters: {
                        auto* msg =
                            event->template Get<TEvStatsService::TEvVolumePartCounters>();
                        const auto& cc = msg->DiskCounters->Cumulative;
                        compactionByBlobCount =
                            cc.CompactionByBlobCountPerDisk.Value;
                        break;
                    }
                }
                return false;
            }
        );

        for (size_t i = 0; i < 4; ++i) {
            partition.WriteBlocks(TBlockRange32::WithLength(i * 1024, 1024), i);
        }

        partition.SendToPipe(
            std::make_unique<TEvPartitionPrivate::TEvUpdateCounters>());
        {
            TDispatchOptions options;
            options.FinalEvents.emplace_back(
                TEvStatsService::EvVolumePartCounters);
            runtime->DispatchEvents(options);
        }
        UNIT_ASSERT_EQUAL(0, compactionByBlobCount);

        // wait for background operations completion
        runtime->DispatchEvents(TDispatchOptions(), TDuration::Seconds(1));

        // blob count is less than 4 * 2 => no compaction
        UNIT_ASSERT(!compactionRequestObserved);

        for (size_t i = 0; i < 4; ++i) {
            partition.WriteBlocks(TBlockRange32::WithLength(i * 1024, 1024), i);
        }

        // wait for background operations completion
        runtime->DispatchEvents(TDispatchOptions(), TDuration::Seconds(1));

        // blob count is greater than threshold on disk => only one compaction
        // because two blobs go to cleanup queue and just one is created
        UNIT_ASSERT_VALUES_EQUAL(1, compactionRequestObserved);

        partition.SendToPipe(
            std::make_unique<TEvPartitionPrivate::TEvUpdateCounters>());
        {
            TDispatchOptions options;
            options.FinalEvents.emplace_back(
                TEvStatsService::EvVolumePartCounters);
            runtime->DispatchEvents(options);
        }

        UNIT_ASSERT_VALUES_EQUAL(1, compactionByBlobCount);

        // wait for background operations completion
        runtime->DispatchEvents(TDispatchOptions(), TDuration::Seconds(1));

        // no more compactions generated because blobs in cleanup queue are
        // considered to be already removed
        UNIT_ASSERT_VALUES_EQUAL(1, compactionRequestObserved);

        partition.SendToPipe(
            std::make_unique<TEvPartitionPrivate::TEvUpdateCounters>());
        {
            TDispatchOptions options;
            options.FinalEvents.emplace_back(
                TEvStatsService::EvVolumePartCounters);
            runtime->DispatchEvents(options);
        }

        UNIT_ASSERT_VALUES_EQUAL(0, compactionByBlobCount);
    }

    Y_UNIT_TEST(ShouldRunCompactionIfBlocksCountIsGreaterThanThreshold)
    {
        auto config = DefaultConfig();
        config.SetHDDCompactionType(NProto::CT_LOAD);
        config.SetV1GarbageCompactionEnabled(true);
        config.SetCompactionGarbageThreshold(20);
        config.SetCompactionRangeGarbageThreshold(999999999);
        config.SetSSDMaxBlobsPerUnit(999999999);
        config.SetHDDMaxBlobsPerUnit(999999999);

        ui32 blockCount =  10 * 1024;

        auto runtime = PrepareTestActorRuntime(config, blockCount);

        TPartitionClient partition(*runtime);
        partition.WaitReady();

        ui64 compactionByBlockCount = 0;
        bool compactionRequestObserved = false;
        runtime->SetEventFilter([&] (auto& runtime, auto& event) {
                Y_UNUSED(runtime);
                switch (event->GetTypeRewrite()) {
                    case TEvPartitionPrivate::EvCompactionRequest: {
                        compactionRequestObserved = true;
                        break;
                    }
                    case TEvPartitionPrivate::EvCleanupRequest: {
                        return true;
                    }
                    case TEvStatsService::EvVolumePartCounters: {
                        auto* msg =
                            event->template Get<TEvStatsService::TEvVolumePartCounters>();
                        const auto& cc = msg->DiskCounters->Cumulative;
                        compactionByBlockCount =
                            cc.CompactionByGarbageBlocksPerDisk.Value;
                    }
                }
                return false;
            }
        );

        for (size_t i = 0; i < 10; ++i) {
            partition.WriteBlocks(TBlockRange32::WithLength(i * 1024, 1024), i);
        }

        partition.SendToPipe(
            std::make_unique<TEvPartitionPrivate::TEvUpdateCounters>());
        {
            TDispatchOptions options;
            options.FinalEvents.emplace_back(
                TEvStatsService::EvVolumePartCounters);
            runtime->DispatchEvents(options);
        }
        UNIT_ASSERT_EQUAL(0, compactionByBlockCount);

        // wait for background operations completion
        runtime->DispatchEvents(TDispatchOptions(), TDuration::Seconds(1));

        // garbage block count is less than 20%  => no compaction
        UNIT_ASSERT(!compactionRequestObserved);

        for (size_t i = 0; i < 2; ++i) {
            partition.WriteBlocks(TBlockRange32::WithLength(i * 1024, 1024), i);
        }

        // wait for background operations completion
        runtime->DispatchEvents(TDispatchOptions(), TDuration::Seconds(1));

        // garbage block count is greater than threshold => compaction
        UNIT_ASSERT(compactionRequestObserved);

        partition.SendToPipe(
            std::make_unique<TEvPartitionPrivate::TEvUpdateCounters>());
        {
            TDispatchOptions options;
            options.FinalEvents.emplace_back(
                TEvStatsService::EvVolumePartCounters);
            runtime->DispatchEvents(options);
        }

        UNIT_ASSERT_VALUES_EQUAL(1, compactionByBlockCount);

        // wait for background operations completion
        runtime->DispatchEvents(TDispatchOptions(), TDuration::Seconds(1));

        // no more compactions generated because blocks in cleanup queue are
        // considered to be already removed
        UNIT_ASSERT_VALUES_EQUAL(1, compactionRequestObserved);

        partition.SendToPipe(
            std::make_unique<TEvPartitionPrivate::TEvUpdateCounters>());
        {
            TDispatchOptions options;
            options.FinalEvents.emplace_back(
                TEvStatsService::EvVolumePartCounters);
            runtime->DispatchEvents(options);
        }

        UNIT_ASSERT_VALUES_EQUAL(0, compactionByBlockCount);
    }

    Y_UNIT_TEST(ShouldAbortCompactionIfReadBlobFailsWithDeadlineExceeded)
    {
        NProto::TStorageServiceConfig config;
        config.SetBlobStorageAsyncGetTimeoutHDD(TDuration::Seconds(1).MilliSeconds());
        auto runtime = PrepareTestActorRuntime(config);

        TPartitionClient partition(*runtime);
        partition.WaitReady();

        partition.WriteBlocks(3, 33);
        partition.Flush();

        ui32 failedReadBlob = 0;
        runtime->SetEventFilter([&]
            (TTestActorRuntimeBase& runtime, TAutoPtr<IEventHandle>& ev)
        {
            Y_UNUSED(runtime);

            if (ev->GetTypeRewrite() == TEvBlobStorage::EvVGet) {
                const auto* msg = ev->Get<TEvBlobStorage::TEvVGet>();
                if (msg->Record.GetHandleClass() == NKikimrBlobStorage::AsyncRead &&
                    msg->Record.GetMsgQoS().HasDeadlineSeconds())
                {
                    return true;
                }
            } else if (ev->GetTypeRewrite() == TEvStatsService::EvVolumePartCounters) {
                auto* msg =
                    ev->Get<TEvStatsService::TEvVolumePartCounters>();
                failedReadBlob =
                    msg->DiskCounters->Simple.ReadBlobDeadlineCount.Value;
            }
            return false;
        });

        partition.SendCompactionRequest();
        runtime->AdvanceCurrentTime(TDuration::Seconds(1));
        auto response = partition.RecvCompactionResponse();
        UNIT_ASSERT_VALUES_EQUAL(E_REJECTED, response->GetError().GetCode());

        runtime->AdvanceCurrentTime(TDuration::Seconds(15));

        partition.SendToPipe(
            std::make_unique<TEvPartitionPrivate::TEvUpdateCounters>());
        {
            TDispatchOptions options;
            options.FinalEvents.emplace_back(TEvStatsService::EvVolumePartCounters);
            runtime->DispatchEvents(options);
        }
        UNIT_ASSERT_VALUES_EQUAL(1, failedReadBlob);
    }

    Y_UNIT_TEST(ShouldAllowForcedCompactionRequestsInPresenseOfTabletCompaction)
    {
        constexpr ui32 rangesCount = 5;
        auto runtime = PrepareTestActorRuntime(DefaultConfig(), rangesCount * 1024);

        TPartitionClient partition(*runtime);
        partition.WaitReady();

        for (ui32 range = 0; range < rangesCount; ++range) {
            partition.WriteBlocks(
                TBlockRange32::WithLength(range * 1024, 1024),
                1);
        }
        partition.Flush();

        bool steal = true;
        runtime->SetEventFilter([&]
            (TTestActorRuntimeBase& runtime, TAutoPtr<IEventHandle>& ev)
        {
            Y_UNUSED(runtime);

            if (ev->GetTypeRewrite() == TEvPartitionPrivate::EvCompactionCompleted &&
                steal)
            {
                steal = false;
                return true;
            }
            return false;
        });

        partition.SendCompactionRequest(
            0,
            TCompactionOptions());
        partition.Compaction(
            0,
            TCompactionOptions().
                set(ToBit(ECompactionOption::Forced)));
    }

    Y_UNIT_TEST(ShouldAllowOnlyOneForcedCompactionRequestAtATime)
    {
        constexpr ui32 rangesCount = 5;
        auto runtime = PrepareTestActorRuntime(DefaultConfig(), rangesCount * 1024);

        TPartitionClient partition(*runtime);
        partition.WaitReady();

        for (ui32 range = 0; range < rangesCount; ++range) {
            partition.WriteBlocks(
                TBlockRange32::WithLength(range * 1024, 1024),
                1);
        }
        partition.Flush();

        bool steal = true;
        runtime->SetEventFilter([&]
            (TTestActorRuntimeBase& runtime, TAutoPtr<IEventHandle>& ev)
        {
            Y_UNUSED(runtime);

            if (ev->GetTypeRewrite() == TEvPartitionPrivate::EvCompactionCompleted &&
                steal)
            {
                steal = false;
                return true;
            }
            return false;
        });

        partition.SendCompactionRequest(
            0,
            TCompactionOptions().
                set(ToBit(ECompactionOption::Forced)));
        partition.SendCompactionRequest(
            0,
            TCompactionOptions().
                set(ToBit(ECompactionOption::Forced)));

        auto response = partition.RecvCompactionResponse();
        UNIT_ASSERT_VALUES_EQUAL(E_TRY_AGAIN, response->GetStatus());
    }

    Y_UNIT_TEST(ShouldProcessMultipleRangesUponGarbageCompaction)
    {
        auto config = DefaultConfig();
        config.SetBatchCompactionEnabled(true);
        config.SetGarbageCompactionRangeCountPerRun(3);
        config.SetV1GarbageCompactionEnabled(true);
        config.SetCompactionGarbageThreshold(20);
        config.SetCompactionRangeGarbageThreshold(999999);

        auto runtime = PrepareTestActorRuntime(config, MaxPartitionBlocksCount);

        TPartitionClient partition(*runtime);
        partition.WaitReady();

        {
            const auto response = partition.StatPartition();
            const auto& stats = response->Record.GetStats();
            UNIT_ASSERT_VALUES_EQUAL(0, stats.GetMergedBlobsCount());
        }

        TAutoPtr<IEventHandle> compactionRequest;
        const auto interceptCompactionRequest =
            [&compactionRequest](TAutoPtr<IEventHandle>& event)
        {
            if (event->GetTypeRewrite() ==
                TEvPartitionPrivate::EvCompactionRequest)
            {
                auto* msg =
                    event->Get<TEvPartitionPrivate::TEvCompactionRequest>();
                if (msg->Mode == TEvPartitionPrivate::GarbageCompaction) {
                    compactionRequest = event.Release();
                    return TTestActorRuntimeBase::EEventAction::DROP;
                }
            }
            return TTestActorRuntime::DefaultObserverFunc(event);
        };
        runtime->SetObserverFunc(interceptCompactionRequest);

        const auto blockRange1 = TBlockRange32::WithLength(0, 1024);
        const auto blockRange2 = TBlockRange32::WithLength(1024 * 1024, 1024);
        const auto blockRange3 =
            TBlockRange32::WithLength(2 * 1024 * 1024, 1024);

        partition.WriteBlocks(blockRange1, 1);
        partition.WriteBlocks(blockRange1, 2);

        partition.WriteBlocks(blockRange2, 3);
        partition.WriteBlocks(blockRange2, 4);
        partition.WriteBlocks(blockRange2, 5);

        partition.WriteBlocks(blockRange3, 6);
        partition.WriteBlocks(blockRange3, 7);
        partition.WriteBlocks(blockRange3, 8);

        {
            const auto response = partition.StatPartition();
            const auto& stats = response->Record.GetStats();
            UNIT_ASSERT_VALUES_EQUAL(8, stats.GetMergedBlobsCount());
        }

        runtime->DispatchEvents(TDispatchOptions(), TDuration::Seconds(1));

        UNIT_ASSERT(compactionRequest);
        runtime->Send(compactionRequest.Release());

        runtime->DispatchEvents(TDispatchOptions(), TDuration::Seconds(1));

        partition.Cleanup();

        // checking that data wasn't corrupted
        UNIT_ASSERT_VALUES_EQUAL(
            GetBlockContent(2),
            GetBlockContent(partition.ReadBlocks(blockRange1.Start)));
        UNIT_ASSERT_VALUES_EQUAL(
            GetBlockContent(2),
            GetBlockContent(partition.ReadBlocks(blockRange1.End)));

        UNIT_ASSERT_VALUES_EQUAL(
            GetBlockContent(5),
            GetBlockContent(partition.ReadBlocks(blockRange2.Start)));
        UNIT_ASSERT_VALUES_EQUAL(
            GetBlockContent(5),
            GetBlockContent(partition.ReadBlocks(blockRange2.End)));

        UNIT_ASSERT_VALUES_EQUAL(
            GetBlockContent(8),
            GetBlockContent(partition.ReadBlocks(blockRange3.Start)));
        UNIT_ASSERT_VALUES_EQUAL(
            GetBlockContent(8),
            GetBlockContent(partition.ReadBlocks(blockRange3.End)));

        // checking that we now have 1 blob in each of the ranges
        {
            const auto response = partition.StatPartition();
            const auto& stats = response->Record.GetStats();
            UNIT_ASSERT_VALUES_EQUAL(3, stats.GetMergedBlobsCount());
        }
    }

    Y_UNIT_TEST(ShouldProcessMultipleRangesUponForceCompaction)
    {
        auto config = DefaultConfig();
        config.SetBatchCompactionEnabled(true);
        config.SetForcedCompactionRangeCountPerRun(3);
        config.SetV1GarbageCompactionEnabled(false);

        auto runtime = PrepareTestActorRuntime(config, MaxPartitionBlocksCount);

        TPartitionClient partition(*runtime);
        partition.WaitReady();

        {
            const auto response = partition.StatPartition();
            const auto& stats = response->Record.GetStats();
            UNIT_ASSERT_VALUES_EQUAL(0, stats.GetMergedBlobsCount());
        }

        TVector<size_t> rangeSizes;
        const auto interceptCompactionRequest =
            [&rangeSizes](TAutoPtr<IEventHandle>& event)
        {
            if (event->GetTypeRewrite() ==
                TEvPartitionPrivate::EvCompactionRequest)
            {
                auto* msg =
                    event->Get<TEvPartitionPrivate::TEvCompactionRequest>();
                rangeSizes.push_back(msg->RangeBlockIndices.size());
            }
            return TTestActorRuntime::DefaultObserverFunc(event);
        };
        runtime->SetObserverFunc(interceptCompactionRequest);

        const auto blockRange1 = TBlockRange32::WithLength(0, 1024);
        const auto blockRange2 = TBlockRange32::WithLength(1024 * 1024, 1024);
        const auto blockRange3 =
            TBlockRange32::WithLength(2 * 1024 * 1024, 1024);
        const auto blockRange4 =
            TBlockRange32::WithLength(3 * 1024 * 1024, 1024);

        partition.WriteBlocks(blockRange1, 1);
        partition.WriteBlocks(blockRange1, 2);

        partition.WriteBlocks(blockRange2, 3);
        partition.WriteBlocks(blockRange2, 4);
        partition.WriteBlocks(blockRange2, 5);

        partition.WriteBlocks(blockRange3, 6);
        partition.WriteBlocks(blockRange3, 7);
        partition.WriteBlocks(blockRange3, 8);

        partition.WriteBlocks(blockRange4, 9);

        {
            const auto response = partition.StatPartition();
            const auto& stats = response->Record.GetStats();
            UNIT_ASSERT_VALUES_EQUAL(9, stats.GetMergedBlobsCount());
        }

        partition.SendCompactRangeRequest(0, 0);
        runtime->DispatchEvents(TDispatchOptions(), TDuration::Seconds(1));
        partition.Cleanup();

        UNIT_ASSERT_EQUAL(2, rangeSizes.size());
        UNIT_ASSERT_EQUAL(3, rangeSizes[0]);
        UNIT_ASSERT_EQUAL(1, rangeSizes[1]);

        // checking that data wasn't corrupted
        UNIT_ASSERT_VALUES_EQUAL(
            GetBlockContent(2),
            GetBlockContent(partition.ReadBlocks(blockRange1.Start)));
        UNIT_ASSERT_VALUES_EQUAL(
            GetBlockContent(2),
            GetBlockContent(partition.ReadBlocks(blockRange1.End)));

        UNIT_ASSERT_VALUES_EQUAL(
            GetBlockContent(5),
            GetBlockContent(partition.ReadBlocks(blockRange2.Start)));
        UNIT_ASSERT_VALUES_EQUAL(
            GetBlockContent(5),
            GetBlockContent(partition.ReadBlocks(blockRange2.End)));

        UNIT_ASSERT_VALUES_EQUAL(
            GetBlockContent(8),
            GetBlockContent(partition.ReadBlocks(blockRange3.Start)));
        UNIT_ASSERT_VALUES_EQUAL(
            GetBlockContent(8),
            GetBlockContent(partition.ReadBlocks(blockRange3.End)));

        UNIT_ASSERT_VALUES_EQUAL(
            GetBlockContent(9),
            GetBlockContent(partition.ReadBlocks(blockRange4.Start)));
        UNIT_ASSERT_VALUES_EQUAL(
            GetBlockContent(9),
            GetBlockContent(partition.ReadBlocks(blockRange4.End)));

        // checking that we now have 1 blob in each of the ranges
        {
            const auto response = partition.StatPartition();
            const auto& stats = response->Record.GetStats();
            UNIT_ASSERT_VALUES_EQUAL(4, stats.GetMergedBlobsCount());
        }
    }

    Y_UNIT_TEST(ShouldSkipEmptyRangesUponForcedCompactionWithMultipleRanges)
    {
        auto config = DefaultConfig();
        config.SetBatchCompactionEnabled(true);
        config.SetForcedCompactionRangeCountPerRun(3);
        config.SetV1GarbageCompactionEnabled(false);

        auto runtime = PrepareTestActorRuntime(config, MaxPartitionBlocksCount);

        TPartitionClient partition(*runtime);
        partition.WaitReady();

        {
            const auto response = partition.StatPartition();
            const auto& stats = response->Record.GetStats();
            UNIT_ASSERT_VALUES_EQUAL(0, stats.GetMergedBlobsCount());
        }

        const auto blockRange1 = TBlockRange32::WithLength(3 * 1024, 1024);
        const auto blockRange2 = TBlockRange32::WithLength(4 * 1024, 1024);

        partition.WriteBlocks(blockRange1, 1);
        partition.WriteBlocks(blockRange2, 2);

        const auto response = partition.CompactRange(0, 5119);
        UNIT_ASSERT_EQUAL(S_OK, response->GetError().GetCode());

        partition.SendGetCompactionStatusRequest(response->Record.GetOperationId());
        const auto compactionStatus = partition.RecvGetCompactionStatusResponse();
        UNIT_ASSERT(SUCCEEDED(compactionStatus->GetStatus()));
        UNIT_ASSERT_EQUAL(5, compactionStatus->Record.GetTotal());
    }

    Y_UNIT_TEST(ShouldBatchSmallWritesToFreshChannelIfThresholdNotExceeded)
    {
        NProto::TStorageServiceConfig config;
        config.SetWriteRequestBatchingEnabled(true);
        config.SetWriteBlobThreshold(2_MB);
        auto runtime = PrepareTestActorRuntime(config);

        TPartitionClient partition(*runtime);
        partition.WaitReady();

        const ui32 blockCount = 500;
        runtime->SetObserverFunc(
            PartitionBatchWriteCollector(*runtime, blockCount));

        for (ui32 i = 0; i < blockCount; ++i) {
            partition.SendWriteBlocksRequest(i, i);
        }

        for (ui32 i = 0; i < blockCount; ++i) {
            auto response = partition.RecvWriteBlocksResponse();
            UNIT_ASSERT(SUCCEEDED(response->GetStatus()));
        }

        auto response = partition.StatPartition();
        const auto& stats = response->Record.GetStats();
        UNIT_ASSERT_VALUES_EQUAL(0, stats.GetMixedBlocksCount());
        UNIT_ASSERT_VALUES_EQUAL(0, stats.GetMergedBlocksCount());
        UNIT_ASSERT_VALUES_EQUAL(blockCount, stats.GetFreshBlocksCount());

        // checking that drain-related counters are in a consistent state
        partition.Drain();
    }

    Y_UNIT_TEST(
        ShouldAutomaticallyRunCompactionAndWriteBlobToMixedChannelIfBlobSizeIsBelowTheThreshold)
    {
        static constexpr ui32 compactionThreshold = 4;

        auto config = DefaultConfig();
        config.SetHDDMaxBlobsPerRange(compactionThreshold);
        config.SetCompactionMergedBlobThresholdHDD(17_KB);

        auto runtime = PrepareTestActorRuntime(
            config,
            1024,
            {},
            {.MediaKind = NCloud::NProto::STORAGE_MEDIA_HYBRID});

        TPartitionClient partition(*runtime);
        partition.WaitReady();

        for (size_t i = 1; i < compactionThreshold; ++i) {
            partition.WriteBlocks(i, i);
            partition.Flush();
        }

        {
            auto response = partition.StatPartition();
            const auto& stats = response->Record.GetStats();
            UNIT_ASSERT_VALUES_EQUAL(
                compactionThreshold - 1,
                stats.GetMixedBlobsCount());
            UNIT_ASSERT_VALUES_EQUAL(
                compactionThreshold - 1,
                stats.GetMixedBlocksCount());
            UNIT_ASSERT_VALUES_EQUAL(0, stats.GetMergedBlobsCount());
        }

        partition.WriteBlocks(0, 0);
        partition.Flush();

        // wait for background operations completion
        runtime->DispatchEvents(TDispatchOptions(), TDuration::Seconds(1));

        // data size for compaction is less than CompactionMergedBlobThresholdHDD
        // so the whole data should be moved to a mixed channel
        {
            auto response = partition.StatPartition();
            const auto& stats = response->Record.GetStats();
            UNIT_ASSERT_VALUES_EQUAL(
                compactionThreshold + 1,
                stats.GetMixedBlobsCount());
            UNIT_ASSERT_VALUES_EQUAL(
                compactionThreshold * 2,
                stats.GetMixedBlocksCount());
            UNIT_ASSERT_VALUES_EQUAL(0, stats.GetMergedBlobsCount());
        }

        partition.Cleanup();

        {
            auto response = partition.StatPartition();
            const auto& stats = response->Record.GetStats();
            UNIT_ASSERT_VALUES_EQUAL(1, stats.GetMixedBlobsCount());
            UNIT_ASSERT_VALUES_EQUAL(
                compactionThreshold,
                stats.GetMixedBlocksCount());
            UNIT_ASSERT_VALUES_EQUAL(0, stats.GetMergedBlobsCount());
        }
    }

    Y_UNIT_TEST(CompactionShouldWriteDataToDifferentChannelsDependingOnThreshold)
    {
        auto config = DefaultConfig();
        config.SetCompactionMergedBlobThresholdHDD(17_KB);

        auto runtime = PrepareTestActorRuntime(
            config,
            1024,
            {},
            {.MediaKind = NCloud::NProto::STORAGE_MEDIA_HYBRID});

        TPartitionClient partition(*runtime);
        partition.WaitReady();

        partition.WriteBlocks(1, 1);
        partition.Flush();
        partition.WriteBlocks(2, 2);
        partition.Flush();

        {
            auto response = partition.StatPartition();
            const auto& stats = response->Record.GetStats();
            UNIT_ASSERT_VALUES_EQUAL(2, stats.GetMixedBlobsCount());
            UNIT_ASSERT_VALUES_EQUAL(0, stats.GetMergedBlobsCount());
        }

        partition.WriteBlocks(0, 0);

        // data should be written to a mixed channel if data size is less than threshold
        partition.Compaction();

        {
            auto response = partition.StatPartition();
            const auto& stats = response->Record.GetStats();
            UNIT_ASSERT_VALUES_EQUAL(3, stats.GetMixedBlobsCount());
            UNIT_ASSERT_VALUES_EQUAL(0, stats.GetMergedBlobsCount());
        }

        partition.WriteBlocks(TBlockRange32::WithLength(3, 5), 3);
        partition.Flush();

        // data should be written to a merged channel if data size is greater than threshold
        partition.Compaction();

        {
            auto response = partition.StatPartition();
            const auto& stats = response->Record.GetStats();
            UNIT_ASSERT_VALUES_EQUAL(4, stats.GetMixedBlobsCount());
            UNIT_ASSERT_VALUES_EQUAL(1, stats.GetMergedBlobsCount());
        }

        partition.Cleanup();

        {
            auto response = partition.StatPartition();
            const auto& stats = response->Record.GetStats();
            UNIT_ASSERT_VALUES_EQUAL(0, stats.GetMixedBlobsCount());
            UNIT_ASSERT_VALUES_EQUAL(1, stats.GetMergedBlobsCount());
        }
    }

    Y_UNIT_TEST(CompactionShouldMoveDataFromMergedToMixedWhenDataSizeIsAboveTheTreshold)
    {
        auto config = DefaultConfig();
        config.SetWriteBlobThreshold(3_KB);
        config.SetCompactionMergedBlobThresholdHDD(17_KB);

        auto runtime = PrepareTestActorRuntime(
            config,
            1024,
            {},
            {.MediaKind = NCloud::NProto::STORAGE_MEDIA_HYBRID});

        TPartitionClient partition(*runtime);
        partition.WaitReady();

        // all data should be written to a merged channel directly because data
        // size is less than threshold
        for (int i = 0; i < 4; ++i) {
            partition.WriteBlocks(i, i);
        }

        {
            auto response = partition.StatPartition();
            const auto& stats = response->Record.GetStats();
            UNIT_ASSERT_VALUES_EQUAL(0, stats.GetFreshBlocksCount());
            UNIT_ASSERT_VALUES_EQUAL(0, stats.GetMixedBlobsCount());
            UNIT_ASSERT_VALUES_EQUAL(4, stats.GetMergedBlobsCount());
        }

        // data should be moved to a mixed channel as a result of compaction,
        // because data is less than threshold
        partition.Compaction();

        {
            auto response = partition.StatPartition();
            const auto& stats = response->Record.GetStats();
            UNIT_ASSERT_VALUES_EQUAL(0, stats.GetFreshBlocksCount());
            UNIT_ASSERT_VALUES_EQUAL(1, stats.GetMixedBlobsCount());
            UNIT_ASSERT_VALUES_EQUAL(4, stats.GetMergedBlobsCount());
        }

        partition.Cleanup();

        {
            auto response = partition.StatPartition();
            const auto& stats = response->Record.GetStats();
            UNIT_ASSERT_VALUES_EQUAL(0, stats.GetFreshBlocksCount());
            UNIT_ASSERT_VALUES_EQUAL(1, stats.GetMixedBlobsCount());
            UNIT_ASSERT_VALUES_EQUAL(0, stats.GetMergedBlobsCount());
        }

        for (int i = 0; i < 4; ++i) {
            UNIT_ASSERT_VALUES_EQUAL(
                GetBlockContent(i),
                GetBlockContent(partition.ReadBlocks(i))
            );
        }
    }

    Y_UNIT_TEST(CompactionShouldMoveMergedBlobWithHolesToMixedChannel)
    {
        auto config = DefaultConfig();
        config.SetWriteBlobThreshold(12_KB);
        config.SetCompactionMergedBlobThresholdHDD(1_MB);

        auto runtime = PrepareTestActorRuntime(
            config,
            1024,
            {},
            {.MediaKind = NCloud::NProto::STORAGE_MEDIA_HYBRID});

        TPartitionClient partition(*runtime);
        partition.WaitReady();

        partition.WriteBlocks(TBlockRange32::WithLength(5, 5), '1');   // merged
        partition.WriteBlocks(TBlockRange32::WithLength(12, 1), '2');  // fresh
        partition.WriteBlocks(TBlockRange32::WithLength(35, 20), '3'); // merged

        {
            auto response = partition.StatPartition();
            const auto& stats = response->Record.GetStats();
            UNIT_ASSERT_VALUES_EQUAL(1, stats.GetFreshBlocksCount());
            UNIT_ASSERT_VALUES_EQUAL(0, stats.GetMixedBlobsCount());
            UNIT_ASSERT_VALUES_EQUAL(2, stats.GetMergedBlobsCount());
        }

        // data should be moved to a mixed channel as a result of compaction,
        // because data is less than threshold
        partition.Flush();
        partition.Compaction();
        partition.Cleanup();

        {
            auto response = partition.StatPartition();
            const auto& stats = response->Record.GetStats();
            UNIT_ASSERT_VALUES_EQUAL(0, stats.GetFreshBlocksCount());
            UNIT_ASSERT_VALUES_EQUAL(1, stats.GetMixedBlobsCount());
            UNIT_ASSERT_VALUES_EQUAL(0, stats.GetMergedBlobsCount());
        }

        const auto checkValue = [&](std::vector<std::tuple<int, int, char>> values)
        {
            for (const auto& value: values) {
                for (int i = std::get<0>(value); i < std::get<1>(value); ++i) {
                    UNIT_ASSERT_VALUES_EQUAL(
                        GetBlockContent(std::get<2>(value)),
                        GetBlockContent(partition.ReadBlocks(i)));
                }
            }
        };

        checkValue({{5, 5, '1'}, {12, 1, '2'}, {35, 20, '3'}});

        partition.WriteBlocks(TBlockRange32::WithLength(0, 2), '4');   // fresh
        partition.Flush(); // mixed
        partition.WriteBlocks(TBlockRange32::WithLength(2, 2), '5');   // fresh
        partition.WriteBlocks(TBlockRange32::WithLength(12, 3), '6');   // merged
        partition.WriteBlocks(TBlockRange32::WithLength(27, 1), '7');   // fresh

        partition.Compaction();
        partition.Cleanup();

        {
            auto response = partition.StatPartition();
            const auto& stats = response->Record.GetStats();
            UNIT_ASSERT_VALUES_EQUAL(3, stats.GetFreshBlocksCount());
            UNIT_ASSERT_VALUES_EQUAL(1, stats.GetMixedBlobsCount());
            UNIT_ASSERT_VALUES_EQUAL(0, stats.GetMergedBlobsCount());
        }

        checkValue({{0, 2, '4'}, {2, 2, '5'}, {5, 5, '1'}, {12, 3, '6'}, {27, 1, '7'}, {35, 20, '3'}});
    }

    Y_UNIT_TEST(
        ShouldNotEraseSkippedBlocksFromIndexDuringIncrementalCompactionToMixed)
    {
        auto config = DefaultConfig();
        config.SetWriteBlobThreshold(1_MB);
        config.SetCompactionMergedBlobThresholdHDD(1_MB);
        config.SetIncrementalCompactionEnabled(true);
        config.SetMaxSkippedBlobsDuringCompaction(1);
        config.SetTargetCompactionBytesPerOp(1);

        auto runtime = PrepareTestActorRuntime(
            config,
            1024,
            {},
            {.MediaKind = NCloud::NProto::STORAGE_MEDIA_HYBRID});

        TPartitionClient partition(*runtime);
        partition.WaitReady();

        // blob 1 needs to eventually have more live blocks than other blobs in order
        // not to be compacted
        partition.WriteBlocks(TBlockRange32::WithLength(5, 55), '1');
        partition.Flush();
        partition.WriteBlocks(TBlockRange32::WithLength(2, 10), '2');
        partition.Flush();
        partition.WriteBlocks(TBlockRange32::WithLength(45, 20), '3');
        partition.Flush();

        {
            auto response = partition.StatPartition();
            const auto& stats = response->Record.GetStats();
            UNIT_ASSERT_VALUES_EQUAL(3, stats.GetMixedBlobsCount());
            UNIT_ASSERT_VALUES_EQUAL(85, stats.GetMixedBlocksCount());
            UNIT_ASSERT_VALUES_EQUAL(0, stats.GetMergedBlocksCount());
        }

        partition.Compaction();
        partition.Cleanup();
        partition.CollectGarbage();

        {
            auto response = partition.StatPartition();
            const auto& stats = response->Record.GetStats();
            UNIT_ASSERT_VALUES_EQUAL(2, stats.GetMixedBlobsCount());
            UNIT_ASSERT_VALUES_EQUAL(85, stats.GetMixedBlocksCount());
            UNIT_ASSERT_VALUES_EQUAL(0, stats.GetMergedBlocksCount());
        }

        for (ui32 i = 12; i < 45; ++i) {
            UNIT_ASSERT_VALUES_EQUAL(
                GetBlocksContent('1'),
                GetBlocksContent(partition.ReadBlocks(i))
            );
        }

        for (ui32 i = 2; i < 12; ++i) {
            UNIT_ASSERT_VALUES_EQUAL(
                GetBlocksContent('2'),
                GetBlocksContent(partition.ReadBlocks(i))
            );
        }

        for (ui32 i = 45; i < 65; ++i) {
            UNIT_ASSERT_VALUES_EQUAL(
                GetBlocksContent('3'),
                GetBlocksContent(partition.ReadBlocks(i))
            );
        }
    }

    Y_UNIT_TEST(ShouldCheckRange)
    {
        constexpr ui32 blockCount = 1024 * 1024;
        auto runtime = PrepareTestActorRuntime(DefaultConfig(), blockCount);

        TPartitionClient partition(*runtime);
        partition.WaitReady();

        partition.WriteBlocks(
            TBlockRange32::MakeClosedInterval(0, 1024 * 10),
            1);
        partition.WriteBlocks(
            TBlockRange32::MakeClosedInterval(1024 * 5, 1024 * 11),
            1);

        const auto step = 16;
        for (ui32 i = 1024 * 10; i < 1024 * 12; i += step) {
            partition.WriteBlocks(TBlockRange32::WithLength(i, step), 1);
        }

        for (ui32 i = 1024 * 20; i < 1024 * 21; i += step) {
            partition.WriteBlocks(TBlockRange32::WithLength(i, step + 1), 1);
        }

        partition.WriteBlocks(
            TBlockRange32::MakeClosedInterval(1001111, 1001210),
            1);

        partition.ZeroBlocks(TBlockRange32::MakeClosedInterval(1024, 3023));
        partition.ZeroBlocks(TBlockRange32::MakeClosedInterval(5024, 5033));

        ui32 status = -1;
        ui32 error = -1;

        runtime->SetObserverFunc(
            [&](TAutoPtr<IEventHandle>& event)
            {
                switch (event->GetTypeRewrite()) {
                    case TEvVolume::EvCheckRangeResponse: {
                        using TEv = TEvVolume::TEvCheckRangeResponse;
                        const auto* msg = event->Get<TEv>();
                        error = msg->GetStatus();
                        status = msg->Record.GetStatus().GetCode();
                        break;
                    }
                }
                return TTestActorRuntime::DefaultObserverFunc(event);
            });

        const auto checkRange = [&](ui32 idx, ui32 size)
        {
            status = -1;

            const auto response = partition.CheckRange("id", idx, size);

            TDispatchOptions options;
            options.FinalEvents.emplace_back(TEvVolume::EvCheckRangeResponse);
            runtime->DispatchEvents(options, TDuration::Seconds(3));

            UNIT_ASSERT_VALUES_EQUAL(S_OK, status);
            UNIT_ASSERT_VALUES_EQUAL(S_OK, error);
        };

        checkRange(0, 1024);
        checkRange(1024, 512);
        checkRange(1, 1);
        checkRange(1000, 1000);
    }

    Y_UNIT_TEST(ShouldCheckRangeWithBrokenBlocks)
    {
        constexpr ui32 blockCount = 1024 * 1024;
        auto runtime = PrepareTestActorRuntime(DefaultConfig(), blockCount);

        TPartitionClient partition(*runtime);
        partition.WaitReady();

        partition.WriteBlocks(
            TBlockRange32::MakeClosedInterval(0, 1024 * 10),
            1);
        partition.WriteBlocks(
            TBlockRange32::MakeClosedInterval(1024 * 5, 1024 * 11),
            1);

        const auto step = 16;
        for (ui32 i = 1024 * 10; i < 1024 * 12; i += step) {
            partition.WriteBlocks(TBlockRange32::WithLength(i, step), 1);
        }

        for (ui32 i = 1024 * 20; i < 1024 * 21; i += step) {
            partition.WriteBlocks(TBlockRange32::WithLength(i, step + 1), 1);
        }

        partition.WriteBlocks(
            TBlockRange32::MakeClosedInterval(1001111, 1001210),
            1);

        ui32 status = -1;
        ui32 error = -1;

        runtime->SetObserverFunc(
            [&](TAutoPtr<IEventHandle>& event)
            {
                switch (event->GetTypeRewrite()) {
                    case TEvVolume::EvCheckRangeResponse: {
                        using TEv = TEvVolume::TEvCheckRangeResponse;
                        const auto* msg = event->Get<TEv>();
                        status = msg->Record.GetStatus().GetCode();
                        error = msg->Record.GetError().GetCode();

                        break;
                    }
                    case TEvService::EvReadBlocksResponse: {
                        using TEv = TEvService::TEvReadBlocksResponse;

                        auto response = std::make_unique<TEv>(
                            MakeError(E_IO, "block is broken"));

                        runtime->Send(
                            new IEventHandle(
                                event->Recipient,
                                event->Sender,
                                response.release(),
                                0,   // flags
                                event->Cookie),
                            0);

                        return TTestActorRuntime::EEventAction::DROP;

                        break;
                    }
                }
                return TTestActorRuntime::DefaultObserverFunc(event);
            });

        const auto checkRange = [&](ui32 idx, ui32 size)
        {
            status = -1;

            partition.SendCheckRangeRequest("id", idx, size);
            const auto response =
                partition.RecvResponse<TEvVolume::TEvCheckRangeResponse>();

            TDispatchOptions options;
            options.FinalEvents.emplace_back(TEvVolume::EvCheckRangeResponse);

            UNIT_ASSERT_VALUES_EQUAL(E_IO, status);
            UNIT_ASSERT_VALUES_EQUAL(S_OK, error);
        };
        checkRange(0, 1024);
        checkRange(1024, 512);
        checkRange(1, 1);
        checkRange(1000, 1000);
    }

    Y_UNIT_TEST(ShouldSuccessfullyCheckRangeIfDiskIsEmpty)
    {
        constexpr ui32 blockCount = 1024 * 1024;
        auto runtime = PrepareTestActorRuntime(DefaultConfig(), blockCount);

        TPartitionClient partition(*runtime);
        partition.WaitReady();

        const ui32 idx = 0;
        const ui32 size = 1;
        const auto response = partition.CheckRange("id", idx, size);

        TDispatchOptions options;
        options.FinalEvents.emplace_back(TEvVolume::EvCheckRangeResponse);

        runtime->DispatchEvents(options, TDuration::Seconds(1));

        UNIT_ASSERT_VALUES_EQUAL(S_OK, response->GetStatus());
        UNIT_ASSERT_VALUES_EQUAL(S_OK, response->Record.GetStatus().GetCode());
    }

    Y_UNIT_TEST(ShouldntCheckRangeWithBigBlockCount)
    {
        constexpr ui32 blockCount = 1024 * 1024;
        constexpr ui32 bytesPerStripe = 1024;
        NProto::TStorageServiceConfig config;
        config.SetBytesPerStripe(bytesPerStripe);
        auto runtime = PrepareTestActorRuntime(config, blockCount);

        TPartitionClient partition(*runtime);
        partition.WaitReady();

        const ui32 idx = 0;

        partition.SendCheckRangeRequest(
            "id",
            idx,
            bytesPerStripe / DefaultBlockSize + 1);
        const auto response =
            partition.RecvResponse<TEvVolume::TEvCheckRangeResponse>();

        TDispatchOptions options;
        options.FinalEvents.emplace_back(TEvVolume::EvCheckRangeResponse);

        runtime->DispatchEvents(options, TDuration::Seconds(1));

        UNIT_ASSERT_VALUES_EQUAL(E_ARGUMENT, response->GetStatus());
    }

    Y_UNIT_TEST(ShouldGetSameChecksumsWhileCheckRangeSimmilarDisks)
    {
        constexpr ui32 blockCount = 1024 * 1024;

        auto runtime = PrepareTestActorRuntime(DefaultConfig(), blockCount);

        TPartitionClient partition1(*runtime);
        TPartitionClient partition2(*runtime);

        partition1.WaitReady();
        partition2.WaitReady();

        const auto writeData = [&](TPartitionClient& partition)
        {
            partition.WriteBlocks(
                TBlockRange32::MakeClosedInterval(0, 1024 * 10),
                42);
            partition.WriteBlocks(
                TBlockRange32::MakeClosedInterval(1024 * 5, 1024 * 15),
                99);
        };

        writeData(partition1);
        writeData(partition2);

        const auto response1 = partition1.CheckRange("id", 0, 1024, true);
        const auto response2 = partition2.CheckRange("id", 0, 1024, true);

        TDispatchOptions options;
        options.FinalEvents.emplace_back(TEvVolume::EvCheckRangeResponse);
        runtime->DispatchEvents(options, TDuration::Seconds(3));

        const auto& checksums1 = response1->Record.GetChecksums();
        const auto& checksums2 = response2->Record.GetChecksums();

        ASSERT_VECTORS_EQUAL(
            TVector<ui32>(checksums1.begin(), checksums1.end()),
            TVector<ui32>(checksums2.begin(), checksums2.end()));
    }

    Y_UNIT_TEST(ShouldGetDifferentChecksumsWhileCheckRangeDifferentDisks)
    {
        constexpr ui32 blockCount = 1024 * 1024;

        auto runtime = PrepareTestActorRuntime(DefaultConfig(), blockCount);

        TPartitionClient partition1(*runtime);
        TPartitionClient partition2(*runtime);

        partition1.WaitReady();
        partition2.WaitReady();

        partition1.WriteBlocks(
            TBlockRange32::MakeClosedInterval(0, 1024 * 10),
            42);

        partition2.WriteBlocks(
            TBlockRange32::MakeClosedInterval(0, 1024 * 10),
            99);

        const auto response1 = partition1.CheckRange("id", 0, 1024, true);
        const auto response2 = partition2.CheckRange("id", 0, 1024, true);

        TDispatchOptions options;
        options.FinalEvents.emplace_back(TEvVolume::EvCheckRangeResponse);
        runtime->DispatchEvents(options, TDuration::Seconds(3));

        const auto& checksums1 = response1->Record.GetChecksums();
        const auto& checksums2 = response2->Record.GetChecksums();

        UNIT_ASSERT_VALUES_EQUAL(
            checksums1.size(),
            checksums2.size());

        ui32 totalChecksums = 0;
        ui32 differentChecksums = 0;
        for (int i = 0; i < checksums1.size(); ++i) {
            if (checksums1.at(i) != checksums2.at(i)) {
                ++differentChecksums;
            }
            ++totalChecksums;
        }

        UNIT_ASSERT(differentChecksums*2 < totalChecksums);
    }

    void TestForcedCompaction(ui32 rangesPerRun)
    {
        auto config = DefaultConfig();
        config.SetBatchCompactionEnabled(true);
        config.SetForcedCompactionRangeCountPerRun(rangesPerRun);
        config.SetV1GarbageCompactionEnabled(false);
        config.SetWriteBlobThreshold(15_KB);
        config.SetIncrementalCompactionEnabled(true);

        auto runtime = PrepareTestActorRuntime(
            config,
            MaxPartitionBlocksCount,
            {},
            {.MediaKind = NCloud::NProto::STORAGE_MEDIA_HYBRID});

        TPartitionClient partition(*runtime);
        partition.WaitReady();

        {
            partition.WriteBlocks(TBlockRange32::WithLength(0, 5), 1);
            partition.WriteBlocks(TBlockRange32::WithLength(1024, 5), 2);

            partition.WriteBlocks(TBlockRange32::WithLength(0, 1), 3);
            partition.WriteBlocks(TBlockRange32::WithLength(1028, 3), 4);
            partition.Flush();

            const auto response = partition.StatPartition();
            const auto& stats = response->Record.GetStats();
            UNIT_ASSERT_VALUES_EQUAL(1, stats.GetMixedBlobsCount());
            UNIT_ASSERT_VALUES_EQUAL(4, stats.GetMixedBlocksCount());
            UNIT_ASSERT_VALUES_EQUAL(2, stats.GetMergedBlobsCount());
            UNIT_ASSERT_VALUES_EQUAL(10, stats.GetMergedBlocksCount());
        }

        {
            const auto response = partition.CompactRange(0, 0);
            UNIT_ASSERT_VALUES_EQUAL(S_OK, response->GetStatus());

            const auto statResponse = partition.StatPartition();
            const auto& stats = statResponse->Record.GetStats();
            UNIT_ASSERT_VALUES_EQUAL(1, stats.GetMixedBlobsCount());
            UNIT_ASSERT_VALUES_EQUAL(4, stats.GetMixedBlocksCount());
            UNIT_ASSERT_VALUES_EQUAL(4, stats.GetMergedBlobsCount());
            UNIT_ASSERT_VALUES_EQUAL(22, stats.GetMergedBlocksCount());
        }

        {
            partition.Cleanup();

            const auto statResponse = partition.StatPartition();
            const auto& stats = statResponse->Record.GetStats();
            UNIT_ASSERT_VALUES_EQUAL(0, stats.GetMixedBlobsCount());
            UNIT_ASSERT_VALUES_EQUAL(0, stats.GetMixedBlocksCount());
            UNIT_ASSERT_VALUES_EQUAL(2, stats.GetMergedBlobsCount());
            UNIT_ASSERT_VALUES_EQUAL(12, stats.GetMergedBlocksCount());

            UNIT_ASSERT_VALUES_EQUAL(
                GetBlockContent(3),
                GetBlockContent(partition.ReadBlocks(0)));
            UNIT_ASSERT_VALUES_EQUAL(
                GetBlockContent(1),
                GetBlockContent(partition.ReadBlocks(1)));
            UNIT_ASSERT_VALUES_EQUAL(
                GetBlockContent(2),
                GetBlockContent(partition.ReadBlocks(1024)));
            UNIT_ASSERT_VALUES_EQUAL(
                GetBlockContent(4),
                GetBlockContent(partition.ReadBlocks(1028)));
        }

        {
            const auto response = partition.CompactRange(0, 0);
            UNIT_ASSERT_VALUES_EQUAL(S_OK, response->GetStatus());
            partition.Cleanup();
        }

        // write to the same blocks, we need several blobs in one compacted range
        {
            partition.WriteBlocks(TBlockRange32::WithLength(0, 5), 12);
            partition.WriteBlocks(TBlockRange32::WithLength(1024, 5), 22);

            partition.WriteBlocks(TBlockRange32::WithLength(0, 1), 32);
            partition.WriteBlocks(TBlockRange32::WithLength(1028, 3), 42);
            partition.Flush();

            const auto response = partition.StatPartition();
            const auto& stats = response->Record.GetStats();
            UNIT_ASSERT_VALUES_EQUAL(1, stats.GetMixedBlobsCount());
            UNIT_ASSERT_VALUES_EQUAL(4, stats.GetMixedBlocksCount());
            UNIT_ASSERT_VALUES_EQUAL(4, stats.GetMergedBlobsCount());
            UNIT_ASSERT_VALUES_EQUAL(22, stats.GetMergedBlocksCount());
        }

        {
            const auto response = partition.CompactRange(0, 0);
            UNIT_ASSERT_VALUES_EQUAL(S_OK, response->GetStatus());
            partition.Cleanup();

            const auto statResponse = partition.StatPartition();
            const auto& stats = statResponse->Record.GetStats();
            UNIT_ASSERT_VALUES_EQUAL(0, stats.GetMixedBlobsCount());
            UNIT_ASSERT_VALUES_EQUAL(0, stats.GetMixedBlocksCount());
            UNIT_ASSERT_VALUES_EQUAL(2, stats.GetMergedBlobsCount());
            UNIT_ASSERT_VALUES_EQUAL(12, stats.GetMergedBlocksCount());

            UNIT_ASSERT_VALUES_EQUAL(
                GetBlockContent(32),
                GetBlockContent(partition.ReadBlocks(0)));
            UNIT_ASSERT_VALUES_EQUAL(
                GetBlockContent(12),
                GetBlockContent(partition.ReadBlocks(1)));
            UNIT_ASSERT_VALUES_EQUAL(
                GetBlockContent(22),
                GetBlockContent(partition.ReadBlocks(1024)));
            UNIT_ASSERT_VALUES_EQUAL(
                GetBlockContent(42),
                GetBlockContent(partition.ReadBlocks(1028)));
        }
    }

    Y_UNIT_TEST(ShouldCompactSeveralBlobsInTheSameRangeWithOneRangePerRun)
    {
        TestForcedCompaction(1);
    }

    Y_UNIT_TEST(ShouldCompactSeveralBlobsInTheSameRangeWithSeveralRangesPerRun)
    {
        TestForcedCompaction(10);
    }

<<<<<<< HEAD
    Y_UNIT_TEST(ShouldReturnBlobsIdsOfFailedBlobsDuringReadIfRequested)
    {
        auto config = DefaultConfig();
        config.SetWriteBlobThreshold(100_KB);
        auto runtime = PrepareTestActorRuntime(config, MaxPartitionBlocksCount);

        TPartitionClient partition(*runtime);
        partition.WaitReady();
        {
            const auto blockRange = TBlockRange32::WithLength(0, 512);
            partition.WriteBlocks(blockRange, 1);
        }

        {
            const auto blockRange = TBlockRange32::WithLength(512, 512);
            partition.WriteBlocks(blockRange, 1);
        }

        runtime->SetObserverFunc(
            [&](TAutoPtr<IEventHandle>& event)
            {
                switch (event->GetTypeRewrite()) {
                    case TEvPartitionCommonPrivate::EvReadBlobRequest: {
                        auto response = std::make_unique<
                            TEvPartitionCommonPrivate::TEvReadBlobResponse>(
                            MakeError(E_IO, "Simulated blob read failure"));

                        runtime->Send(
                            new IEventHandle(
                                event->Sender,
                                event->Recipient,
                                response.release(),
                                0,   // flags
                                event->Cookie),
                            0);

                        return TTestActorRuntime::EEventAction::DROP;

                        break;
                    }
                }
                return TTestActorRuntime::DefaultObserverFunc(event);
            });

        const auto blockRange = TBlockRange32::WithLength(0, 1024);
        auto request = partition.CreateReadBlocksRequest(blockRange, {});
        request->Record.SetRangeCheck(true);

        partition.SendToPipe(std::move(request));

        auto response = partition.RecvReadBlocksResponse();
        UNIT_ASSERT_VALUES_UNEQUAL(S_OK, response->GetStatus());
        UNIT_ASSERT_VALUES_EQUAL(
            response->Record.GetScanDiskResults().size(),
            2);
=======
    Y_UNIT_TEST(ShouldWriteToMixedChannelOnHddIfThresholdExceeded)
    {
        auto config = DefaultConfig();
        config.SetWriteRequestBatchingEnabled(true);
        config.SetWriteBlobThreshold(3_MB);
        config.SetWriteMixedBlobThresholdHDD(512_KB);

        auto runtime = PrepareTestActorRuntime(
            config,
            4096,
            {},
            {.MediaKind = NCloud::NProto::STORAGE_MEDIA_HYBRID});

        TPartitionClient partition(*runtime);
        partition.WaitReady();

        partition.WriteBlocks(TBlockRange32::WithLength(0, 100));
        partition.WriteBlocks(TBlockRange32::WithLength(512, 512));
        partition.WriteBlocks(TBlockRange32::WithLength(2048, 1024));

        {
            auto response = partition.StatPartition();
            const auto& stats = response->Record.GetStats();
            UNIT_ASSERT_VALUES_EQUAL(100, stats.GetFreshBlocksCount());
            UNIT_ASSERT_VALUES_EQUAL(512, stats.GetMixedBlocksCount());
            UNIT_ASSERT_VALUES_EQUAL(1, stats.GetMixedBlobsCount());
            UNIT_ASSERT_VALUES_EQUAL(1024, stats.GetMergedBlocksCount());
            UNIT_ASSERT_VALUES_EQUAL(1, stats.GetMergedBlobsCount());
        }
>>>>>>> fe4adca2
    }
}

}   // namespace NCloud::NBlockStore::NStorage::NPartition<|MERGE_RESOLUTION|>--- conflicted
+++ resolved
@@ -12368,7 +12368,37 @@
         TestForcedCompaction(10);
     }
 
-<<<<<<< HEAD
+    Y_UNIT_TEST(ShouldWriteToMixedChannelOnHddIfThresholdExceeded)
+    {
+        auto config = DefaultConfig();
+        config.SetWriteRequestBatchingEnabled(true);
+        config.SetWriteBlobThreshold(3_MB);
+        config.SetWriteMixedBlobThresholdHDD(512_KB);
+
+        auto runtime = PrepareTestActorRuntime(
+            config,
+            4096,
+            {},
+            {.MediaKind = NCloud::NProto::STORAGE_MEDIA_HYBRID});
+
+        TPartitionClient partition(*runtime);
+        partition.WaitReady();
+
+        partition.WriteBlocks(TBlockRange32::WithLength(0, 100));
+        partition.WriteBlocks(TBlockRange32::WithLength(512, 512));
+        partition.WriteBlocks(TBlockRange32::WithLength(2048, 1024));
+
+        {
+            auto response = partition.StatPartition();
+            const auto& stats = response->Record.GetStats();
+            UNIT_ASSERT_VALUES_EQUAL(100, stats.GetFreshBlocksCount());
+            UNIT_ASSERT_VALUES_EQUAL(512, stats.GetMixedBlocksCount());
+            UNIT_ASSERT_VALUES_EQUAL(1, stats.GetMixedBlobsCount());
+            UNIT_ASSERT_VALUES_EQUAL(1024, stats.GetMergedBlocksCount());
+            UNIT_ASSERT_VALUES_EQUAL(1, stats.GetMergedBlobsCount());
+        }
+    }
+
     Y_UNIT_TEST(ShouldReturnBlobsIdsOfFailedBlobsDuringReadIfRequested)
     {
         auto config = DefaultConfig();
@@ -12424,37 +12454,6 @@
         UNIT_ASSERT_VALUES_EQUAL(
             response->Record.GetScanDiskResults().size(),
             2);
-=======
-    Y_UNIT_TEST(ShouldWriteToMixedChannelOnHddIfThresholdExceeded)
-    {
-        auto config = DefaultConfig();
-        config.SetWriteRequestBatchingEnabled(true);
-        config.SetWriteBlobThreshold(3_MB);
-        config.SetWriteMixedBlobThresholdHDD(512_KB);
-
-        auto runtime = PrepareTestActorRuntime(
-            config,
-            4096,
-            {},
-            {.MediaKind = NCloud::NProto::STORAGE_MEDIA_HYBRID});
-
-        TPartitionClient partition(*runtime);
-        partition.WaitReady();
-
-        partition.WriteBlocks(TBlockRange32::WithLength(0, 100));
-        partition.WriteBlocks(TBlockRange32::WithLength(512, 512));
-        partition.WriteBlocks(TBlockRange32::WithLength(2048, 1024));
-
-        {
-            auto response = partition.StatPartition();
-            const auto& stats = response->Record.GetStats();
-            UNIT_ASSERT_VALUES_EQUAL(100, stats.GetFreshBlocksCount());
-            UNIT_ASSERT_VALUES_EQUAL(512, stats.GetMixedBlocksCount());
-            UNIT_ASSERT_VALUES_EQUAL(1, stats.GetMixedBlobsCount());
-            UNIT_ASSERT_VALUES_EQUAL(1024, stats.GetMergedBlocksCount());
-            UNIT_ASSERT_VALUES_EQUAL(1, stats.GetMergedBlobsCount());
-        }
->>>>>>> fe4adca2
     }
 }
 
