#include "part.h"

#include "part_events_private.h"

#include <cloud/blockstore/public/api/protos/volume.pb.h>

#include <cloud/blockstore/libs/diagnostics/block_digest.h>
#include <cloud/blockstore/libs/diagnostics/config.h>
#include <cloud/blockstore/libs/diagnostics/critical_events.h>
#include <cloud/blockstore/libs/diagnostics/profile_log.h>
#include <cloud/blockstore/libs/kikimr/helpers.h>
#include <cloud/blockstore/libs/storage/api/partition.h>
#include <cloud/blockstore/libs/storage/api/service.h>
#include <cloud/blockstore/libs/storage/api/stats_service.h>
#include <cloud/blockstore/libs/storage/api/volume.h>
#include <cloud/blockstore/libs/storage/api/volume_proxy.h>
#include <cloud/blockstore/libs/storage/core/block_handler.h>
#include <cloud/blockstore/libs/storage/core/compaction_options.h>
#include <cloud/blockstore/libs/storage/core/config.h>
#include <cloud/blockstore/libs/storage/model/channel_data_kind.h>
#include <cloud/blockstore/libs/storage/partition/model/fresh_blob_test.h>
#include <cloud/blockstore/libs/storage/partition/model/fresh_blob.h>
#include <cloud/blockstore/libs/storage/partition/part.h>
#include <cloud/blockstore/libs/storage/partition/part_events_private.h>
#include <cloud/blockstore/libs/storage/partition_common/events_private.h>
#include <cloud/blockstore/libs/storage/testlib/test_env.h>
#include <cloud/blockstore/libs/storage/testlib/test_runtime.h>

// TODO: invalid reference
#include <cloud/blockstore/libs/storage/service/service_events_private.h>
#include <cloud/blockstore/libs/storage/volume/volume_events_private.h>

#include <cloud/storage/core/libs/api/hive_proxy.h>
#include <cloud/storage/core/libs/common/helpers.h>
#include <cloud/storage/core/libs/common/sglist_test.h>
#include <cloud/storage/core/libs/tablet/blob_id.h>

#include <contrib/ydb/core/base/blobstorage.h>
#include <contrib/ydb/core/blobstorage/vdisk/common/vdisk_events.h>
#include <contrib/ydb/core/testlib/basics/storage.h>

#include <library/cpp/testing/unittest/registar.h>

#include <util/generic/bitmap.h>
#include <util/generic/size_literals.h>
#include <util/generic/variant.h>

namespace NCloud::NBlockStore::NStorage::NPartition {

using namespace NActors;

using namespace NKikimr;

using namespace NCloud::NStorage;

namespace {

////////////////////////////////////////////////////////////////////////////////

#define BLOCKSTORE_PARTITION_REQUESTS_MON(xxx, ...)                            \
    xxx(RemoteHttpInfo,         __VA_ARGS__)                                   \
// BLOCKSTORE_PARTITION_REQUESTS_MON

////////////////////////////////////////////////////////////////////////////////

constexpr TDuration WaitTimeout = TDuration::Seconds(5);
constexpr ui32 DataChannelOffset = 3;
const TActorId VolumeActorId(0, "VVV");

TString GetBlockContent(char fill = 0, size_t size = DefaultBlockSize)
{
    return TString(size, fill);
}

TString GetBlocksContent(
    char fill = 0,
    ui32 blocksCount = 1,
    size_t blockSize = DefaultBlockSize)
{
    TString result;
    for (ui32 i = 0; i < blocksCount; ++i) {
        result += GetBlockContent(fill, blockSize);
    }
    return result;
}

void CheckRangesArePartition(
    TVector<TBlockRange32> ranges,
    const TBlockRange32& unionRange)
{
    UNIT_ASSERT(ranges.size() > 0);

    Sort(ranges, [](const auto& l, const auto& r) {
            return l.Start < r.Start;
        });

    const auto* prev = &ranges.front();
    UNIT_ASSERT_VALUES_EQUAL(unionRange.Start, prev->Start);

    for (size_t i = 1; i < ranges.size(); ++i) {
        UNIT_ASSERT_VALUES_EQUAL_C(prev->End + 1, ranges[i].Start,
            "during iteration #" << i);
        prev = &ranges[i];
    }

    UNIT_ASSERT_VALUES_EQUAL(unionRange.End, ranges.back().End);
}

NProto::TStorageServiceConfig DefaultConfig(ui32 flushBlobSizeThreshold = 4_KB)
{
    NProto::TStorageServiceConfig config;
    config.SetFlushBlobSizeThreshold(flushBlobSizeThreshold);
    config.SetFreshByteCountThresholdForBackpressure(400_KB);
    config.SetFreshByteCountLimitForBackpressure(1200_KB);
    config.SetFreshByteCountFeatureMaxValue(6);
    config.SetCollectGarbageThreshold(10);
    config.SetDiskPrefixLengthWithBlockChecksumsInBlobs(1_GB);

    return config;
}

TDiagnosticsConfigPtr CreateTestDiagnosticsConfig()
{
    return std::make_shared<TDiagnosticsConfig>(NProto::TDiagnosticsConfig());
}

////////////////////////////////////////////////////////////////////////////////

struct TTestPartitionInfo
{
    TString DiskId = "test";
    TString BaseDiskId;
    TString BaseDiskCheckpointId;
    ui64 TabletId = TestTabletId;
    ui64 BaseTabletId = 0;
    NCloud::NProto::EStorageMediaKind MediaKind =
        NCloud::NProto::STORAGE_MEDIA_DEFAULT;
};

////////////////////////////////////////////////////////////////////////////////

class TDummyActor final
    : public TActor<TDummyActor>
{
public:
    TDummyActor()
        : TActor(&TThis::StateWork)
    {
    }

private:
    STFUNC(StateWork)
    {
        Y_UNUSED(ev);
    }
};

////////////////////////////////////////////////////////////////////////////////

void InitTestActorRuntime(
    TTestActorRuntime& runtime,
    const NProto::TStorageServiceConfig& config,
    ui32 blocksCount,
    ui32 channelCount,
    std::unique_ptr<TTabletStorageInfo> tabletInfo,
    TTestPartitionInfo partitionInfo = TTestPartitionInfo(),
    EStorageAccessMode storageAccessMode = EStorageAccessMode::Default)
{
    auto storageConfig = std::make_shared<TStorageConfig>(
        config,
        std::make_shared<NFeatures::TFeaturesConfig>(
            NCloud::NProto::TFeaturesConfig())
    );

    NProto::TPartitionConfig partConfig;

    partConfig.SetDiskId(partitionInfo.DiskId);
    partConfig.SetBaseDiskId(partitionInfo.BaseDiskId);
    partConfig.SetBaseDiskCheckpointId(partitionInfo.BaseDiskCheckpointId);
    partConfig.SetBaseDiskTabletId(partitionInfo.BaseTabletId);
    partConfig.SetStorageMediaKind(partitionInfo.MediaKind);

    partConfig.SetBlockSize(DefaultBlockSize);
    partConfig.SetBlocksCount(blocksCount);

    auto* cps = partConfig.MutableExplicitChannelProfiles();
    cps->Add()->SetDataKind(static_cast<ui32>(EChannelDataKind::System));
    cps->Add()->SetDataKind(static_cast<ui32>(EChannelDataKind::Log));
    cps->Add()->SetDataKind(static_cast<ui32>(EChannelDataKind::Index));

    for (ui32 i = 0; i < channelCount - DataChannelOffset - 1; ++i) {
        cps->Add()->SetDataKind(static_cast<ui32>(EChannelDataKind::Merged));
    }

    cps->Add()->SetDataKind(static_cast<ui32>(EChannelDataKind::Fresh));

    auto diagConfig = CreateTestDiagnosticsConfig();

    auto createFunc =
        [=] (const TActorId& owner, TTabletStorageInfo* info) {
            auto tablet = CreatePartitionTablet(
                owner,
                info,
                storageConfig,
                diagConfig,
                CreateProfileLogStub(),
                CreateBlockDigestGeneratorStub(),
                partConfig,
                storageAccessMode,
                1,  // siblingCount
                VolumeActorId
            );
            return tablet.release();
        };

    auto bootstrapper = CreateTestBootstrapper(runtime, tabletInfo.release(), createFunc);
    runtime.EnableScheduleForActor(bootstrapper);
}

////////////////////////////////////////////////////////////////////////////////

auto InitTestActorRuntime(
    TTestEnv& env,
    TTestActorRuntime& runtime,
    ui32 channelCount,
    ui32 tabletInfoChannelCount,  // usually should be equal to channelCount
    const NProto::TStorageServiceConfig& config = DefaultConfig())
{
    {
        env.CreateSubDomain("nbs");
        auto storageConfig = CreateTestStorageConfig(config);
        env.CreateBlockStoreNode(
            "nbs",
            storageConfig,
            CreateTestDiagnosticsConfig()
        );
    }

    const auto tabletId = NKikimr::MakeTabletID(1, HiveId, 1);
    std::unique_ptr<TTabletStorageInfo> x(new TTabletStorageInfo());

    x->TabletID = tabletId;
    x->TabletType = TTabletTypes::BlockStorePartition;
    auto& channels = x->Channels;
    channels.resize(tabletInfoChannelCount);

    for (ui64 channel = 0; channel < channels.size(); ++channel) {
        channels[channel].Channel = channel;
        channels[channel].Type =
            TBlobStorageGroupType(BootGroupErasure);
        channels[channel].History.resize(1);
        channels[channel].History[0].FromGeneration = 0;
        const auto gidx =
            channel > DataChannelOffset ? channel - DataChannelOffset : 0;
        channels[channel].History[0].GroupID = env.GetGroupIds()[gidx];
    }

    InitTestActorRuntime(runtime, config, 1024, channelCount, std::move(x));

    return tabletId;
}

////////////////////////////////////////////////////////////////////////////////

void InitLogSettings(TTestActorRuntime& runtime)
{
    for (ui32 i = TBlockStoreComponents::START; i < TBlockStoreComponents::END; ++i) {
        runtime.SetLogPriority(i, NLog::PRI_INFO);
        // runtime.SetLogPriority(i, NLog::PRI_DEBUG);
    }
    // runtime.SetLogPriority(NLog::InvalidComponent, NLog::PRI_DEBUG);
    runtime.SetLogPriority(NKikimrServices::BS_NODE, NLog::PRI_ERROR);
}

std::unique_ptr<TTestActorRuntime> PrepareTestActorRuntime(
    NProto::TStorageServiceConfig config = DefaultConfig(),
    ui32 blocksCount = 1024,
    TMaybe<ui32> channelsCount = {},
    const TTestPartitionInfo& testPartitionInfo = TTestPartitionInfo(),
    IActorPtr volumeProxy = {},
    EStorageAccessMode storageAccessMode = EStorageAccessMode::Default)
{
    auto runtime = std::make_unique<TTestBasicRuntime>(1);

    if (volumeProxy) {
        runtime->AddLocalService(
            MakeVolumeProxyServiceId(),
            TActorSetupCmd(volumeProxy.release(), TMailboxType::Simple, 0));
    }

    runtime->AddLocalService(
        VolumeActorId,
        TActorSetupCmd(new TDummyActor, TMailboxType::Simple, 0));

    runtime->AddLocalService(
        MakeHiveProxyServiceId(),
        TActorSetupCmd(new TDummyActor, TMailboxType::Simple, 0));

    runtime->AppendToLogSettings(
        TBlockStoreComponents::START,
        TBlockStoreComponents::END,
        GetComponentName);

    InitLogSettings(*runtime);

    SetupTabletServices(*runtime);

    std::unique_ptr<TTabletStorageInfo> tabletInfo(CreateTestTabletInfo(
        testPartitionInfo.TabletId,
        TTabletTypes::BlockStorePartition));

    if (channelsCount) {
        auto& channels = tabletInfo->Channels;
        channels.resize(*channelsCount);

        for (ui64 i = 0; i < channels.size(); ++i) {
            auto& channel = channels[i];
            channel.History.resize(1);
        }
    }

    InitTestActorRuntime(
        *runtime,
        config,
        blocksCount,
        channelsCount ? *channelsCount : tabletInfo->Channels.size(),
        std::move(tabletInfo),
        testPartitionInfo,
        storageAccessMode
    );

    return runtime;
}

////////////////////////////////////////////////////////////////////////////////

template <typename T>
void AssertEqual(const TVector<T>& l, const TVector<T>& r)
{
    UNIT_ASSERT_VALUES_EQUAL(l.size(), r.size());
    for (size_t i = 0; i < l.size(); ++i) {
        UNIT_ASSERT_VALUES_EQUAL(l[i], r[i]);
    }
}

////////////////////////////////////////////////////////////////////////////////

TString GetBlockContent(
    const std::unique_ptr<TEvService::TEvReadBlocksResponse>& response)
{
    if (response->Record.GetBlocks().BuffersSize() == 1) {
        return response->Record.GetBlocks().GetBuffers(0);
    }
    return {};
}

TString GetBlocksContent(
    const std::unique_ptr<TEvService::TEvReadBlocksResponse>& response)
{
    const auto& blocks = response->Record.GetBlocks();

    {
        bool empty = true;
        for (size_t i = 0; i < blocks.BuffersSize(); ++i) {
            if (blocks.GetBuffers(i)) {
                empty = false;
            }
        }

        if (empty) {
            return TString();
        }
    }

    TString result;

    for (size_t i = 0; i < blocks.BuffersSize(); ++i) {
        const auto& block = blocks.GetBuffers(i);
        if (!block) {
            result += GetBlockContent(char(0));
            continue;
        }
        result += block;
    }

    return result;
}

////////////////////////////////////////////////////////////////////////////////

TDynBitMap GetBitMap(const TString& s)
{
    TDynBitMap mask;

    if (s) {
        mask.Reserve(s.size() * 8);
        Y_ABORT_UNLESS(mask.GetChunkCount() * sizeof(TDynBitMap::TChunk) == s.size());
        auto* dst = const_cast<TDynBitMap::TChunk*>(mask.GetChunks());
        memcpy(dst, s.data(), s.size());
    }

    return mask;
}

TDynBitMap GetUnencryptedBlockMask(
    const std::unique_ptr<TEvService::TEvReadBlocksResponse>& response)
{
    return GetBitMap(response->Record.GetUnencryptedBlockMask());
}

TDynBitMap GetUnencryptedBlockMask(
    const std::unique_ptr<TEvService::TEvReadBlocksLocalResponse>& response)
{
    return GetBitMap(response->Record.GetUnencryptedBlockMask());
}

TDynBitMap CreateBitmap(size_t size)
{
    TDynBitMap bitmap;
    bitmap.Reserve(size);
    bitmap.Set(0, size);
    return bitmap;
}

void MarkZeroedBlocks(TDynBitMap& bitmap, const TBlockRange32& range)
{
    if (range.End >= bitmap.Size()) {
        bitmap.Reserve(range.End);
    }
    bitmap.Set(range.Start, range.End + 1);
}

void MarkWrittenBlocks(TDynBitMap& bitmap, const TBlockRange32& range)
{
    if (range.End >= bitmap.Size()) {
        bitmap.Reserve(range.End);
    }
    bitmap.Reset(range.Start, range.End + 1);
}

////////////////////////////////////////////////////////////////////////////////

class TPartitionClient
{
private:
    TTestActorRuntime& Runtime;
    ui32 NodeIdx = 0;
    ui64 TabletId;

    const TActorId Sender;
    TActorId PipeClient;

public:
    TPartitionClient(
            TTestActorRuntime& runtime,
            ui32 nodeIdx = 0,
            ui64 tabletId = TestTabletId)
        : Runtime(runtime)
        , NodeIdx(nodeIdx)
        , TabletId(tabletId)
        , Sender(runtime.AllocateEdgeActor(NodeIdx))
    {
        PipeClient = Runtime.ConnectToPipe(
            TabletId,
            Sender,
            NodeIdx,
            NKikimr::GetPipeConfigWithRetries());
    }

    void RebootTablet()
    {
        TVector<ui64> tablets = { TabletId };
        auto guard = CreateTabletScheduledEventsGuard(
            tablets,
            Runtime,
            Sender);

        NKikimr::RebootTablet(Runtime, TabletId, Sender);

        // sooner or later after reset pipe will reconnect
        // but we do not want to wait
        PipeClient = Runtime.ConnectToPipe(
            TabletId,
            Sender,
            NodeIdx,
            NKikimr::GetPipeConfigWithRetries());
    }

    void KillTablet()
    {
        SendToPipe(std::make_unique<TEvents::TEvPoisonPill>());
        Runtime.DispatchEvents(TDispatchOptions(), TDuration::Seconds(1));
    }

    template <typename TRequest>
    void SendToPipe(std::unique_ptr<TRequest> request, ui64 cookie = 0)
    {
        Runtime.SendToPipe(
            PipeClient,
            Sender,
            request.release(),
            NodeIdx,
            cookie);
    }

    template <typename TResponse>
    std::unique_ptr<TResponse> RecvResponse()
    {
        TAutoPtr<IEventHandle> handle;
        Runtime.GrabEdgeEventRethrow<TResponse>(handle, WaitTimeout);

        UNIT_ASSERT_C(handle, TypeName<TResponse>() << " is expected");
        return std::unique_ptr<TResponse>(handle->Release<TResponse>().Release());
    }

    std::unique_ptr<TEvPartition::TEvStatPartitionRequest> CreateStatPartitionRequest()
    {
        return std::make_unique<TEvPartition::TEvStatPartitionRequest>();
    }

    std::unique_ptr<TEvService::TEvWriteBlocksRequest> CreateWriteBlocksRequest(
        ui32 blockIndex,
        TString blockContent)
    {
        auto request = std::make_unique<TEvService::TEvWriteBlocksRequest>();
        request->Record.SetStartIndex(blockIndex);
        *request->Record.MutableBlocks()->MutableBuffers()->Add() = blockContent;
        return request;
    }

    std::unique_ptr<TEvService::TEvWriteBlocksRequest> CreateWriteBlocksRequest(
        const TBlockRange32& writeRange,
        char fill = 0)
    {
        auto blockContent = GetBlockContent(fill);

        auto request = std::make_unique<TEvService::TEvWriteBlocksRequest>();
        request->Record.SetStartIndex(writeRange.Start);

        auto& buffers = *request->Record.MutableBlocks()->MutableBuffers();
        for (ui32 i = 0; i < writeRange.Size(); ++i) {
            *buffers.Add() = blockContent;
        }

        return request;
    }

    std::unique_ptr<TEvService::TEvWriteBlocksLocalRequest> CreateWriteBlocksLocalRequest(
        const TBlockRange32& writeRange,
        TStringBuf blockContent)
    {
        TSgList sglist;
        sglist.resize(writeRange.Size(), {blockContent.data(), blockContent.size()});

        auto request = std::make_unique<TEvService::TEvWriteBlocksLocalRequest>();
        request->Record.SetStartIndex(writeRange.Start);
        request->Record.Sglist = TGuardedSgList(std::move(sglist));
        request->Record.BlocksCount = writeRange.Size();
        request->Record.BlockSize = blockContent.size() / writeRange.Size();
        return request;
    }

    std::unique_ptr<TEvService::TEvWriteBlocksRequest> CreateWriteBlocksRequest(
        ui32 blockIndex,
        char fill = 0)
    {
        return CreateWriteBlocksRequest(blockIndex, GetBlockContent(fill));
    }

    std::unique_ptr<TEvService::TEvWriteBlocksLocalRequest> CreateWriteBlocksLocalRequest(
        ui32 blockIndex,
        TStringBuf blockContent)
    {
        return CreateWriteBlocksLocalRequest(
            TBlockRange32::MakeClosedInterval(blockIndex, blockIndex),
            std::move(blockContent));
    }

    std::unique_ptr<TEvService::TEvZeroBlocksRequest> CreateZeroBlocksRequest(
        ui32 blockIndex)
    {
        auto request = std::make_unique<TEvService::TEvZeroBlocksRequest>();
        request->Record.SetStartIndex(blockIndex);
        request->Record.SetBlocksCount(1);
        return request;
    }

    std::unique_ptr<TEvService::TEvZeroBlocksRequest> CreateZeroBlocksRequest(
        const TBlockRange32& writeRange)
    {
        auto request = std::make_unique<TEvService::TEvZeroBlocksRequest>();
        request->Record.SetStartIndex(writeRange.Start);
        request->Record.SetBlocksCount(writeRange.Size());
        return request;
    }

    std::unique_ptr<TEvService::TEvReadBlocksRequest> CreateReadBlocksRequest(
        const TBlockRange32& range,
        const TString& checkpointId = {})
    {
        auto request = std::make_unique<TEvService::TEvReadBlocksRequest>();
        request->Record.SetStartIndex(range.Start);
        request->Record.SetBlocksCount(range.Size());
        request->Record.SetCheckpointId(checkpointId);
        return request;
    }

    std::unique_ptr<TEvService::TEvReadBlocksRequest> CreateReadBlocksRequest(
        ui32 blockIndex,
        const TString& checkpointId = {})
    {
        return CreateReadBlocksRequest(TBlockRange32::WithLength(blockIndex, 1), checkpointId);
    }

    std::unique_ptr<TEvService::TEvReadBlocksLocalRequest> CreateReadBlocksLocalRequest(
        ui32 blockIndex,
        TStringBuf buffer,
        const TString& checkpointId = {})
    {
        return CreateReadBlocksLocalRequest(blockIndex, TGuardedSgList{{TBlockDataRef(buffer.data(), buffer.size())}}, checkpointId);
    }

    std::unique_ptr<TEvService::TEvReadBlocksLocalRequest> CreateReadBlocksLocalRequest(
        ui32 blockIndex,
        const TGuardedSgList& sglist,
        const TString& checkpointId = {})
    {
        return CreateReadBlocksLocalRequest(
            TBlockRange32::MakeClosedInterval(blockIndex, blockIndex),
            sglist,
            checkpointId);
    }

    std::unique_ptr<TEvService::TEvReadBlocksLocalRequest> CreateReadBlocksLocalRequest(
        const TBlockRange32& readRange,
        const TSgList& sglist,
        const TString& checkpointId = {})
    {
        return CreateReadBlocksLocalRequest(readRange, TGuardedSgList(sglist), checkpointId);
    }

    std::unique_ptr<TEvService::TEvReadBlocksLocalRequest> CreateReadBlocksLocalRequest(
        const TBlockRange32& readRange,
        const TGuardedSgList& sglist,
        const TString& checkpointId = {})
    {
        auto request = std::make_unique<TEvService::TEvReadBlocksLocalRequest>();
        request->Record.SetCheckpointId(checkpointId);
        request->Record.SetStartIndex(readRange.Start);
        request->Record.SetBlocksCount(readRange.Size());

        request->Record.Sglist = sglist;
        request->Record.BlockSize = DefaultBlockSize;
        return request;
    }

    std::unique_ptr<TEvService::TEvCreateCheckpointRequest> CreateCreateCheckpointRequest(
        const TString& checkpointId)
    {
        auto request = std::make_unique<TEvService::TEvCreateCheckpointRequest>();
        request->Record.SetCheckpointId(checkpointId);
        return request;
    }

    std::unique_ptr<TEvService::TEvCreateCheckpointRequest> CreateCreateCheckpointRequest(
        const TString& checkpointId,
        const TString& idempotenceId,
        bool withoutData = false)
    {
        auto request = std::make_unique<TEvService::TEvCreateCheckpointRequest>();
        request->Record.SetCheckpointId(checkpointId);
        request->Record.SetCheckpointType(withoutData ? NProto::ECheckpointType::WITHOUT_DATA : NProto::ECheckpointType::NORMAL);
        request->Record.MutableHeaders()->SetIdempotenceId(idempotenceId);
        return request;
    }

    std::unique_ptr<TEvService::TEvDeleteCheckpointRequest> CreateDeleteCheckpointRequest(
        const TString& checkpointId)
    {
        auto request = std::make_unique<TEvService::TEvDeleteCheckpointRequest>();
        request->Record.SetCheckpointId(checkpointId);
        return request;
    }

    std::unique_ptr<TEvService::TEvDeleteCheckpointRequest> CreateDeleteCheckpointRequest(
        const TString& checkpointId,
        const TString& idempotenceId)
    {
        auto request = std::make_unique<TEvService::TEvDeleteCheckpointRequest>();
        request->Record.SetCheckpointId(checkpointId);
        request->Record.MutableHeaders()->SetIdempotenceId(idempotenceId);
        return request;
    }

    std::unique_ptr<TEvVolume::TEvDeleteCheckpointDataRequest> CreateDeleteCheckpointDataRequest(
        const TString& checkpointId)
    {
        auto request = std::make_unique<TEvVolume::TEvDeleteCheckpointDataRequest>();
        request->Record.SetCheckpointId(checkpointId);
        return request;
    }

    std::unique_ptr<TEvService::TEvGetChangedBlocksRequest> CreateGetChangedBlocksRequest(
        const TBlockRange32& range,
        const TString& lowCheckpointId,
        const TString& highCheckpointId,
        const bool ignoreBaseDisk)
    {
        auto request = std::make_unique<TEvService::TEvGetChangedBlocksRequest>();
        request->Record.SetStartIndex(range.Start);
        request->Record.SetBlocksCount(range.Size());
        request->Record.SetLowCheckpointId(lowCheckpointId);
        request->Record.SetHighCheckpointId(highCheckpointId);
        request->Record.SetIgnoreBaseDisk(ignoreBaseDisk);
        return request;
    }

    std::unique_ptr<TEvPartition::TEvWaitReadyRequest> CreateWaitReadyRequest()
    {
        return std::make_unique<TEvPartition::TEvWaitReadyRequest>();
    }

    std::unique_ptr<TEvPartitionPrivate::TEvFlushRequest> CreateFlushRequest()
    {
        return std::make_unique<TEvPartitionPrivate::TEvFlushRequest>();
    }

    std::unique_ptr<TEvPartitionCommonPrivate::TEvTrimFreshLogRequest> CreateTrimFreshLogRequest()
    {
        return std::make_unique<TEvPartitionCommonPrivate::TEvTrimFreshLogRequest>();
    }

    template <typename... TArgs>
    std::unique_ptr<TEvPartitionPrivate::TEvCompactionRequest> CreateCompactionRequest(TArgs&&... args)
    {
        return std::make_unique<TEvPartitionPrivate::TEvCompactionRequest>(std::forward<TArgs>(args)...);
    }

    std::unique_ptr<TEvPartitionPrivate::TEvMetadataRebuildBlockCountRequest> CreateMetadataRebuildBlockCountRequest(
        TPartialBlobId blobId,
        ui32 count,
        TPartialBlobId lastBlobId)
    {
        return std::make_unique<TEvPartitionPrivate::TEvMetadataRebuildBlockCountRequest>(
            blobId,
            count,
            lastBlobId,
            TBlockCountRebuildState());
    }

    std::unique_ptr<TEvPartitionPrivate::TEvScanDiskBatchRequest> CreateScanDiskBatchRequest(
        TPartialBlobId blobId,
        ui32 count,
        TPartialBlobId lastBlobId)
    {
        return std::make_unique<TEvPartitionPrivate::TEvScanDiskBatchRequest>(
            blobId,
            count,
            lastBlobId);
    }

    std::unique_ptr<TEvPartitionPrivate::TEvCleanupRequest> CreateCleanupRequest()
    {
        return std::make_unique<TEvPartitionPrivate::TEvCleanupRequest>();
    }

    std::unique_ptr<TEvTablet::TEvGetCounters> CreateGetCountersRequest()
    {
        auto request = std::make_unique<TEvTablet::TEvGetCounters>();
        return request;
    }

    void SendGetCountersRequest()
    {
        auto request = CreateGetCountersRequest();
        SendToPipe(std::move(request));
    }

    std::unique_ptr<TEvTablet::TEvGetCountersResponse> RecvGetCountersResponse()
    {
        return RecvResponse<TEvTablet::TEvGetCountersResponse>();
    }

    std::unique_ptr<TEvTablet::TEvGetCountersResponse> GetCounters()
    {
        auto request = CreateGetCountersRequest();
        SendToPipe(std::move(request));

        auto response = RecvResponse<TEvTablet::TEvGetCountersResponse>();
        return response;
    }

    std::unique_ptr<TEvPartitionPrivate::TEvCollectGarbageRequest> CreateCollectGarbageRequest()
    {
        return std::make_unique<TEvPartitionPrivate::TEvCollectGarbageRequest>();
    }

    std::unique_ptr<TEvVolume::TEvDescribeBlocksRequest> CreateDescribeBlocksRequest(
        ui32 startIndex,
        ui32 blocksCount,
        const TString& checkpointId = "")
    {
        auto request = std::make_unique<TEvVolume::TEvDescribeBlocksRequest>();
        request->Record.SetStartIndex(startIndex);
        request->Record.SetBlocksCount(blocksCount);
        request->Record.SetCheckpointId(checkpointId);
        return request;
    }

    std::unique_ptr<TEvVolume::TEvDescribeBlocksRequest> CreateDescribeBlocksRequest(
        const TBlockRange32& range, const TString& checkpointId = "")
    {
        return CreateDescribeBlocksRequest(range.Start, range.Size(), checkpointId);
    }

    std::unique_ptr<TEvVolume::TEvGetUsedBlocksRequest> CreateGetUsedBlocksRequest()
    {
        return std::make_unique<TEvVolume::TEvGetUsedBlocksRequest>();
    }

    std::unique_ptr<TEvPartitionCommonPrivate::TEvReadBlobRequest> CreateReadBlobRequest(
        const NKikimr::TLogoBlobID& blobId,
        const ui32 bSGroupId,
        const TVector<ui16>& blobOffsets,
        TSgList sglist)
    {
        auto request =
            std::make_unique<TEvPartitionCommonPrivate::TEvReadBlobRequest>(
                blobId,
                MakeBlobStorageProxyID(bSGroupId),
                blobOffsets,
                TGuardedSgList(std::move(sglist)),
                bSGroupId,
                false,           // async
                TInstant::Max(), // deadline
                false            // shouldCalculateChecksums
            );
        return request;
    }

    std::unique_ptr<TEvVolume::TEvCompactRangeRequest> CreateCompactRangeRequest(
        ui32 blockIndex,
        ui32 blocksCount)
    {
        auto request = std::make_unique<TEvVolume::TEvCompactRangeRequest>();
        request->Record.SetStartIndex(blockIndex);
        request->Record.SetBlocksCount(blocksCount);
        return request;
    }

    std::unique_ptr<TEvVolume::TEvGetCompactionStatusRequest> CreateGetCompactionStatusRequest(
        const TString& operationId)
    {
        auto request = std::make_unique<TEvVolume::TEvGetCompactionStatusRequest>();
        request->Record.SetOperationId(operationId);
        return request;
    }

    std::unique_ptr<TEvPartition::TEvDrainRequest> CreateDrainRequest()
    {
        return std::make_unique<TEvPartition::TEvDrainRequest>();
    }

    std::unique_ptr<NMon::TEvRemoteHttpInfo> CreateRemoteHttpInfo(
        const TString& params,
        HTTP_METHOD method)
    {
        return std::make_unique<NMon::TEvRemoteHttpInfo>(params, method);
    }

    std::unique_ptr<NMon::TEvRemoteHttpInfo> CreateRemoteHttpInfo(
        const TString& params)
    {
        return std::make_unique<NMon::TEvRemoteHttpInfo>(params);
    }

    void SendRemoteHttpInfo(
        const TString& params,
        HTTP_METHOD method)
    {
        auto request = CreateRemoteHttpInfo(params, method);
        SendToPipe(std::move(request));
    }

    void SendRemoteHttpInfo(
        const TString& params)
    {
        auto request = CreateRemoteHttpInfo(params);
        SendToPipe(std::move(request));
    }

    std::unique_ptr<NMon::TEvRemoteHttpInfoRes> RecvCreateRemoteHttpInfoRes()
    {
        return RecvResponse<NMon::TEvRemoteHttpInfoRes>();
    }

    std::unique_ptr<NMon::TEvRemoteHttpInfoRes> RemoteHttpInfo(
        const TString& params,
        HTTP_METHOD method)
    {
        auto request = CreateRemoteHttpInfo(params, method);
        SendToPipe(std::move(request));

        auto response = RecvResponse<NMon::TEvRemoteHttpInfoRes>();
        return response;
    }

    std::unique_ptr<NMon::TEvRemoteHttpInfoRes> RemoteHttpInfo(
        const TString& params)
    {
        return RemoteHttpInfo(params, HTTP_METHOD::HTTP_METHOD_GET);
    }

    std::unique_ptr<TEvVolume::TEvRebuildMetadataRequest> CreateRebuildMetadataRequest(
        NProto::ERebuildMetadataType type,
        ui32 batchSize)
    {
        auto request = std::make_unique<TEvVolume::TEvRebuildMetadataRequest>();
        request->Record.SetMetadataType(type);
        request->Record.SetBatchSize(batchSize);
        return request;
    }

    std::unique_ptr<TEvVolume::TEvGetRebuildMetadataStatusRequest> CreateGetRebuildMetadataStatusRequest()
    {
        auto request = std::make_unique<TEvVolume::TEvGetRebuildMetadataStatusRequest>();
        return request;
    }

    std::unique_ptr<TEvVolume::TEvScanDiskRequest> CreateScanDiskRequest(ui32 blobsPerBatch)
    {
        auto request = std::make_unique<TEvVolume::TEvScanDiskRequest>();
        request->Record.SetBatchSize(blobsPerBatch);
        return request;
    }

    std::unique_ptr<TEvVolume::TEvGetScanDiskStatusRequest> CreateGetScanDiskStatusRequest()
    {
        return std::make_unique<TEvVolume::TEvGetScanDiskStatusRequest>();
    }

    std::unique_ptr<TEvVolume::TEvCheckRangeRequest>
    CreateCheckRangeRequest(TString id, ui32 idx, ui32 size)
    {
        auto request = std::make_unique<TEvVolume::TEvCheckRangeRequest>();
        request->Record.SetDiskId(id);
        request->Record.SetStartIndex(idx);
        request->Record.SetBlocksCount(size);
        return request;
    }

#define BLOCKSTORE_DECLARE_METHOD(name, ns)                                    \
    template <typename... Args>                                                \
    void Send##name##Request(Args&&... args)                                   \
    {                                                                          \
        auto request = Create##name##Request(std::forward<Args>(args)...);     \
        SendToPipe(std::move(request));                                        \
    }                                                                          \
                                                                               \
    std::unique_ptr<ns::TEv##name##Response> Recv##name##Response()            \
    {                                                                          \
        return RecvResponse<ns::TEv##name##Response>();                        \
    }                                                                          \
                                                                               \
    template <typename... Args>                                                \
    std::unique_ptr<ns::TEv##name##Response> name(Args&&... args)              \
    {                                                                          \
        auto request = Create##name##Request(std::forward<Args>(args)...);     \
        SendToPipe(std::move(request));                                        \
                                                                               \
        auto response = RecvResponse<ns::TEv##name##Response>();               \
        UNIT_ASSERT_C(                                                         \
            SUCCEEDED(response->GetStatus()),                                  \
            response->GetErrorReason());                                       \
        return response;                                                       \
    }                                                                          \
// BLOCKSTORE_DECLARE_METHOD

    BLOCKSTORE_PARTITION_REQUESTS(BLOCKSTORE_DECLARE_METHOD, TEvPartition)
    BLOCKSTORE_PARTITION_REQUESTS_PRIVATE(BLOCKSTORE_DECLARE_METHOD, TEvPartitionPrivate)
    BLOCKSTORE_PARTITION_COMMON_REQUESTS_PRIVATE(BLOCKSTORE_DECLARE_METHOD, TEvPartitionCommonPrivate)
    BLOCKSTORE_PARTITION_REQUESTS_FWD_SERVICE(BLOCKSTORE_DECLARE_METHOD, TEvService)
    BLOCKSTORE_PARTITION_REQUESTS_FWD_VOLUME(BLOCKSTORE_DECLARE_METHOD, TEvVolume)

#undef BLOCKSTORE_DECLARE_METHOD
};

TTestActorRuntime::TEventObserver StorageStateChanger(
    ui32  flag,
    TMaybe<ui32> groupIdFilter = {})
{
    return [=] (TAutoPtr<IEventHandle>& event) {
        switch (event->GetTypeRewrite()) {
            case TEvBlobStorage::EvPutResult: {
                auto* msg = event->Get<TEvBlobStorage::TEvPutResult>();
                if (!groupIdFilter.Defined() || *groupIdFilter == msg->GroupId) {
                    const_cast<TStorageStatusFlags&>(msg->StatusFlags).Merge(
                        ui32(NKikimrBlobStorage::StatusIsValid) | ui32(flag)
                    );
                    break;
                }
            }
        }

        return TTestActorRuntime::DefaultObserverFunc(event);
    };
}

TTestActorRuntime::TEventObserver PartitionBatchWriteCollector(TTestActorRuntime& runtime, ui32 eventCount)
{
    bool dropProcessWriteQueue = true;
    ui32 cnt = 0;
    bool batchSeen = false;
    NActors::TActorId partActorId;
    return [=, &runtime] (TAutoPtr<IEventHandle>& event) mutable {
        switch (event->GetTypeRewrite()) {
            case TEvPartitionPrivate::EvProcessWriteQueue: {
                batchSeen = true;
                if (dropProcessWriteQueue) {
                    partActorId = event->Sender;
                    return TTestActorRuntime::EEventAction::DROP;
                }
                break;
            }
            case TEvService::EvWriteBlocksRequest: {
                if (++cnt == eventCount && batchSeen) {
                    dropProcessWriteQueue = false;
                    auto req =
                        std::make_unique<TEvPartitionPrivate::TEvProcessWriteQueue>();
                    runtime.Send(
                        new IEventHandle(
                            partActorId,
                            event->Sender,
                            req.release(),
                            0, // flags
                            0),
                        0);
                }
                break;
            }
        }
        return TTestActorRuntime::DefaultObserverFunc(event);
    };
}

////////////////////////////////////////////////////////////////////////////////

struct TEmpty {};

struct TBlob
{
    TBlob(
        ui32 number,
        ui8 offset,
        ui8 blocksCount = 1,
        ui32 channel = 0,
        ui32 generation = 0
    )
        : Number(number)
        , Offset(offset)
        , BlocksCount(blocksCount)
        , Channel(channel)
        , Generation(generation)
    {}

    ui32 Number;
    ui8 Offset;
    ui8 BlocksCount;
    ui32 Channel;
    ui32 Generation;
};

struct TFresh
{
    TFresh(ui8 value)
        : Value(value)
    {}

    ui8 Value;
};

using TBlockDescription = std::variant<TEmpty, TBlob, TFresh>;

using TPartitionContent = TVector<TBlockDescription>;

////////////////////////////////////////////////////////////////////////////////

struct TPartitionWithRuntime
{
    std::unique_ptr<TTestActorRuntime> Runtime;
    std::unique_ptr<TPartitionClient> Partition;
};

////////////////////////////////////////////////////////////////////////////////

class TTestVolumeProxyActor final
    : public TActorBootstrapped<TTestVolumeProxyActor>
{
private:
    ui64 BaseTabletId;
    TString BaseDiskId;
    TString BaseDiskCheckpointId;
    TPartitionContent BasePartitionContent;
    ui32 BlocksCount;
    ui32 BaseBlockSize;

public:
    TTestVolumeProxyActor(
        ui64 baseTabletId,
        const TString& baseDiskId,
        const TString& baseDiskCheckpointId,
        const TPartitionContent& basePartitionContent,
        ui32 blocksCount,
        ui32 baseBlockSize = DefaultBlockSize);

    void Bootstrap(const TActorContext& ctx);

private:
    STFUNC(StateWork);

    void HandleDescribeBlocksRequest(
        const TEvVolume::TEvDescribeBlocksRequest::TPtr& ev,
        const TActorContext& ctx);

    void HandleGetUsedBlocksRequest(
        const TEvVolume::TEvGetUsedBlocksRequest::TPtr& ev,
        const TActorContext& ctx);

    void HandleGetChangedBlocksRequest(
        const TEvService::TEvGetChangedBlocksRequest::TPtr& ev,
        const TActorContext& ctx);
};

////////////////////////////////////////////////////////////////////////////////

TTestVolumeProxyActor::TTestVolumeProxyActor(
        ui64 baseTabletId,
        const TString& baseDiskId,
        const TString& baseDiskCheckpointId,
        const TPartitionContent& basePartitionContent,
        ui32 blocksCount,
        ui32 baseBlockSize)
    : BaseTabletId(baseTabletId)
    , BaseDiskId(baseDiskId)
    , BaseDiskCheckpointId(baseDiskCheckpointId)
    , BasePartitionContent(std::move(basePartitionContent))
    , BlocksCount(blocksCount)
    , BaseBlockSize(baseBlockSize)
{}

void TTestVolumeProxyActor::Bootstrap(const TActorContext& ctx)
{
    Y_UNUSED(ctx);

    Become(&TThis::StateWork);
}

void TTestVolumeProxyActor::HandleDescribeBlocksRequest(
    const TEvVolume::TEvDescribeBlocksRequest::TPtr& ev,
    const TActorContext& ctx)
{
    const auto* msg = ev->Get();
    const auto& record = msg->Record;
    const auto& diskId = record.GetDiskId();
    const auto& checkpoint = record.GetCheckpointId();

    UNIT_ASSERT_VALUES_EQUAL(BaseDiskId, diskId);
    UNIT_ASSERT_VALUES_EQUAL(BaseDiskCheckpointId, checkpoint);

    auto response = std::make_unique<TEvVolume::TEvDescribeBlocksResponse>();
    auto blockIndex = 0;

    for (const auto& descr: BasePartitionContent) {
        if (std::holds_alternative<TBlob>(descr)) {
            const auto& blob = std::get<TBlob>(descr);
            auto& blobPiece = *response->Record.AddBlobPieces();
            NKikimr::TLogoBlobID blobId(
                BaseTabletId,
                blob.Generation,
                blob.Number,
                blob.Channel,
                BaseBlockSize * 0x100,
                0);
            LogoBlobIDFromLogoBlobID(
                blobId,
                blobPiece.MutableBlobId());

            auto* range = blobPiece.AddRanges();
            range->SetBlobOffset(blob.Offset);
            range->SetBlockIndex(blockIndex);
            range->SetBlocksCount(blob.BlocksCount);
            blockIndex += blob.BlocksCount;
        } else if (std::holds_alternative<TFresh>(descr)) {
            const auto& fresh = std::get<TFresh>(descr);
            auto& freshBlockRange = *response->Record.AddFreshBlockRanges();
            freshBlockRange.SetStartIndex(blockIndex);
            freshBlockRange.SetBlocksCount(1);
            freshBlockRange.SetBlocksContent(
                TString(BaseBlockSize, char(fresh.Value)));
            ++blockIndex;
        } else {
            Y_ABORT_UNLESS(std::holds_alternative<TEmpty>(descr));
            ++blockIndex;
        }
    }

    ctx.Send(ev->Sender, response.release());
}

void TTestVolumeProxyActor::HandleGetUsedBlocksRequest(
    const TEvVolume::TEvGetUsedBlocksRequest::TPtr& ev,
    const TActorContext& ctx)
{
    const auto* msg = ev->Get();
    const auto& record = msg->Record;
    const auto& diskId = record.GetDiskId();

    UNIT_ASSERT_VALUES_EQUAL(BaseDiskId, diskId);

    auto response = std::make_unique<TEvVolume::TEvGetUsedBlocksResponse>();
    ui64 blockIndex = 0;

    TCompressedBitmap bitmap(BlocksCount);

    for (const auto& descr: BasePartitionContent) {
        if (std::holds_alternative<TBlob>(descr)) {
            const auto& blob = std::get<TBlob>(descr);
            bitmap.Set(blockIndex, blockIndex + blob.BlocksCount);
            blockIndex += blob.BlocksCount;
        } else if (std::holds_alternative<TFresh>(descr)) {
            bitmap.Set(blockIndex, blockIndex + 1);
            ++blockIndex;
        } else {
            Y_ABORT_UNLESS(std::holds_alternative<TEmpty>(descr));
            ++blockIndex;
        }
    }

    auto serializer = bitmap.RangeSerializer(0, bitmap.Capacity());
    TCompressedBitmap::TSerializedChunk chunk;
    while (serializer.Next(&chunk)) {
        if (!TCompressedBitmap::IsZeroChunk(chunk)) {
            auto* usedBlock = response->Record.AddUsedBlocks();
            usedBlock->SetChunkIdx(chunk.ChunkIdx);
            usedBlock->SetData(chunk.Data.data(), chunk.Data.size());
        }
    }

    // serialize/deserialize for better testing (to catch the bug NBS-3934)
    auto serialized = response->Record.SerializeAsString();
    UNIT_ASSERT(response->Record.ParseFromString(serialized));

    ctx.Send(ev->Sender, response.release());
}

void TTestVolumeProxyActor::HandleGetChangedBlocksRequest(
    const TEvService::TEvGetChangedBlocksRequest::TPtr& ev,
    const TActorContext& ctx)
{
    const auto* msg = ev->Get();
    const auto& record = msg->Record;

    UNIT_ASSERT_VALUES_EQUAL(BaseDiskId, record.GetDiskId());
    UNIT_ASSERT_VALUES_EQUAL(BaseDiskCheckpointId, record.GetHighCheckpointId());
    UNIT_ASSERT_VALUES_EQUAL("", record.GetLowCheckpointId());

    auto response = std::make_unique<TEvService::TEvGetChangedBlocksResponse>();
    ui64 blockIndex = 0;

    TVector<ui8> changedBlocks((record.GetBlocksCount() + 7) / 8);

    auto fillBlock = [&](ui64 block) {
        if (block < record.GetStartIndex() || block >= record.GetStartIndex() + record.GetBlocksCount()) {
            return;
        }

        ui64 bit = block - record.GetStartIndex();
        changedBlocks[bit / 8] |= 1 << (bit % 8);
    };

    for (const auto& descr: BasePartitionContent) {
        if (std::holds_alternative<TBlob>(descr)) {
            const auto& blob = std::get<TBlob>(descr);
            for (ui64 block = blockIndex; block < blockIndex + blob.BlocksCount; block++) {
                fillBlock(block);
            }
            blockIndex += blob.BlocksCount;
        } else if (std::holds_alternative<TFresh>(descr)) {
            fillBlock(blockIndex);
            ++blockIndex;
        } else {
            Y_ABORT_UNLESS(std::holds_alternative<TEmpty>(descr));
            ++blockIndex;
        }
    }

    for (const auto& b: changedBlocks) {
        response->Record.MutableMask()->push_back(b);
    }

    ctx.Send(ev->Sender, response.release());
}

STFUNC(TTestVolumeProxyActor::StateWork)
{
    switch (ev->GetTypeRewrite()) {
        HFunc(TEvVolume::TEvDescribeBlocksRequest, HandleDescribeBlocksRequest);
        HFunc(TEvVolume::TEvGetUsedBlocksRequest, HandleGetUsedBlocksRequest);
        HFunc(TEvService::TEvGetChangedBlocksRequest, HandleGetChangedBlocksRequest);
        IgnoreFunc(TEvVolume::TEvMapBaseDiskIdToTabletId);
        IgnoreFunc(TEvVolume::TEvClearBaseDiskIdToTabletIdMapping);

        default:
            HandleUnexpectedEvent(ev, TBlockStoreComponents::VOLUME_PROXY);
            break;
    }
}

////////////////////////////////////////////////////////////////////////////////

bool EventHandler(
    ui64 tabletId,
    const TEvBlobStorage::TEvGet::TPtr& ev,
    TTestActorRuntimeBase& runtime,
    ui32 blockSize = DefaultBlockSize)
{
    bool result = false;

    auto* msg = ev->Get();

    auto response =
        std::make_unique<TEvBlobStorage::TEvGetResult>(
            NKikimrProto::OK, msg->QuerySize, 0 /* groupId */);

    for (ui32 i = 0; i < msg->QuerySize; ++i) {
        const auto& q = msg->Queries[i];
        const auto& blobId = q.Id;

        UNIT_ASSERT_C(
            !result || blobId.TabletID() == tabletId,
            "All blobs in one TEvGet request should belong to one partition;"
            " tabletId: " << tabletId <<
            " blobId: " << blobId);

        if (blobId.TabletID() == tabletId) {
            result = true;

            auto& r = response->Responses[i];

            r.Id = blobId;
            r.Status = NKikimrProto::OK;

            UNIT_ASSERT(q.Size % blockSize == 0);
            UNIT_ASSERT(q.Shift % blockSize == 0);

            auto blobOffset = q.Shift / blockSize;

            const auto blobEnd = blobOffset + q.Size / blockSize;
            for (; blobOffset < blobEnd; ++blobOffset) {
                UNIT_ASSERT_C(
                    blobOffset <= 0xff,
                    "Blob offset should fit in one byte");

                // Debugging is easier when block content is equal to blob offset.
                r.Buffer.Insert(r.Buffer.End(), TRope(TString(blockSize, char(blobOffset))));
            }
        }
    }

    if (result) {
        runtime.Schedule(
            new IEventHandle(
                ev->Sender,
                ev->Recipient,
                response.release(),
                0,
                ev->Cookie),
            TDuration());
    }
    return result;
}

TPartitionWithRuntime SetupOverlayPartition(
    ui64 overlayTabletId,
    ui64 baseTabletId,
    const TPartitionContent& basePartitionContent = {},
    TMaybe<ui32> channelsCount = {},
    ui32 blockSize = DefaultBlockSize,
    ui32 blocksCount = 1024,
    const NProto::TStorageServiceConfig& config = DefaultConfig())
{
    TPartitionWithRuntime result;

    result.Runtime = PrepareTestActorRuntime(
        config,
        blocksCount,
        channelsCount,
        {
            "overlay-disk",
            "base-disk",
            "checkpoint",
            overlayTabletId,
            baseTabletId,
            NCloud::NProto::STORAGE_MEDIA_DEFAULT
        },
        std::make_unique<TTestVolumeProxyActor>(
            baseTabletId,
            "base-disk",
            "checkpoint",
            basePartitionContent,
            blocksCount,
            blockSize));

    bool baseDiskIsMapped = false;
    result.Runtime->SetEventFilter([&]
        (TTestActorRuntimeBase& runtime, TAutoPtr<IEventHandle>& ev)
    {
        Y_UNUSED(runtime);

        if (ev->GetTypeRewrite() == TEvVolume::EvMapBaseDiskIdToTabletId) {
            const auto* msg = ev->Get<TEvVolume::TEvMapBaseDiskIdToTabletId>();

            UNIT_ASSERT_VALUES_EQUAL(msg->BaseDiskId, "base-disk");
            UNIT_ASSERT_VALUES_EQUAL(msg->BaseTabletId, baseTabletId);
            baseDiskIsMapped = true;
        }
        return false;
    });

    result.Partition = std::make_unique<TPartitionClient>(*result.Runtime);
    result.Partition->WaitReady();

    UNIT_ASSERT(baseDiskIsMapped);

    result.Runtime->SetEventFilter([baseTabletId, blockSize] (TTestActorRuntimeBase& runtime, TAutoPtr<IEventHandle>& ev) {
        bool handled = false;

        const auto wrapped =
            [&] (const auto& ev) {
                handled = EventHandler(baseTabletId, ev, runtime, blockSize);
            };

        switch (ev->GetTypeRewrite()) {
            hFunc(TEvBlobStorage::TEvGet, wrapped);
        }
        return handled;
    });

    return result;
}

TString GetBlocksContent(
    const TPartitionContent& content,
    size_t blockSize = DefaultBlockSize)
{
    TString result;

    for (const auto& descr: content) {
        if (std::holds_alternative<TEmpty>(descr)) {
            result += TString(blockSize, char(0));
        } else if (std::holds_alternative<TBlob>(descr)) {
            const auto& blob = std::get<TBlob>(descr);
            for (auto i = 0; i < blob.BlocksCount; ++i) {
                const auto blobOffset = blob.Offset + i;
                // Debugging is easier when block content is equal to blob offset.
                result += TString(blockSize, char(blobOffset));
            }
        } else if (std::holds_alternative<TFresh>(descr)) {
            const auto& fresh = std::get<TFresh>(descr);
            result += TString(blockSize, char(fresh.Value));
        } else {
            Y_ABORT_UNLESS(false);
        }
    }

    return result;
}

TString BuildRemoteHttpQuery(
    ui64 tabletId,
    const TVector<std::pair<TString, TString>>& keyValues,
    const TString& fragment = "")
{
    auto res = TStringBuilder()
        << "/app?TabletID="
        << tabletId;
    for (const auto& p: keyValues) {
        res << "&" << p.first << "=" << p.second;
    }
    if (fragment) {
        res << "#" << fragment;
    }
    return res;
}

template <typename TRequest>
void SendUndeliverableRequest(
    TTestActorRuntimeBase& runtime,
    TAutoPtr<IEventHandle>& event,
    std::unique_ptr<TRequest> request)
{
    auto fakeRecipient = TActorId(
        event->Recipient.NodeId(),
        event->Recipient.PoolID(),
        0,
        event->Recipient.Hint());
    auto undeliveryActor = event->GetForwardOnNondeliveryRecipient();
    runtime.Send(
        new IEventHandle(
            fakeRecipient,
            event->Sender,
            request.release(),
            event->Flags,
            0,
            &undeliveryActor),
        0);
}

}   // namespace

////////////////////////////////////////////////////////////////////////////////

Y_UNIT_TEST_SUITE(TPartitionTest)
{
    Y_UNIT_TEST(ShouldWaitReady)
    {
        auto runtime = PrepareTestActorRuntime();

        TPartitionClient partition(*runtime);
        partition.WaitReady();

        partition.StatPartition();
    }

    Y_UNIT_TEST(ShouldRecoverStateOnReboot)
    {
        auto runtime = PrepareTestActorRuntime();

        TPartitionClient partition(*runtime);
        partition.WaitReady();

        partition.RebootTablet();

        partition.StatPartition();
    }

    Y_UNIT_TEST(ShouldStoreBlocks)
    {
        auto runtime = PrepareTestActorRuntime();

        TPartitionClient partition(*runtime);
        partition.WaitReady();

        partition.WriteBlocks(1, 1);
        partition.WriteBlocks(2, 2);
        partition.WriteBlocks(3, 3);

        auto response = partition.StatPartition();
        const auto& stats = response->Record.GetStats();
        UNIT_ASSERT_VALUES_EQUAL(stats.GetFreshBlocksCount(), 3);

        UNIT_ASSERT_VALUES_EQUAL(
            GetBlockContent(1),
            GetBlockContent(partition.ReadBlocks(1))
        );
        UNIT_ASSERT_VALUES_EQUAL(
            GetBlockContent(2),
            GetBlockContent(partition.ReadBlocks(2))
        );
        UNIT_ASSERT_VALUES_EQUAL(
            GetBlockContent(3),
            GetBlockContent(partition.ReadBlocks(3))
        );

        UNIT_ASSERT(stats.GetUserWriteCounters().GetExecTime() != 0);
    }

    Y_UNIT_TEST(ShouldStoreBlocksInFreshChannel)
    {
        auto config = DefaultConfig();
        config.SetFreshChannelCount(1);
        config.SetFreshChannelWriteRequestsEnabled(true);

        auto runtime = PrepareTestActorRuntime(config);

        TPartitionClient partition(*runtime);
        partition.WaitReady();

        partition.WriteBlocks(1, 1);
        partition.WriteBlocks(2, 2);
        partition.WriteBlocks(3, 3);

        auto response = partition.StatPartition();
        const auto& stats = response->Record.GetStats();
        UNIT_ASSERT_VALUES_EQUAL(stats.GetFreshBlocksCount(), 3);

        UNIT_ASSERT_VALUES_EQUAL(
            GetBlockContent(1),
            GetBlockContent(partition.ReadBlocks(1))
        );
        UNIT_ASSERT_VALUES_EQUAL(
            GetBlockContent(2),
            GetBlockContent(partition.ReadBlocks(2))
        );
        UNIT_ASSERT_VALUES_EQUAL(
            GetBlockContent(3),
            GetBlockContent(partition.ReadBlocks(3))
        );

        UNIT_ASSERT(stats.GetUserWriteCounters().GetExecTime() != 0);
    }

    Y_UNIT_TEST(ShouldStoreBlocksAtTheEndOfAMaxSizeDisk)
    {
        auto config = DefaultConfig();
        config.SetWriteBlobThreshold(1_MB);
        auto runtime = PrepareTestActorRuntime(
            config,
            MaxPartitionBlocksCount
        );

        TPartitionClient partition(*runtime);
        partition.WaitReady();

        const auto blockRange = TBlockRange32::MakeClosedInterval(
            Max<ui32>() - 500,
            Max<ui32>() - 2);
        partition.WriteBlocks(blockRange, 1);

        for (auto blockIndex: xrange(blockRange)) {
            UNIT_ASSERT_VALUES_EQUAL(
                GetBlockContent(1),
                GetBlockContent(partition.ReadBlocks(blockIndex))
            );
        }

        partition.WriteBlocks(Max<ui32>() - 2, 2);
        UNIT_ASSERT_VALUES_EQUAL(
            GetBlockContent(2),
            GetBlockContent(partition.ReadBlocks(Max<ui32>() - 2))
        );

        partition.Flush();
        UNIT_ASSERT_VALUES_EQUAL(
            GetBlockContent(2),
            GetBlockContent(partition.ReadBlocks(Max<ui32>() - 2))
        );

        partition.Compaction();
        UNIT_ASSERT_VALUES_EQUAL(
            GetBlockContent(2),
            GetBlockContent(partition.ReadBlocks(Max<ui32>() - 2))
        );
    }

    Y_UNIT_TEST(ShouldBatchSmallWrites)
    {
        NProto::TStorageServiceConfig config;
        config.SetWriteRequestBatchingEnabled(true);
        auto runtime = PrepareTestActorRuntime(config);

        TPartitionClient partition(*runtime);
        partition.WaitReady();

        runtime->SetObserverFunc(PartitionBatchWriteCollector(*runtime, 1000));

        for (ui32 i = 0; i < 1000; ++i) {
            partition.SendWriteBlocksRequest(i, i);
        }

        for (ui32 i = 0; i < 1000; ++i) {
            auto response = partition.RecvWriteBlocksResponse();
            UNIT_ASSERT(SUCCEEDED(response->GetStatus()));
        }

        auto response = partition.StatPartition();
        const auto& stats = response->Record.GetStats();
        UNIT_ASSERT(stats.GetMixedBlobsCount());
        UNIT_ASSERT_VALUES_EQUAL(1000, stats.GetUsedBlocksCount());
        UNIT_ASSERT_VALUES_EQUAL(
            1000,
            stats.GetUserWriteCounters().GetRequestsCount()
        );
        const auto batchCount = stats.GetUserWriteCounters().GetBatchCount();
        UNIT_ASSERT(batchCount < 1000);
        UNIT_ASSERT(batchCount > 0);

        for (ui32 i = 0; i < 1000; ++i) {
            UNIT_ASSERT_VALUES_EQUAL(
                GetBlockContent(i),
                GetBlockContent(partition.ReadBlocks(i))
            );
        }

        UNIT_ASSERT(stats.GetUserWriteCounters().GetExecTime() != 0);

        // checking that drain-related counters are in a consistent state
        partition.Drain();

        // TODO: explicitly test the case when mixed blobs are generated via batching
    }

    Y_UNIT_TEST(ShouldBatchIntersectingWrites)
    {
        NProto::TStorageServiceConfig config;
        config.SetWriteRequestBatchingEnabled(true);
        auto runtime = PrepareTestActorRuntime(config);

        TPartitionClient partition(*runtime);
        partition.WaitReady();

        runtime->SetObserverFunc(PartitionBatchWriteCollector(*runtime, 1000));

        for (ui32 i = 0; i < 10; ++i) {
            for (ui32 j = 0; j < 100; ++j) {
                partition.SendWriteBlocksRequest(
                    TBlockRange32::WithLength(i * 100, j + 1),
                    i + 1
                );
            }
        }

        for (ui32 i = 0; i < 1000; ++i) {
            auto response = partition.RecvWriteBlocksResponse();
            UNIT_ASSERT(SUCCEEDED(response->GetStatus()));
        }

        auto response = partition.StatPartition();
        const auto& stats = response->Record.GetStats();
        UNIT_ASSERT(stats.GetMixedBlobsCount());
        UNIT_ASSERT_VALUES_EQUAL(1000, stats.GetUsedBlocksCount());
        UNIT_ASSERT_VALUES_EQUAL(
            1000,
            stats.GetUserWriteCounters().GetRequestsCount()
        );
        const auto batchCount = stats.GetUserWriteCounters().GetBatchCount();
        UNIT_ASSERT(batchCount < 1000);
        UNIT_ASSERT(batchCount > 0);

        for (ui32 i = 0; i < 10; ++i) {
            for (ui32 j = 0; j < 100; ++j) {
                UNIT_ASSERT_VALUES_EQUAL(
                    GetBlockContent(i + 1),
                    GetBlockContent(partition.ReadBlocks(i * 100 + j))
                );
            }
        }

        UNIT_ASSERT(stats.GetUserWriteCounters().GetExecTime() != 0);

        // checking that drain-related counters are in a consistent state
        partition.Drain();
    }

    Y_UNIT_TEST(ShouldRespectMaxBlobRangeSizeDuringBatching)
    {
        NProto::TStorageServiceConfig config = DefaultConfig();
        const auto maxBlobRangeSize = 2048;
        config.SetMaxBlobRangeSize(maxBlobRangeSize * 4_KB);
        config.SetWriteRequestBatchingEnabled(true);
        auto runtime = PrepareTestActorRuntime(config, maxBlobRangeSize * 2);

        TPartitionClient partition(*runtime);
        partition.WaitReady();

        for (ui32 i = 0; i < maxBlobRangeSize; ++i) {
            partition.SendWriteBlocksRequest(i % 2 ? i : maxBlobRangeSize + i, i);
        }

        runtime->SetObserverFunc([&] (TAutoPtr<IEventHandle>& event) {
                switch (event->GetTypeRewrite()) {
                    case TEvPartitionPrivate::EvAddBlobsRequest: {
                        auto* msg = event->Get<TEvPartitionPrivate::TEvAddBlobsRequest>();
                        if (msg->Mode == EAddBlobMode::ADD_WRITE_RESULT) {
                            const auto& mixedBlobs = msg->MixedBlobs;
                            for (const auto& blob: mixedBlobs) {
                                const auto blobRangeSize =
                                    blob.Blocks.back() - blob.Blocks.front();
                                Cdbg << blobRangeSize << Endl;
                                UNIT_ASSERT(blobRangeSize <= maxBlobRangeSize);
                            }
                        }

                        break;
                    }
                }
                return TTestActorRuntime::DefaultObserverFunc(event);
            }
        );

        for (ui32 i = 0; i < maxBlobRangeSize; ++i) {
            auto response = partition.RecvWriteBlocksResponse();
            UNIT_ASSERT(SUCCEEDED(response->GetStatus()));
        }

        auto response = partition.StatPartition();
        const auto& stats = response->Record.GetStats();
        UNIT_ASSERT(stats.GetMixedBlobsCount());

        for (ui32 i = 0; i < maxBlobRangeSize; ++i) {
            const auto block =
                partition.ReadBlocks(i % 2 ? i : maxBlobRangeSize + i);
            UNIT_ASSERT_VALUES_EQUAL(GetBlockContent(i), GetBlockContent(block));
        }

        UNIT_ASSERT(stats.GetUserWriteCounters().GetExecTime() != 0);

        // checking that drain-related counters are in a consistent state
        partition.Drain();
    }

    Y_UNIT_TEST(ShouldStoreBlocksUsingLocalAPI)
    {
        auto runtime = PrepareTestActorRuntime();

        TPartitionClient partition(*runtime);
        partition.WaitReady();

        auto blockContent1 = GetBlockContent(1);
        partition.WriteBlocksLocal(1, blockContent1);
        auto blockContent2 = GetBlockContent(2);
        partition.WriteBlocksLocal(2, blockContent2);
        auto blockContent3 = GetBlockContent(3);
        partition.WriteBlocksLocal(3, blockContent3);

        auto response = partition.StatPartition();
        const auto& stats = response->Record.GetStats();
        UNIT_ASSERT_VALUES_EQUAL(3, stats.GetFreshBlocksCount());

        {
            TString block(DefaultBlockSize, 0);
            partition.ReadBlocksLocal(1, block);
            UNIT_ASSERT_VALUES_EQUAL(GetBlockContent(1), block);
        }

        {
            TString block(DefaultBlockSize, 0);
            partition.ReadBlocksLocal(2, block);
            UNIT_ASSERT_VALUES_EQUAL(GetBlockContent(2), block);
        }

        {
            TString block(DefaultBlockSize, 0);
            partition.ReadBlocksLocal(3, block);
            UNIT_ASSERT_VALUES_EQUAL(GetBlockContent(3), block);
        }
    }

    Y_UNIT_TEST(ShouldRecoverBlocksOnReboot)
    {
        auto runtime = PrepareTestActorRuntime();

        TPartitionClient partition(*runtime);
        partition.WaitReady();

        partition.WriteBlocks(1, 1);
        partition.WriteBlocks(2, 2);
        partition.WriteBlocks(3, 3);

        auto response = partition.StatPartition();
        const auto& stats = response->Record.GetStats();
        UNIT_ASSERT_VALUES_EQUAL(stats.GetFreshBlocksCount(), 3);

        partition.RebootTablet();

        UNIT_ASSERT_VALUES_EQUAL(
            GetBlockContent(1),
            GetBlockContent(partition.ReadBlocks(1))
        );
        UNIT_ASSERT_VALUES_EQUAL(
            GetBlockContent(2),
            GetBlockContent(partition.ReadBlocks(2))
        );
        UNIT_ASSERT_VALUES_EQUAL(
            GetBlockContent(3),
            GetBlockContent(partition.ReadBlocks(3))
        );
    }

    Y_UNIT_TEST(ShouldRecoverBlocksOnRebootFromFreshChannel)
    {
        auto config = DefaultConfig();
        config.SetFreshChannelCount(1);
        config.SetFreshChannelWriteRequestsEnabled(true);

        auto runtime = PrepareTestActorRuntime(config);

        TPartitionClient partition(*runtime);
        partition.WaitReady();

        partition.WriteBlocks(1, 1);
        partition.WriteBlocks(2, 2);
        partition.WriteBlocks(3, 3);

        auto response = partition.StatPartition();
        const auto& stats = response->Record.GetStats();
        UNIT_ASSERT_VALUES_EQUAL(3, stats.GetFreshBlocksCount());

        partition.RebootTablet();

        UNIT_ASSERT_VALUES_EQUAL(
            GetBlockContent(1),
            GetBlockContent(partition.ReadBlocks(1))
        );
        UNIT_ASSERT_VALUES_EQUAL(
            GetBlockContent(2),
            GetBlockContent(partition.ReadBlocks(2))
        );
        UNIT_ASSERT_VALUES_EQUAL(
            GetBlockContent(3),
            GetBlockContent(partition.ReadBlocks(3))
        );
    }

    Y_UNIT_TEST(ShouldRecoverBlocksOnRebootFromFreshChannelWithLongHistory)
    {
        const ui32 blockCount = 1024;
        const ui32 channelCount = DataChannelOffset + 2;
        const ui32 freshChannelNo = channelCount - 1;
        const ui32 freshChannelHistorySize = 3;
        const auto groupCount =
            channelCount - DataChannelOffset + freshChannelHistorySize - 1;
        const ui32 nodeIdx = 0;

        // initializing test runtime

        TTestEnv env(0, 1, channelCount, groupCount);
        auto& runtime = env.GetRuntime();
        InitLogSettings(runtime);

        auto config = DefaultConfig();
        config.SetFreshChannelCount(1);
        config.SetFreshChannelWriteRequestsEnabled(true);

        {
            env.CreateSubDomain("nbs");
            auto storageConfig = CreateTestStorageConfig(config);
            env.CreateBlockStoreNode(
                "nbs",
                storageConfig,
                CreateTestDiagnosticsConfig());
        }

        const auto tabletId = NKikimr::MakeTabletID(1, HiveId, 1);
        std::unique_ptr<TTabletStorageInfo> x(new TTabletStorageInfo());

        x->TabletID = tabletId;
        x->TabletType = TTabletTypes::BlockStorePartition;
        auto& channels = x->Channels;
        channels.resize(channelCount);

        for (ui64 channel = 0; channel < channels.size(); ++channel) {
            channels[channel].Channel = channel;
            channels[channel].Type =
                TBlobStorageGroupType(BootGroupErasure);
            channels[channel].History.resize(1);
            channels[channel].History[0].FromGeneration = 0;
            const auto gidx =
                channel > DataChannelOffset ? channel - DataChannelOffset : 0;
            channels[channel].History[0].GroupID = env.GetGroupIds()[gidx];
        }

        // filling fresh channel history with 3 items

        auto& freshChannel = channels[freshChannelNo];
        freshChannel.Channel = freshChannelNo;
        freshChannel.Type = TBlobStorageGroupType(BootGroupErasure);
        auto& history = freshChannel.History;
        history.resize(freshChannelHistorySize);
        auto setHistoryItem = [&] (ui32 i, ui32 gen) {
            history[i].FromGeneration = gen;
            const auto gidx = freshChannelNo - DataChannelOffset + i;
            history[i].GroupID = env.GetGroupIds()[gidx];
        };
        setHistoryItem(0, 1);
        setHistoryItem(1, 2);
        setHistoryItem(2, 3); // this one is a bit fake - it's from the future

        InitTestActorRuntime(
            runtime,
            config,
            blockCount,
            channelCount,
            std::move(x));

        // fresh blob builder func

        auto makeResponse = [&] (ui32 gen, ui32 step, ui32 block, TString data) {
            TVector<TVector<TString>> buffers{{std::move(data)}};
            const auto holders = GetHolders(buffers);
            auto blob = BuildWriteFreshBlocksBlobContent(
                {TBlockRange32::MakeOneBlock(block)},
                holders);

            TPartialBlobId blobId(
                gen,
                step,
                freshChannelNo,
                static_cast<ui32>(blob.size()),
                0,  // cookie
                0   // partId
            );

            return TEvBlobStorage::TEvRangeResult::TResponse(
                MakeBlobId(tabletId, blobId),
                std::move(blob));
        };

        // setting up event observer (filter) to replace real EvRangeResult
        // with a fake one

        TVector<ui32> groupsRequested;
        runtime.SetEventFilter(
            [&] (TTestActorRuntimeBase& runtime, TAutoPtr<IEventHandle>& event)
            {
                switch (event->GetTypeRewrite()) {
                    case TEvBlobStorage::EvRangeResult: {
                        using TEvent = TEvBlobStorage::TEvRangeResult;
                        auto* msg = event->Get<TEvent>();

                        if (msg->From.Channel() != freshChannelNo) {
                            return false;
                        }

                        auto response = std::make_unique<TEvent>(
                            msg->Status,
                            msg->From,
                            msg->To,
                            msg->GroupId);

                        groupsRequested.push_back(msg->GroupId);

                        if (msg->GroupId == history[0].GroupID) {
                            response->Responses.push_back(makeResponse(
                                0,
                                1,
                                0,
                                TString(DefaultBlockSize, 'A')));
                        } else if (msg->GroupId == history[1].GroupID) {
                            response->Responses.push_back(makeResponse(
                                1,
                                1,
                                1,
                                TString(DefaultBlockSize, 'B')));
                        } else if (msg->GroupId == history[2].GroupID) {
                            response->Responses.push_back(makeResponse(
                                2,
                                1,
                                2,
                                TString(DefaultBlockSize, 'C')));
                        } else {
                            UNIT_ASSERT_C(
                                false,
                                TStringBuilder() << "unexpected group: "
                                    << msg->GroupId);
                        }

                        auto* handle = new IEventHandle(
                            event->Recipient,
                            event->Sender,
                            response.release(),
                            0,
                            event->Cookie);

                        runtime.Send(handle, 0);

                        return true;
                    }

                    default: return false;
                }
            }
        );

        TPartitionClient partition(runtime, nodeIdx, tabletId);
        partition.WaitReady();

        // all groups should've been requested upon first tablet launch

        Sort(groupsRequested);
        UNIT_ASSERT_VALUES_EQUAL(3, groupsRequested.size());
        UNIT_ASSERT_VALUES_EQUAL(history[0].GroupID, groupsRequested[0]);
        UNIT_ASSERT_VALUES_EQUAL(history[1].GroupID, groupsRequested[1]);
        UNIT_ASSERT_VALUES_EQUAL(history[2].GroupID, groupsRequested[2]);
        groupsRequested.clear();

        // checking that our data wasn't corrupted

        UNIT_ASSERT_VALUES_EQUAL(
            TString(DefaultBlockSize, 'A'),
            GetBlockContent(partition.ReadBlocks(0)));
        UNIT_ASSERT_VALUES_EQUAL(
            TString(DefaultBlockSize, 'B'),
            GetBlockContent(partition.ReadBlocks(1)));
        UNIT_ASSERT_VALUES_EQUAL(
            TString(DefaultBlockSize, 'C'),
            GetBlockContent(partition.ReadBlocks(2)));

        // triggering Trim to initialize TrimFreshLogToCommitId

        partition.TrimFreshLog();

        // all fresh blocks loaded upon startup acquire barriers in
        // TrimFreshLogBarriers, that's why we need to cause another Flush
        // to move our TrimFreshLogToCommitId in meta past some of those blocks

        partition.WriteBlocks(3, TString(DefaultBlockSize, 'D'));
        partition.Flush();

        partition.RebootTablet();
        partition.WaitReady();

        // after reboot our tablet shouldn't load fresh blobs from the groups
        // that certainly contain only the data that was generated before
        // TrimFreshLogToCommitId

        Sort(groupsRequested);
        UNIT_ASSERT_VALUES_EQUAL(2, groupsRequested.size());
        UNIT_ASSERT_VALUES_EQUAL(history[1].GroupID, groupsRequested[0]);
        UNIT_ASSERT_VALUES_EQUAL(history[2].GroupID, groupsRequested[1]);
        groupsRequested.clear();

        // checking that our data wasn't corrupted

        UNIT_ASSERT_VALUES_EQUAL(
            TString(DefaultBlockSize, 'A'),
            GetBlockContent(partition.ReadBlocks(0)));
        UNIT_ASSERT_VALUES_EQUAL(
            TString(DefaultBlockSize, 'B'),
            GetBlockContent(partition.ReadBlocks(1)));
        UNIT_ASSERT_VALUES_EQUAL(
            TString(DefaultBlockSize, 'C'),
            GetBlockContent(partition.ReadBlocks(2)));
        UNIT_ASSERT_VALUES_EQUAL(
            TString(DefaultBlockSize, 'D'),
            GetBlockContent(partition.ReadBlocks(3)));
    }

    Y_UNIT_TEST(ShouldFlushAsNewBlob)
    {
        auto runtime = PrepareTestActorRuntime();

        TPartitionClient partition(*runtime);
        partition.WaitReady();

        partition.WriteBlocks(1, 1);
        partition.WriteBlocks(2, 2);
        partition.WriteBlocks(3, 3);

        {
            auto response = partition.StatPartition();
            const auto& stats = response->Record.GetStats();
            UNIT_ASSERT_VALUES_EQUAL(3, stats.GetFreshBlocksCount());
            UNIT_ASSERT_VALUES_EQUAL(0, stats.GetMixedBlocksCount());
            UNIT_ASSERT_VALUES_EQUAL(0, stats.GetMixedBlobsCount());
        }

        partition.Flush();

        {
            auto response = partition.StatPartition();
            const auto& stats = response->Record.GetStats();
            UNIT_ASSERT_VALUES_EQUAL(0, stats.GetFreshBlocksCount());
            UNIT_ASSERT_VALUES_EQUAL(3, stats.GetMixedBlocksCount());
            UNIT_ASSERT_VALUES_EQUAL(1, stats.GetMixedBlobsCount());

            UNIT_ASSERT(stats.GetSysWriteCounters().GetExecTime() != 0);
        }

        UNIT_ASSERT_VALUES_EQUAL(
            GetBlockContent(1),
            GetBlockContent(partition.ReadBlocks(1))
        );
        UNIT_ASSERT_VALUES_EQUAL(
            GetBlockContent(2),
            GetBlockContent(partition.ReadBlocks(2))
        );
        UNIT_ASSERT_VALUES_EQUAL(
            GetBlockContent(3),
            GetBlockContent(partition.ReadBlocks(3))
        );
    }

    Y_UNIT_TEST(ShouldFlushBlocksFromFreshChannelAsNewBlob)
    {
        auto config = DefaultConfig();
        config.SetFreshChannelCount(1);
        config.SetFreshChannelWriteRequestsEnabled(true);

        auto runtime = PrepareTestActorRuntime(config);

        TPartitionClient partition(*runtime);
        partition.WaitReady();

        partition.WriteBlocks(1, 1);
        partition.WriteBlocks(2, 2);
        partition.WriteBlocks(3, 3);

        {
            auto response = partition.StatPartition();
            const auto& stats = response->Record.GetStats();
            UNIT_ASSERT_VALUES_EQUAL(3, stats.GetFreshBlocksCount());
            UNIT_ASSERT_VALUES_EQUAL(0, stats.GetMixedBlocksCount());
            UNIT_ASSERT_VALUES_EQUAL(0, stats.GetMixedBlobsCount());
        }

        partition.Flush();

        {
            auto response = partition.StatPartition();
            const auto& stats = response->Record.GetStats();
            UNIT_ASSERT_VALUES_EQUAL(0, stats.GetFreshBlocksCount());
            UNIT_ASSERT_VALUES_EQUAL(3, stats.GetMixedBlocksCount());
            UNIT_ASSERT_VALUES_EQUAL(1, stats.GetMixedBlobsCount());

            UNIT_ASSERT(stats.GetSysWriteCounters().GetExecTime() != 0);
        }

        UNIT_ASSERT_VALUES_EQUAL(
            GetBlockContent(1),
            GetBlockContent(partition.ReadBlocks(1))
        );
        UNIT_ASSERT_VALUES_EQUAL(
            GetBlockContent(2),
            GetBlockContent(partition.ReadBlocks(2))
        );
        UNIT_ASSERT_VALUES_EQUAL(
            GetBlockContent(3),
            GetBlockContent(partition.ReadBlocks(3))
        );
    }

    Y_UNIT_TEST(ShouldAutomaticallyFlush)
    {
        auto config = DefaultConfig();
        config.SetWriteBlobThreshold(4_MB);

        auto runtime = PrepareTestActorRuntime(config);

        TPartitionClient partition(*runtime);
        partition.WaitReady();

        partition.WriteBlocks(TBlockRange32::WithLength(0, MaxBlocksCount - 1));

        {
            auto response = partition.StatPartition();
            const auto& stats = response->Record.GetStats();
            UNIT_ASSERT_VALUES_EQUAL(
                MaxBlocksCount - 1,
                stats.GetFreshBlocksCount()
            );
            UNIT_ASSERT_VALUES_EQUAL(0, stats.GetMixedBlocksCount());
            UNIT_ASSERT_VALUES_EQUAL(0, stats.GetMixedBlobsCount());
        }

        partition.WriteBlocks(MaxBlocksCount - 1, 0);

        // wait for background operations completion
        runtime->DispatchEvents(TDispatchOptions(), TDuration::Seconds(1));

        {
            auto response = partition.StatPartition();
            const auto& stats = response->Record.GetStats();
            UNIT_ASSERT_VALUES_EQUAL(0, stats.GetFreshBlocksCount());
            UNIT_ASSERT_VALUES_EQUAL(MaxBlocksCount, stats.GetMixedBlocksCount());
            UNIT_ASSERT_VALUES_EQUAL(1, stats.GetMixedBlobsCount());
        }
    }

    Y_UNIT_TEST(ShouldAutomaticallyFlushBlocksFromFreshChannel)
    {
        auto config = DefaultConfig();
        config.SetWriteBlobThreshold(4_MB);
        config.SetFreshChannelCount(1);
        config.SetFreshChannelWriteRequestsEnabled(true);

        auto runtime = PrepareTestActorRuntime(config);

        TPartitionClient partition(*runtime);
        partition.WaitReady();

        partition.WriteBlocks(TBlockRange32::WithLength(0, MaxBlocksCount - 1));

        {
            auto response = partition.StatPartition();
            const auto& stats = response->Record.GetStats();
            UNIT_ASSERT_VALUES_EQUAL(
                MaxBlocksCount - 1,
                stats.GetFreshBlocksCount()
            );
            UNIT_ASSERT_VALUES_EQUAL(0, stats.GetMixedBlocksCount());
            UNIT_ASSERT_VALUES_EQUAL(0, stats.GetMixedBlobsCount());
        }

        partition.WriteBlocks(MaxBlocksCount - 1, 0);

        // wait for background operations completion
        runtime->DispatchEvents(TDispatchOptions(), TDuration::Seconds(1));

        {
            auto response = partition.StatPartition();
            const auto& stats = response->Record.GetStats();
            UNIT_ASSERT_VALUES_EQUAL(0, stats.GetFreshBlocksCount());
            UNIT_ASSERT_VALUES_EQUAL(MaxBlocksCount, stats.GetMixedBlocksCount());
            UNIT_ASSERT_VALUES_EQUAL(1, stats.GetMixedBlobsCount());
        }
    }

    Y_UNIT_TEST(ShouldAutomaticallyFlushBlocksWhenFreshBlobCountThresholdIsReached)
    {
        auto config = DefaultConfig();
        config.SetWriteBlobThreshold(4_MB);
        config.SetFreshBlobCountFlushThreshold(4);
        config.SetFreshBlobByteCountFlushThreshold(999999999);
        config.SetFreshChannelCount(1);
        config.SetFreshChannelWriteRequestsEnabled(true);

        auto runtime = PrepareTestActorRuntime(config);

        TPartitionClient partition(*runtime);
        partition.WaitReady();

        partition.WriteBlocks(TBlockRange32::WithLength(0, MaxBlocksCount - 1));
        partition.WriteBlocks(TBlockRange32::WithLength(0, MaxBlocksCount - 1));
        partition.WriteBlocks(TBlockRange32::WithLength(0, MaxBlocksCount - 1));

        runtime->DispatchEvents(TDispatchOptions(), TDuration::Seconds(1));

        {
            auto response = partition.StatPartition();
            const auto& stats = response->Record.GetStats();
            UNIT_ASSERT_VALUES_EQUAL(
                MaxBlocksCount - 1,
                stats.GetFreshBlocksCount()
            );
            UNIT_ASSERT_VALUES_EQUAL(3, stats.GetFreshBlobsCount());
            UNIT_ASSERT_VALUES_EQUAL(0, stats.GetMixedBlocksCount());
            UNIT_ASSERT_VALUES_EQUAL(0, stats.GetMixedBlobsCount());
        }

        partition.WriteBlocks(0, 0);

        // wait for background operations completion
        runtime->DispatchEvents(TDispatchOptions(), TDuration::Seconds(1));

        {
            auto response = partition.StatPartition();
            const auto& stats = response->Record.GetStats();
            UNIT_ASSERT_VALUES_EQUAL(0, stats.GetFreshBlocksCount());
            UNIT_ASSERT_VALUES_EQUAL(0, stats.GetFreshBlobsCount());
            UNIT_ASSERT_VALUES_EQUAL(
                MaxBlocksCount - 1,
                stats.GetMixedBlocksCount()
            );
            UNIT_ASSERT_VALUES_EQUAL(1, stats.GetMixedBlobsCount());
        }
    }

    Y_UNIT_TEST(ShouldAutomaticallyFlushBlocksWhenFreshBlobByteCountThresholdIsReached)
    {
        auto config = DefaultConfig();
        config.SetWriteBlobThreshold(4_MB);
        config.SetFreshBlobCountFlushThreshold(999999);
        config.SetFreshBlobByteCountFlushThreshold(15_MB);
        config.SetFreshChannelCount(1);
        config.SetFreshChannelWriteRequestsEnabled(true);

        auto runtime = PrepareTestActorRuntime(config);

        TPartitionClient partition(*runtime);
        partition.WaitReady();

        partition.WriteBlocks(TBlockRange32::WithLength(0, MaxBlocksCount - 1));
        partition.WriteBlocks(TBlockRange32::WithLength(0, MaxBlocksCount - 1));
        partition.WriteBlocks(TBlockRange32::WithLength(0, MaxBlocksCount - 1));

        runtime->DispatchEvents(TDispatchOptions(), TDuration::Seconds(1));

        {
            auto response = partition.StatPartition();
            const auto& stats = response->Record.GetStats();
            UNIT_ASSERT_VALUES_EQUAL(
                MaxBlocksCount - 1,
                stats.GetFreshBlocksCount()
            );
            UNIT_ASSERT_VALUES_EQUAL(3, stats.GetFreshBlobsCount());
            UNIT_ASSERT_VALUES_EQUAL(0, stats.GetMixedBlocksCount());
            UNIT_ASSERT_VALUES_EQUAL(0, stats.GetMixedBlobsCount());
        }

        partition.WriteBlocks(TBlockRange32::WithLength(0, MaxBlocksCount - 1));

        // wait for background operations completion
        runtime->DispatchEvents(TDispatchOptions(), TDuration::Seconds(1));

        {
            auto response = partition.StatPartition();
            const auto& stats = response->Record.GetStats();
            UNIT_ASSERT_VALUES_EQUAL(0, stats.GetFreshBlocksCount());
            UNIT_ASSERT_VALUES_EQUAL(0, stats.GetFreshBlobsCount());
            UNIT_ASSERT_VALUES_EQUAL(
                MaxBlocksCount - 1,
                stats.GetMixedBlocksCount()
            );
            UNIT_ASSERT_VALUES_EQUAL(1, stats.GetMixedBlobsCount());
        }
    }


    Y_UNIT_TEST(ShouldAutomaticallyTrimFreshLogOnFlush)
    {
        auto config = DefaultConfig();
        config.SetFreshChannelCount(1);
        config.SetFreshChannelWriteRequestsEnabled(true);

        auto runtime = PrepareTestActorRuntime(config);

        TPartitionClient partition(*runtime);
        partition.WaitReady();

        partition.WriteBlocks(1, 1);
        partition.WriteBlocks(2, 2);
        partition.WriteBlocks(3, 3);

        {
            auto response = partition.StatPartition();
            const auto& stats = response->Record.GetStats();
            UNIT_ASSERT_VALUES_EQUAL(3, stats.GetFreshBlocksCount());
        }

        bool trimSeen = false;
        bool trimCompletedSeen = false;

        runtime->SetObserverFunc([&] (TAutoPtr<IEventHandle>& event) {
                switch (event->GetTypeRewrite()) {
                    case TEvBlobStorage::EvCollectGarbage: {
                        auto* msg = event->Get<TEvBlobStorage::TEvCollectGarbage>();
                        if (msg->Channel == 4) {
                            trimSeen = true;
                        }
                        break;
                    }
                    case TEvPartitionCommonPrivate::EvTrimFreshLogCompleted: {
                        auto* msg = event->Get<TEvPartitionCommonPrivate::TEvTrimFreshLogCompleted>();
                        UNIT_ASSERT(SUCCEEDED(msg->GetStatus()));
                        trimCompletedSeen = true;
                        break;
                    }
                }
                return TTestActorRuntime::DefaultObserverFunc(event);
            }
        );

        partition.Flush();

        // wait for background operations completion
        runtime->DispatchEvents(TDispatchOptions(), TDuration::Seconds(1));

        UNIT_ASSERT_VALUES_EQUAL(true, trimSeen);
        UNIT_ASSERT_VALUES_EQUAL(true, trimCompletedSeen);
    }

    Y_UNIT_TEST(ShouldAutomaticallyTrimFreshBlobsFromPreviousGeneration)
    {
        auto config = DefaultConfig();
        config.SetFreshChannelCount(1);
        config.SetFreshChannelWriteRequestsEnabled(true);

        auto runtime = PrepareTestActorRuntime(config);

        TPartitionClient partition(*runtime);
        partition.WaitReady();

        partition.WriteBlocks(1, 1);
        partition.WriteBlocks(2, 2);
        partition.WriteBlocks(3, 3);

        {
            auto response = partition.StatPartition();
            const auto& stats = response->Record.GetStats();
            UNIT_ASSERT_VALUES_EQUAL(3, stats.GetFreshBlocksCount());
        }

        bool trimSeen = false;
        bool trimCompletedSeen = false;

        runtime->SetObserverFunc([&] (TAutoPtr<IEventHandle>& event) {
                switch (event->GetTypeRewrite()) {
                    case TEvBlobStorage::EvCollectGarbage: {
                        auto* msg = event->Get<TEvBlobStorage::TEvCollectGarbage>();
                        if (msg->Channel == 4) {
                            trimSeen = true;
                        }
                        break;
                    }
                    case TEvPartitionCommonPrivate::EvTrimFreshLogCompleted: {
                        trimCompletedSeen = true;
                        auto* msg = event->Get<TEvPartitionCommonPrivate::TEvTrimFreshLogCompleted>();
                        UNIT_ASSERT(SUCCEEDED(msg->GetStatus()));

                        break;
                    }
                }
                return TTestActorRuntime::DefaultObserverFunc(event);
            }
        );

        partition.KillTablet();

        {
            TPartitionClient partition(*runtime);
            partition.WaitReady();

            auto response = partition.StatPartition();
            const auto& stats = response->Record.GetStats();
            UNIT_ASSERT_VALUES_EQUAL(0, stats.GetFreshBlocksCount());

            UNIT_ASSERT_VALUES_EQUAL(true, trimSeen);
            UNIT_ASSERT_VALUES_EQUAL(true, trimCompletedSeen);
        }
    }

    Y_UNIT_TEST(ShouldTrimUpToTheFirstUnflushedBlockCommitId)
    {
        auto config = DefaultConfig();
        config.SetFreshChannelCount(1);
        config.SetFreshChannelWriteRequestsEnabled(true);

        auto runtime = PrepareTestActorRuntime(config);

        TPartitionClient partition(*runtime);
        partition.WaitReady();

        partition.WriteBlocks(1, 1);
        partition.WriteBlocks(2, 2);

        TAutoPtr<IEventHandle> trim;

        ui32 collectGen = 0;
        ui32 collectStep = 0;

        runtime->SetObserverFunc([&] (TAutoPtr<IEventHandle>& event)
            {
                switch (event->GetTypeRewrite()) {
                    case TEvPartitionCommonPrivate::EvTrimFreshLogRequest: {
                        UNIT_ASSERT(!trim);
                        trim = event.Release();
                        return TTestActorRuntime::EEventAction::DROP;
                    }

                    case TEvBlobStorage::EvCollectGarbage: {
                        auto* msg = event->Get<TEvBlobStorage::TEvCollectGarbage>();
                        if (msg->Channel == 4) {
                            collectGen = msg->CollectGeneration;
                            collectStep = msg->CollectStep;
                        }
                        break;
                    }
                }

                return TTestActorRuntime::DefaultObserverFunc(event);
            }
        );

        partition.Flush();
        partition.WriteBlocks(TBlockRange32::WithLength(0, 1024), 3);
        partition.WriteBlocks(3, 4);

        UNIT_ASSERT(trim);
        runtime->Send(trim.Release());

        {
            TDispatchOptions options;
            options.FinalEvents.emplace_back(
                TEvPartitionCommonPrivate::EvTrimFreshLogCompleted);
            runtime->DispatchEvents(options);
        }

        UNIT_ASSERT_VALUES_EQUAL(2, collectGen);
        UNIT_ASSERT_VALUES_EQUAL(4, collectStep);

        partition.Flush();
        UNIT_ASSERT(trim);
        runtime->Send(trim.Release());

        {
            TDispatchOptions options;
            options.FinalEvents.emplace_back(
                TEvPartitionCommonPrivate::EvTrimFreshLogCompleted);
            runtime->DispatchEvents(options);
        }

        UNIT_ASSERT_VALUES_EQUAL(2, collectGen);
        UNIT_ASSERT_VALUES_EQUAL(6, collectStep);
    }

    Y_UNIT_TEST(ShouldNotAddSmallNonDeletionBlobsDuringFlush)
    {
        auto config = DefaultConfig(4_MB);
        config.SetWriteBlobThreshold(4_MB);

        auto runtime = PrepareTestActorRuntime(config, 2048);

        TPartitionClient partition(*runtime);
        partition.WaitReady();

        partition.WriteBlocks(TBlockRange32::WithLength(0, MaxBlocksCount - 1));

        {
            auto response = partition.StatPartition();
            const auto& stats = response->Record.GetStats();
            UNIT_ASSERT_VALUES_EQUAL(
                MaxBlocksCount - 1,
                stats.GetFreshBlocksCount()
            );
            UNIT_ASSERT_VALUES_EQUAL(0, stats.GetMixedBlocksCount());
            UNIT_ASSERT_VALUES_EQUAL(0, stats.GetMixedBlobsCount());
        }

        constexpr ui32 extraBlocks = 4;
        partition.WriteBlocks(
            TBlockRange32::WithLength(MaxBlocksCount - 1, extraBlocks + 1));

        // wait for background operations completion
        runtime->DispatchEvents(TDispatchOptions(), TDuration::Seconds(1));

        {
            auto response = partition.StatPartition();
            const auto& stats = response->Record.GetStats();
            UNIT_ASSERT_VALUES_EQUAL(extraBlocks, stats.GetFreshBlocksCount());
            UNIT_ASSERT_VALUES_EQUAL(
                MaxBlocksCount,
                stats.GetMixedBlocksCount()
            );
            UNIT_ASSERT_VALUES_EQUAL(1, stats.GetMixedBlobsCount());
        }
    }

    Y_UNIT_TEST(ShouldAddSmallBlobsDuringFlushIfThereAreAnyBlobsInFreshChannel)
    {
        auto config = DefaultConfig(4_MB);
        config.SetWriteBlobThreshold(4_MB);
        config.SetFreshChannelCount(1);
        config.SetFreshChannelWriteRequestsEnabled(true);

        auto runtime = PrepareTestActorRuntime(config, 2048);

        TPartitionClient partition(*runtime);
        partition.WaitReady();

        partition.WriteBlocks(TBlockRange32::WithLength(0, MaxBlocksCount - 1));

        {
            auto response = partition.StatPartition();
            const auto& stats = response->Record.GetStats();
            UNIT_ASSERT_VALUES_EQUAL(
                MaxBlocksCount - 1,
                stats.GetFreshBlocksCount()
            );
            UNIT_ASSERT_VALUES_EQUAL(1, stats.GetFreshBlobsCount());
            UNIT_ASSERT_VALUES_EQUAL(0, stats.GetMixedBlocksCount());
            UNIT_ASSERT_VALUES_EQUAL(0, stats.GetMixedBlobsCount());
        }

        constexpr ui32 extraBlocks = 4;
        partition.WriteBlocks(
            TBlockRange32::WithLength(MaxBlocksCount - 1, extraBlocks + 1));

        // wait for background operations completion
        runtime->DispatchEvents(TDispatchOptions(), TDuration::Seconds(1));

        {
            auto response = partition.StatPartition();
            const auto& stats = response->Record.GetStats();
            UNIT_ASSERT_VALUES_EQUAL(0, stats.GetFreshBlocksCount());
            UNIT_ASSERT_VALUES_EQUAL(0, stats.GetFreshBlobsCount());
            UNIT_ASSERT_VALUES_EQUAL(
                MaxBlocksCount + extraBlocks,
                stats.GetMixedBlocksCount()
            );
            UNIT_ASSERT_VALUES_EQUAL(2, stats.GetMixedBlobsCount());
        }
    }


    Y_UNIT_TEST(ShouldMergeVersionsOnRead)
    {
        auto runtime = PrepareTestActorRuntime();

        TPartitionClient partition(*runtime);
        partition.WaitReady();

        partition.WriteBlocks(1, 1);
        partition.WriteBlocks(2, 2);
        partition.WriteBlocks(3, 3);
        partition.Flush();

        partition.WriteBlocks(1, 11);
        partition.Flush();

        partition.WriteBlocks(2, 22);
        partition.Flush();

        partition.WriteBlocks(3, 33);
        // partition.Flush();

        UNIT_ASSERT_VALUES_EQUAL(
            GetBlockContent(11),
            GetBlockContent(partition.ReadBlocks(1))
        );
        UNIT_ASSERT_VALUES_EQUAL(
            GetBlockContent(22),
            GetBlockContent(partition.ReadBlocks(2))
        );
        UNIT_ASSERT_VALUES_EQUAL(
            GetBlockContent(33),
            GetBlockContent(partition.ReadBlocks(3))
        );
    }

    Y_UNIT_TEST(ShouldReplaceBlobsOnCompaction)
    {
        auto runtime = PrepareTestActorRuntime();

        TPartitionClient partition(*runtime);
        partition.WaitReady();

        partition.WriteBlocks(1, 1);
        partition.WriteBlocks(2, 2);
        partition.WriteBlocks(3, 3);
        partition.Flush();

        partition.WriteBlocks(1, 11);
        partition.Flush();

        partition.WriteBlocks(2, 22);
        partition.Flush();

        partition.WriteBlocks(3, 33);
        partition.Flush();

        partition.Compaction();

        UNIT_ASSERT_VALUES_EQUAL(
            GetBlockContent(11),
            GetBlockContent(partition.ReadBlocks(1))
        );
        UNIT_ASSERT_VALUES_EQUAL(
            GetBlockContent(22),
            GetBlockContent(partition.ReadBlocks(2))
        );
        UNIT_ASSERT_VALUES_EQUAL(
            GetBlockContent(33),
            GetBlockContent(partition.ReadBlocks(3))
        );

        auto response = partition.StatPartition();
        const auto& stats = response->Record.GetStats();

        UNIT_ASSERT(stats.GetSysReadCounters().GetExecTime() != 0);
        UNIT_ASSERT(stats.GetSysWriteCounters().GetExecTime() != 0);
        UNIT_ASSERT(stats.GetUserReadCounters().GetExecTime() != 0);
    }

    Y_UNIT_TEST(ShouldAutomaticallyRunCompaction)
    {
        static constexpr ui32 compactionThreshold = 4;

        auto config = DefaultConfig();
        config.SetSSDMaxBlobsPerRange(compactionThreshold);
        config.SetHDDMaxBlobsPerRange(compactionThreshold);

        auto runtime = PrepareTestActorRuntime(config);

        TPartitionClient partition(*runtime);
        partition.WaitReady();

        ui64 compactionByBlobCount = 0;
        ui64 compactionByReadStats = 0;

        runtime->SetObserverFunc([&] (TAutoPtr<IEventHandle>& event) {
                switch (event->GetTypeRewrite()) {
                    case TEvStatsService::EvVolumePartCounters: {
                        auto* msg =
                            event->Get<TEvStatsService::TEvVolumePartCounters>();
                        const auto& cc = msg->DiskCounters->Cumulative;
                        compactionByBlobCount =
                            cc.CompactionByBlobCountPerRange.Value;
                        compactionByReadStats = cc.CompactionByReadStats.Value;
                    }
                }
                return TTestActorRuntime::DefaultObserverFunc(event);
            }
        );

        for (size_t i = 1; i < compactionThreshold; ++i) {
            partition.WriteBlocks(i, i);
            partition.Flush();
        }

        {
            auto response = partition.StatPartition();
            const auto& stats = response->Record.GetStats();
            UNIT_ASSERT_VALUES_EQUAL(
                compactionThreshold - 1,
                stats.GetMixedBlobsCount()
            );
            UNIT_ASSERT_VALUES_EQUAL(0, stats.GetMergedBlobsCount());
        }

        partition.WriteBlocks(0, 0);
        partition.Flush();

        // wait for background operations completion
        runtime->DispatchEvents(TDispatchOptions(), TDuration::Seconds(1));

        {
            auto response = partition.StatPartition();
            const auto& stats = response->Record.GetStats();
            UNIT_ASSERT_VALUES_EQUAL(
                compactionThreshold,
                stats.GetMixedBlobsCount()
            );
            UNIT_ASSERT_VALUES_EQUAL(1, stats.GetMergedBlobsCount());
        }

        partition.SendToPipe(
            std::make_unique<TEvPartitionPrivate::TEvUpdateCounters>());
        {
            TDispatchOptions options;
            options.FinalEvents.emplace_back(
                TEvStatsService::EvVolumePartCounters);
            runtime->DispatchEvents(options);
        }
        UNIT_ASSERT_EQUAL(1, compactionByBlobCount);
        UNIT_ASSERT_EQUAL(0, compactionByReadStats);
    }

    Y_UNIT_TEST(ShouldAutomaticallyRunCompactionForDeletionMarkers)
    {
        static constexpr ui32 compactionThreshold = 4;

        auto config = DefaultConfig();
        config.SetSSDMaxBlobsPerRange(compactionThreshold);
        config.SetHDDMaxBlobsPerRange(compactionThreshold);

        auto runtime = PrepareTestActorRuntime(config);

        TPartitionClient partition(*runtime);
        partition.WaitReady();

        for (size_t i = 1; i < compactionThreshold; ++i) {
            partition.ZeroBlocks(TBlockRange32::WithLength(0, 1024));
        }

        {
            auto response = partition.StatPartition();
            const auto& stats = response->Record.GetStats();
            UNIT_ASSERT_VALUES_EQUAL(
                compactionThreshold - 1,
                stats.GetMergedBlobsCount()
            );
        }

        partition.ZeroBlocks(TBlockRange32::WithLength(0, 1024));

        // wait for background operations completion
        runtime->DispatchEvents(TDispatchOptions(), TDuration::Seconds(1));

        {
            auto response = partition.StatPartition();
            const auto& stats = response->Record.GetStats();
            UNIT_ASSERT_VALUES_EQUAL(
                compactionThreshold + 1,
                stats.GetMergedBlobsCount()
            );
        }
    }

    Y_UNIT_TEST(ShouldRespectCompactionDelay)
    {
        static constexpr ui32 compactionThreshold = 4;

        auto config = DefaultConfig();
        config.SetSSDMaxBlobsPerRange(compactionThreshold);
        config.SetHDDMaxBlobsPerRange(compactionThreshold);
        config.SetMinCompactionDelay(10000);
        config.SetMaxCompactionDelay(10000);
        config.SetCompactionScoreHistorySize(1);

        auto runtime = PrepareTestActorRuntime(config);
        runtime->AdvanceCurrentTime(TDuration::Seconds(10));

        TPartitionClient partition(*runtime);
        partition.WaitReady();

        for (size_t i = 1; i < compactionThreshold + 1; ++i) {
            partition.WriteBlocks(i, i);
            partition.Flush();
        }

        // wait for background operations completion
        runtime->DispatchEvents(TDispatchOptions(), TDuration::Seconds(1));

        {
            auto response = partition.StatPartition();
            const auto& stats = response->Record.GetStats();
            UNIT_ASSERT_VALUES_EQUAL(
                compactionThreshold,
                stats.GetMixedBlobsCount()
            );
            UNIT_ASSERT_VALUES_EQUAL(0, stats.GetMergedBlobsCount());
        }

        runtime->AdvanceCurrentTime(TDuration::Seconds(10));

        // wait for background operations completion
        runtime->DispatchEvents(TDispatchOptions(), TDuration::Seconds(1));

        {
            auto response = partition.StatPartition();
            const auto& stats = response->Record.GetStats();
            UNIT_ASSERT_VALUES_EQUAL(
                compactionThreshold,
                stats.GetMixedBlobsCount()
            );
            UNIT_ASSERT_VALUES_EQUAL(1, stats.GetMergedBlobsCount());
        }
    }

    Y_UNIT_TEST(ShouldRespectCleanupDelay)
    {
        auto config = DefaultConfig();
        config.SetCleanupThreshold(1);
        config.SetMinCleanupDelay(10000);
        config.SetMaxCleanupDelay(10000);
        config.SetCleanupScoreHistorySize(1);
        config.SetCollectGarbageThreshold(999999);

        auto runtime = PrepareTestActorRuntime(config);
        runtime->AdvanceCurrentTime(TDuration::Seconds(10));

        TPartitionClient partition(*runtime);
        partition.WaitReady();

        partition.WriteBlocks(TBlockRange32::WithLength(0, 1024), 1);
        partition.WriteBlocks(TBlockRange32::WithLength(0, 1024), 2);

        partition.Compaction();

        // wait for background operations completion
        runtime->DispatchEvents(TDispatchOptions(), TDuration::Seconds(1));

        {
            auto response = partition.StatPartition();
            const auto& stats = response->Record.GetStats();
            UNIT_ASSERT_VALUES_EQUAL(0, stats.GetGarbageQueueSize());
        }

        runtime->AdvanceCurrentTime(TDuration::Seconds(10));

        // wait for background operations completion
        runtime->DispatchEvents(TDispatchOptions(), TDuration::Seconds(1));

        {
            auto response = partition.StatPartition();
            const auto& stats = response->Record.GetStats();
            UNIT_ASSERT_VALUES_EQUAL(2, stats.GetGarbageQueueSize());
        }
    }

    Y_UNIT_TEST(ShouldCalculateCompactionAndCleanupDelays)
    {
        static constexpr ui32 compactionThreshold = 4;
        static constexpr ui32 cleanupThreshold = 10;

        auto config = DefaultConfig();
        config.SetSSDMaxBlobsPerRange(compactionThreshold);
        config.SetHDDMaxBlobsPerRange(compactionThreshold);
        config.SetCleanupThreshold(cleanupThreshold);
        config.SetMinCompactionDelay(0);
        config.SetMaxCompactionDelay(999'999'999);
        config.SetMinCleanupDelay(0);
        config.SetMaxCleanupDelay(999'999'999);
        config.SetMaxCompactionExecTimePerSecond(1);
        config.SetMaxCleanupExecTimePerSecond(1);

        auto runtime = PrepareTestActorRuntime(config);
        runtime->AdvanceCurrentTime(TDuration::Seconds(10));

        TPartitionClient partition(*runtime);
        partition.WaitReady();

        partition.WriteBlocks(TBlockRange32::WithLength(0, 1024));
        // initializing compaction exec time
        partition.Compaction();

        for (size_t i = 0; i < compactionThreshold - 1; ++i) {
            partition.WriteBlocks(TBlockRange32::WithLength(0, 1024));
        }

        TDuration delay;
        {
            auto response = partition.StatPartition();
            const auto& stats = response->Record.GetStats();
            UNIT_ASSERT_VALUES_EQUAL(
                compactionThreshold + 1,
                stats.GetMergedBlobsCount()
            );
            delay = TDuration::MilliSeconds(stats.GetCompactionDelay());
            UNIT_ASSERT_VALUES_UNEQUAL(0, delay.MicroSeconds());
        }

        runtime->AdvanceCurrentTime(delay);

        // wait for background operations completion
        runtime->DispatchEvents(TDispatchOptions(), TDuration::Seconds(1));

        {
            auto response = partition.StatPartition();
            const auto& stats = response->Record.GetStats();
            UNIT_ASSERT_VALUES_EQUAL(
                compactionThreshold + 2,
                stats.GetMergedBlobsCount()
            );
        }

        // initializing cleanup exec time
        partition.Cleanup();

        // generating enough dirty blobs for automatic cleanup
        for (ui32 i = 0; i < cleanupThreshold - 1; ++i) {
            partition.WriteBlocks(TBlockRange32::WithLength(0, 1024));
        }
        partition.Compaction();

        {
            auto response = partition.StatPartition();
            const auto& stats = response->Record.GetStats();
            UNIT_ASSERT(stats.GetMergedBlobsCount() >= cleanupThreshold);
            delay = TDuration::MilliSeconds(stats.GetCleanupDelay());
            UNIT_ASSERT_VALUES_UNEQUAL(0, delay.MicroSeconds());
        }

        runtime->AdvanceCurrentTime(delay);

        // wait for background operations completion
        runtime->DispatchEvents(TDispatchOptions(), TDuration::Seconds(1));

        {
            auto response = partition.StatPartition();
            const auto& stats = response->Record.GetStats();
            UNIT_ASSERT_VALUES_EQUAL(1, stats.GetMergedBlobsCount());
        }
    }

    Y_UNIT_TEST(ShouldCompactAndCleanupWithoutDelayUponScoreOverflow)
    {
        static constexpr ui32 compactionThreshold = 4;
        static constexpr ui32 cleanupThreshold = 10;

        auto config = DefaultConfig();
        config.SetHDDCompactionType(NProto::CT_LOAD);
        config.SetHDDMaxBlobsPerRange(compactionThreshold - 1);
        config.SetCleanupThreshold(cleanupThreshold);
        config.SetMinCompactionDelay(999'999'999);
        config.SetMaxCompactionDelay(999'999'999);
        config.SetMinCleanupDelay(999'999'999);
        config.SetMaxCleanupDelay(999'999'999);
        config.SetCompactionScoreLimitForThrottling(compactionThreshold);
        config.SetCleanupQueueBytesLimitForThrottling(16_MB);

        auto runtime = PrepareTestActorRuntime(config);
        runtime->AdvanceCurrentTime(TDuration::Seconds(10));

        TPartitionClient partition(*runtime);
        partition.WaitReady();

        for (size_t i = 0; i < compactionThreshold; ++i) {
            partition.WriteBlocks(TBlockRange32::WithLength(0, 1024));
        }
        // initializing compaction exec time
        partition.Compaction();
        // initializing cleanup exec time
        partition.Cleanup();

        for (size_t i = 0; i < compactionThreshold - 1; ++i) {
            partition.WriteBlocks(TBlockRange32::WithLength(0, 1024));
        }

        // wait for background operations completion
        runtime->DispatchEvents(TDispatchOptions(), TDuration::Seconds(1));

        {
            auto response = partition.StatPartition();
            const auto& stats = response->Record.GetStats();
            UNIT_ASSERT_VALUES_EQUAL(
                compactionThreshold + 1,
                stats.GetMergedBlobsCount()
            );
        }

        // generating enough dirty blobs for automatic cleanup
        for (ui32 i = 0; i < cleanupThreshold - compactionThreshold - 1; ++i) {
            partition.WriteBlocks(TBlockRange32::WithLength(0, 1024));
        }
        partition.Compaction(0);

        {
            auto response = partition.StatPartition();
            const auto& stats = response->Record.GetStats();
            UNIT_ASSERT_VALUES_EQUAL(1, stats.GetMergedBlobsCount());
        }
    }

    Y_UNIT_TEST(ShouldAutomaticallyRunLoadOptimizingCompaction)
    {
        auto config = DefaultConfig();
        config.SetHDDCompactionType(NProto::CT_LOAD);
        config.SetHDDMaxBlobsPerRange(999);

        auto runtime = PrepareTestActorRuntime(config);

        TPartitionClient partition(*runtime);
        partition.WaitReady();

        for (ui32 i = 0; i < 512; ++i) {
            partition.WriteBlocks(TBlockRange32::WithLength(i * 2, 2));
            partition.Flush();
        }

        {
            auto response = partition.StatPartition();
            const auto& stats = response->Record.GetStats();
            UNIT_ASSERT_VALUES_EQUAL(512, stats.GetMixedBlobsCount());
        }

        ui64 compactionByBlobCount = -1;
        ui64 compactionByReadStats = -1;

        bool compactionRequestObserved = false;
        runtime->SetObserverFunc([&] (TAutoPtr<IEventHandle>& event) {
                switch (event->GetTypeRewrite()) {
                    case TEvPartitionPrivate::EvCompactionRequest: {
                        auto* msg = event->Get<TEvPartitionPrivate::TEvCompactionRequest>();
                        if (msg->Mode == TEvPartitionPrivate::RangeCompaction) {
                            compactionRequestObserved = true;
                        }
                        break;
                    }
                    case TEvStatsService::EvVolumePartCounters: {
                        auto* msg =
                            event->Get<TEvStatsService::TEvVolumePartCounters>();

                        const auto& cc = msg->DiskCounters->Cumulative;
                        compactionByBlobCount =
                            cc.CompactionByBlobCountPerRange.Value;
                        compactionByReadStats = cc.CompactionByReadStats.Value;
                    }
                }
                return TTestActorRuntime::DefaultObserverFunc(event);
            }
        );

        for (ui32 i = 0; i < 10; ++i) {
            for (ui32 j = 0; j < 10; ++j) {
                partition.ReadBlocks(TBlockRange32::WithLength(j, 101));
            }
        }

        // triggering EnqueueCompactionIfNeeded(...)
        partition.WriteBlocks(0, 0);
        partition.Flush();

        // wait for background operations completion
        runtime->DispatchEvents(TDispatchOptions(), TDuration::Seconds(1));

        UNIT_ASSERT(compactionRequestObserved);
        partition.SendToPipe(
            std::make_unique<TEvPartitionPrivate::TEvUpdateCounters>());
        {
            TDispatchOptions options;
            options.FinalEvents.emplace_back(
                TEvStatsService::EvVolumePartCounters);
            runtime->DispatchEvents(options);
        }
        UNIT_ASSERT_EQUAL(0, compactionByBlobCount);
        UNIT_ASSERT_EQUAL(1, compactionByReadStats);
    }

    Y_UNIT_TEST(ShouldAutomaticallyRunGarbageCompaction)
    {
        auto config = DefaultConfig();
        config.SetHDDCompactionType(NProto::CT_LOAD);
        config.SetV1GarbageCompactionEnabled(true);
        config.SetCompactionGarbageThreshold(20);
        config.SetCompactionRangeGarbageThreshold(999999);

        auto runtime = PrepareTestActorRuntime(config, 2048);

        TPartitionClient partition(*runtime);
        partition.WaitReady();

        ui64 compactionByGarbageBlocksPerRange = 0;
        ui64 compactionByGarbageBlocksPerDisk = 0;
        bool compactionRequestObserved = false;
        runtime->SetObserverFunc([&] (TAutoPtr<IEventHandle>& event) {
                switch (event->GetTypeRewrite()) {
                    case TEvPartitionPrivate::EvCompactionRequest: {
                        auto* msg = event->Get<TEvPartitionPrivate::TEvCompactionRequest>();
                        if (msg->Mode == TEvPartitionPrivate::GarbageCompaction) {
                            compactionRequestObserved = true;
                        }
                        break;
                    }
                    case TEvStatsService::EvVolumePartCounters: {
                        auto* msg =
                            event->Get<TEvStatsService::TEvVolumePartCounters>();
                        const auto& cc = msg->DiskCounters->Cumulative;
                        compactionByGarbageBlocksPerRange =
                            cc.CompactionByGarbageBlocksPerRange.Value;
                        compactionByGarbageBlocksPerDisk =
                            cc.CompactionByGarbageBlocksPerDisk.Value;
                        break;
                    }
                }
                return TTestActorRuntime::DefaultObserverFunc(event);
            }
        );

        partition.WriteBlocks(TBlockRange32::WithLength(0, 1024));
        partition.WriteBlocks(TBlockRange32::WithLength(0, 301));

        // wait for background operations completion
        runtime->DispatchEvents(TDispatchOptions(), TDuration::Seconds(1));

        UNIT_ASSERT(compactionRequestObserved);

        compactionRequestObserved = false;

        // marking range 0 as non-compacted
        partition.WriteBlocks(0);
        partition.Flush();

        partition.WriteBlocks(TBlockRange32::MakeClosedInterval(1024, 1400));
        // 50% garbage
        partition.WriteBlocks(TBlockRange32::MakeClosedInterval(1024, 1400));

        runtime->DispatchEvents(TDispatchOptions(), TDuration::Seconds(1));

        UNIT_ASSERT(compactionRequestObserved);

        compactionRequestObserved = false;

        partition.CreateCheckpoint("c1");

        // writing lots of blocks into range 1
        partition.WriteBlocks(TBlockRange32::WithLength(1024, 1024));
        partition.WriteBlocks(TBlockRange32::WithLength(1024, 1024));

        runtime->DispatchEvents(TDispatchOptions(), TDuration::Seconds(1));

        // there is a checkpoint => garbage-based compaction should not run
        UNIT_ASSERT(!compactionRequestObserved);

        partition.DeleteCheckpoint("c1");

        // triggering compaction attempt, block index does not matter
        partition.WriteBlocks(0);
        partition.Flush();

        runtime->DispatchEvents(TDispatchOptions(), TDuration::Seconds(1));
        UNIT_ASSERT(compactionRequestObserved);

        partition.SendToPipe(
            std::make_unique<TEvPartitionPrivate::TEvUpdateCounters>());
        {
            TDispatchOptions options;
            options.FinalEvents.emplace_back(
                TEvStatsService::EvVolumePartCounters);
            runtime->DispatchEvents(options);
        }

        UNIT_ASSERT(compactionByGarbageBlocksPerDisk > 0);
        UNIT_ASSERT_EQUAL(0, compactionByGarbageBlocksPerRange);
    }

    Y_UNIT_TEST(ShouldAutomaticallyRunGarbageCompactionForSuperDirtyRanges)
    {
        auto config = DefaultConfig();
        config.SetHDDCompactionType(NProto::CT_LOAD);
        config.SetV1GarbageCompactionEnabled(true);
        config.SetCompactionGarbageThreshold(999999);
        config.SetCompactionRangeGarbageThreshold(200);

        auto runtime = PrepareTestActorRuntime(config);

        TPartitionClient partition(*runtime);
        partition.WaitReady();

        ui64 compactionByGarbageBlocksPerRange = 0;
        ui64 compactionByGarbageBlocksPerDisk = 0;
        bool compactionRequestObserved = false;
        runtime->SetObserverFunc([&] (TAutoPtr<IEventHandle>& event) {
                switch (event->GetTypeRewrite()) {
                    case TEvPartitionPrivate::EvCompactionRequest: {
                        auto* msg = event->Get<TEvPartitionPrivate::TEvCompactionRequest>();
                        if (msg->Mode == TEvPartitionPrivate::GarbageCompaction) {
                            compactionRequestObserved = true;
                        }
                        break;
                    }
                    case TEvStatsService::EvVolumePartCounters: {
                        auto* msg =
                            event->Get<TEvStatsService::TEvVolumePartCounters>();
                        const auto& cc = msg->DiskCounters->Cumulative;
                        compactionByGarbageBlocksPerRange =
                            cc.CompactionByGarbageBlocksPerRange.Value;
                        compactionByGarbageBlocksPerDisk =
                            cc.CompactionByGarbageBlocksPerDisk.Value;
                        break;
                    }
                }
                return TTestActorRuntime::DefaultObserverFunc(event);
            }
        );

        partition.WriteBlocks(TBlockRange32::WithLength(0, 1024));
        partition.WriteBlocks(TBlockRange32::WithLength(0, 1024));
        partition.WriteBlocks(TBlockRange32::WithLength(0, 1024));

        // wait for background operations completion
        runtime->DispatchEvents(TDispatchOptions(), TDuration::Seconds(1));

        // garbage == used x2 => compaction
        UNIT_ASSERT(compactionRequestObserved);

        compactionRequestObserved = false;

        partition.WriteBlocks(TBlockRange32::WithLength(0, 1024));

        // wait for background operations completion
        runtime->DispatchEvents(TDispatchOptions(), TDuration::Seconds(1));

        // garbage == used x1 => no compaction
        UNIT_ASSERT(!compactionRequestObserved);

        partition.CreateCheckpoint("c1");

        {
            auto response = partition.StatPartition();
            const auto& stats = response->Record.GetStats();
            UNIT_ASSERT_VALUES_EQUAL(1024, stats.GetCompactionGarbageScore());
        }

        partition.WriteBlocks(TBlockRange32::WithLength(0, 1024));

        // wait for background operations completion
        runtime->DispatchEvents(TDispatchOptions(), TDuration::Seconds(1));

        // garbage == used x2 => still no compaction because there is a checkpoint
        UNIT_ASSERT(!compactionRequestObserved);

        partition.DeleteCheckpoint("c1");

        partition.WriteBlocks(TBlockRange32::MakeOneBlock(0));
        partition.Flush();

        // wait for background operations completion
        runtime->DispatchEvents(TDispatchOptions(), TDuration::Seconds(1));

        // garbage == used x2 => compaction
        UNIT_ASSERT(compactionRequestObserved);

        compactionRequestObserved = false;

        partition.WriteBlocks(TBlockRange32::MakeOneBlock(0));
        partition.Flush();

        {
            auto response = partition.StatPartition();
            const auto& stats = response->Record.GetStats();
            UNIT_ASSERT_VALUES_EQUAL(1, stats.GetCompactionGarbageScore());
        }

        // wait for background operations completion
        runtime->DispatchEvents(TDispatchOptions(), TDuration::Seconds(1));

        // block count for this range should've been reset
        UNIT_ASSERT(!compactionRequestObserved);

        // a range with no used blocks
        partition.WriteBlocks(TBlockRange32::WithLength(0, 1024));
        partition.ZeroBlocks(TBlockRange32::WithLength(0, 1024));

        // wait for background operations completion
        runtime->DispatchEvents(TDispatchOptions(), TDuration::Seconds(1));

        // only garbage => compaction
        UNIT_ASSERT(compactionRequestObserved);

        compactionRequestObserved = false;

        partition.WriteBlocks(TBlockRange32::WithLength(0, 101));
        partition.Flush();

        // wait for background operations completion
        runtime->DispatchEvents(TDispatchOptions(), TDuration::Seconds(1));

        // no garbage (99% of the blocks belong to a deletion marker) => no compaction
        UNIT_ASSERT(!compactionRequestObserved);

        partition.WriteBlocks(TBlockRange32::WithLength(0, 101));
        partition.Flush();

        // wait for background operations completion
        runtime->DispatchEvents(TDispatchOptions(), TDuration::Seconds(1));

        // garbage == used => no compaction
        UNIT_ASSERT(!compactionRequestObserved);

        partition.WriteBlocks(TBlockRange32::WithLength(0, 101));
        partition.Flush();

        // wait for background operations completion
        runtime->DispatchEvents(TDispatchOptions(), TDuration::Seconds(1));

        // garbage == 2 * used => compaction
        UNIT_ASSERT(compactionRequestObserved);

        partition.SendToPipe(
            std::make_unique<TEvPartitionPrivate::TEvUpdateCounters>());
        {
            TDispatchOptions options;
            options.FinalEvents.emplace_back(
                TEvStatsService::EvVolumePartCounters);
            runtime->DispatchEvents(options);
        }

        UNIT_ASSERT_EQUAL(0, compactionByGarbageBlocksPerDisk);
        UNIT_ASSERT(compactionByGarbageBlocksPerRange > 0);
    }

    Y_UNIT_TEST(CompactionShouldTakeCareOfFreshBlocks)
    {
        auto runtime = PrepareTestActorRuntime();

        TPartitionClient partition(*runtime);
        partition.WaitReady();

        partition.WriteBlocks(1, 1);
        partition.WriteBlocks(2, 2);
        partition.WriteBlocks(3, 3);
        partition.Flush();

        partition.WriteBlocks(1, 11);
        partition.Flush();

        partition.WriteBlocks(2, 22);
        partition.Flush();

        partition.WriteBlocks(3, 33);
        // partition.Flush();

        partition.Compaction();

        UNIT_ASSERT_VALUES_EQUAL(
            GetBlockContent(11),
            GetBlockContent(partition.ReadBlocks(1))
        );
        UNIT_ASSERT_VALUES_EQUAL(
            GetBlockContent(22),
            GetBlockContent(partition.ReadBlocks(2))
        );
        UNIT_ASSERT_VALUES_EQUAL(
            GetBlockContent(33),
            GetBlockContent(partition.ReadBlocks(3))
        );
    }

    Y_UNIT_TEST(ShouldZeroBlocks)
    {
        auto runtime = PrepareTestActorRuntime();

        TPartitionClient partition(*runtime);
        partition.WaitReady();

        partition.WriteBlocks(1, 1);
        partition.WriteBlocks(2, 2);
        partition.WriteBlocks(3, 3);

        partition.Flush();
        partition.ZeroBlocks(2);

        UNIT_ASSERT_VALUES_EQUAL(
            GetBlockContent(1),
            GetBlockContent(partition.ReadBlocks(1))
        );
        UNIT_ASSERT_VALUES_EQUAL(
            "",
            GetBlockContent(partition.ReadBlocks(2))
        );
        UNIT_ASSERT_VALUES_EQUAL(
            GetBlockContent(3),
            GetBlockContent(partition.ReadBlocks(3))
        );

        partition.Flush();
        partition.ZeroBlocks(3);

        UNIT_ASSERT_VALUES_EQUAL(
            GetBlockContent(1),
            GetBlockContent(partition.ReadBlocks(1))
        );
        UNIT_ASSERT_VALUES_EQUAL(
            "",
            GetBlockContent(partition.ReadBlocks(2))
        );
        UNIT_ASSERT_VALUES_EQUAL(
            "",
            GetBlockContent(partition.ReadBlocks(3))
        );
    }

    Y_UNIT_TEST(ShouldZeroBlocksWrittenToFreshChannelAfterReboot)
    {
        auto config = DefaultConfig();
        config.SetFreshChannelCount(1);
        config.SetFreshChannelWriteRequestsEnabled(true);

        auto runtime = PrepareTestActorRuntime(config);

        TPartitionClient partition(*runtime);
        partition.WaitReady();

        partition.WriteBlocks(1, 1);
        partition.ZeroBlocks(1);

        partition.RebootTablet();

        UNIT_ASSERT_VALUES_EQUAL(
            "",
            GetBlockContent(partition.ReadBlocks(1))
        );
    }

    Y_UNIT_TEST(ShouldReadZeroFromUninitializedBlock)
    {
        auto runtime = PrepareTestActorRuntime();

        TPartitionClient partition(*runtime);
        partition.WaitReady();

        partition.WriteBlocks(1, 1);
        // partition.WriteBlocks(2, 2);
        partition.WriteBlocks(3, 3);

        UNIT_ASSERT_VALUES_EQUAL(
            GetBlockContent(1),
            GetBlockContent(partition.ReadBlocks(1))
        );
        UNIT_ASSERT_VALUES_EQUAL(
            "",
            GetBlockContent(partition.ReadBlocks(2))
        );
        UNIT_ASSERT_VALUES_EQUAL(
            GetBlockContent(3),
            GetBlockContent(partition.ReadBlocks(3))
        );

        partition.Flush();

        UNIT_ASSERT_VALUES_EQUAL(
            GetBlockContent(1),
            GetBlockContent(partition.ReadBlocks(1))
        );
        UNIT_ASSERT_VALUES_EQUAL(
            "",
            GetBlockContent(partition.ReadBlocks(2))
        );
        UNIT_ASSERT_VALUES_EQUAL(
            GetBlockContent(3),
            GetBlockContent(partition.ReadBlocks(3))
        );
    }

    Y_UNIT_TEST(ShouldZeroLargeNumberOfBlocks)
    {
        auto runtime = PrepareTestActorRuntime();

        TPartitionClient partition(*runtime);
        partition.WaitReady();

        partition.WriteBlocks(TBlockRange32::WithLength(0, MaxBlocksCount));
        partition.ZeroBlocks(TBlockRange32::WithLength(0, MaxBlocksCount));

        UNIT_ASSERT_VALUES_EQUAL(
            "",
            GetBlockContent(partition.ReadBlocks(0))
        );
        UNIT_ASSERT_VALUES_EQUAL(
            "",
            GetBlockContent(partition.ReadBlocks(MaxBlocksCount / 2))
        );
        UNIT_ASSERT_VALUES_EQUAL(
            "",
            GetBlockContent(partition.ReadBlocks(MaxBlocksCount - 1))
        );
    }

    Y_UNIT_TEST(ShouldHandleZeroedBlocksInCompaction)
    {
        auto runtime = PrepareTestActorRuntime();

        TPartitionClient partition(*runtime);
        partition.WaitReady();

        partition.WriteBlocks(TBlockRange32::WithLength(0, MaxBlocksCount));
        partition.Flush();

        partition.ZeroBlocks(TBlockRange32::WithLength(0, MaxBlocksCount));
        partition.Flush();

        partition.Compaction();
    }

    Y_UNIT_TEST(ShouldCleanupBlobs)
    {
        auto runtime = PrepareTestActorRuntime();

        TPartitionClient partition(*runtime);
        partition.WaitReady();

        {
            auto response = partition.StatPartition();
            const auto& stats = response->Record.GetStats();
            UNIT_ASSERT_VALUES_EQUAL(0, stats.GetMixedBlobsCount());
            UNIT_ASSERT_VALUES_EQUAL(0, stats.GetMergedBlobsCount());
        }

        partition.WriteBlocks(TBlockRange32::WithLength(0, MaxBlocksCount), 1);

        {
            auto response = partition.StatPartition();
            const auto& stats = response->Record.GetStats();
            UNIT_ASSERT_VALUES_EQUAL(0, stats.GetMixedBlobsCount());
            UNIT_ASSERT_VALUES_EQUAL(1, stats.GetMergedBlobsCount());
        }

        partition.WriteBlocks(TBlockRange32::WithLength(0, MaxBlocksCount), 2);

        {
            auto response = partition.StatPartition();
            const auto& stats = response->Record.GetStats();
            UNIT_ASSERT_VALUES_EQUAL(0, stats.GetMixedBlobsCount());
            UNIT_ASSERT_VALUES_EQUAL(2, stats.GetMergedBlobsCount());
        }

        partition.Compaction();

        {
            auto response = partition.StatPartition();
            const auto& stats = response->Record.GetStats();
            UNIT_ASSERT_VALUES_EQUAL(0, stats.GetMixedBlobsCount());
            UNIT_ASSERT_VALUES_EQUAL(3, stats.GetMergedBlobsCount());
        }

        partition.Cleanup();

        {
            auto response = partition.StatPartition();
            const auto& stats = response->Record.GetStats();
            UNIT_ASSERT_VALUES_EQUAL(0, stats.GetMixedBlobsCount());
            UNIT_ASSERT_VALUES_EQUAL(1, stats.GetMergedBlobsCount());
        }
    }

    Y_UNIT_TEST(ShouldReadFromCheckpoint)
    {
        auto runtime = PrepareTestActorRuntime();

        TPartitionClient partition(*runtime);
        partition.WaitReady();

        partition.WriteBlocks(1, 1);
        partition.CreateCheckpoint("checkpoint1");

        partition.Flush();
        partition.WriteBlocks(1, 2);
        partition.CreateCheckpoint("checkpoint2");

        partition.Flush();
        partition.WriteBlocks(1, 3);
        partition.CreateCheckpoint("checkpoint3");

        partition.WriteBlocks(1, 4);

        UNIT_ASSERT_VALUES_EQUAL(
            GetBlockContent(1),
            GetBlockContent(partition.ReadBlocks(1, "checkpoint1"))
        );
        UNIT_ASSERT_VALUES_EQUAL(
            GetBlockContent(2),
            GetBlockContent(partition.ReadBlocks(1, "checkpoint2"))
        );
        UNIT_ASSERT_VALUES_EQUAL(
            GetBlockContent(3),
            GetBlockContent(partition.ReadBlocks(1, "checkpoint3"))
        );
        UNIT_ASSERT_VALUES_EQUAL(
            GetBlockContent(4),
            GetBlockContent(partition.ReadBlocks(1))
        );
    }

    Y_UNIT_TEST(ShouldKillTabletIfCriticalFailureDuringWriteBlocks)
    {
        auto runtime = PrepareTestActorRuntime();

        TPartitionClient partition(*runtime);
        partition.WaitReady();

        runtime->SetObserverFunc([&] (TAutoPtr<IEventHandle>& event) {
                switch (event->GetTypeRewrite()) {
                    case TEvPartitionPrivate::EvWriteBlobResponse: {
                        auto* msg = event->Get<TEvPartitionPrivate::TEvWriteBlobResponse>();
                        auto& e = const_cast<NProto::TError&>(msg->Error);
                        e.SetCode(E_REJECTED);
                        break;
                    }
                }
                return TTestActorRuntime::DefaultObserverFunc(event);
            });

        partition.SendWriteBlocksRequest(
            TBlockRange32::WithLength(0, MaxBlocksCount));
        auto response = partition.RecvWriteBlocksResponse();

        UNIT_ASSERT(FAILED(response->GetStatus()));
    }

    Y_UNIT_TEST(ShouldKillTabletIfCriticalFailureDuringFlush)
    {
        auto runtime = PrepareTestActorRuntime();

        TPartitionClient partition(*runtime);
        partition.WaitReady();

        partition.WriteBlocks(TBlockRange32::WithLength(0, 10));
        partition.WriteBlocks(TBlockRange32::WithLength(10, 10));
        partition.WriteBlocks(TBlockRange32::WithLength(20, 10));

        int pillCount = 0;

        runtime->SetObserverFunc([&] (TAutoPtr<IEventHandle>& event) {
                switch (event->GetTypeRewrite()) {
                    case TEvents::TSystem::PoisonPill: {
                        ++pillCount;
                        break;
                    }
                    case TEvPartitionPrivate::EvWriteBlobResponse: {
                        auto* msg = event->Get<TEvPartitionPrivate::TEvWriteBlobResponse>();
                        auto& e = const_cast<NProto::TError&>(msg->Error);
                        e.SetCode(E_REJECTED);
                        break;
                    }
                }
                return TTestActorRuntime::DefaultObserverFunc(event);
            });

        partition.SendFlushRequest();
        auto response = partition.RecvFlushResponse();

        UNIT_ASSERT(FAILED(response->GetStatus()));
    }

    auto BuildEvGetBreaker(ui32 blockCount, bool& broken) {
        return [blockCount, &broken] (TAutoPtr<IEventHandle>& event) {
            switch (event->GetTypeRewrite()) {
                case TEvBlobStorage::EvGetResult: {
                    auto* msg = event->Get<TEvBlobStorage::TEvGetResult>();
                    ui32 totalSize = 0;
                    for (ui32 i = 0; i < msg->ResponseSz; ++i) {
                        totalSize += msg->Responses[i].Buffer.size();
                    }
                    if (totalSize == blockCount * DefaultBlockSize) {
                        // it's our blob
                        msg->Responses[0].Status = NKikimrProto::NODATA;
                        broken = true;
                    }

                    break;
                }
            }

            return TTestActorRuntime::DefaultObserverFunc(event);
        };
    }

    Y_UNIT_TEST(ShouldReturnErrorIfNODATABlocksAreDetectedInDefaultStorageAccessMode)
    {
        auto runtime = PrepareTestActorRuntime(
            DefaultConfig(),
            1024,
            {},
            TTestPartitionInfo(),
            {},
            EStorageAccessMode::Default
        );

        TPartitionClient partition(*runtime);
        partition.WaitReady();

        bool broken = false;
        runtime->SetObserverFunc(BuildEvGetBreaker(777, broken));

        partition.WriteBlocks(TBlockRange32::WithLength(0, 777), 1);
        partition.SendReadBlocksRequest(TBlockRange32::WithLength(0, 777));
        auto response = partition.RecvReadBlocksResponse();
        UNIT_ASSERT(broken);
        UNIT_ASSERT_VALUES_EQUAL(E_REJECTED, response->GetError().GetCode());
    }

    Y_UNIT_TEST(ShouldMarkNODATABlocksInRepairStorageAccessMode)
    {
        auto runtime = PrepareTestActorRuntime(
            DefaultConfig(),
            1024,
            {},
            TTestPartitionInfo(),
            {},
            EStorageAccessMode::Repair
        );

        TPartitionClient partition(*runtime);
        partition.WaitReady();

        bool broken = false;
        runtime->SetObserverFunc(BuildEvGetBreaker(777, broken));

        partition.WriteBlocks(TBlockRange32::WithLength(0, 777), 1);
        partition.SendReadBlocksRequest(TBlockRange32::WithLength(0, 777));
        auto response = partition.RecvReadBlocksResponse();
        Y_ABORT_UNLESS(broken);
        UNIT_ASSERT_VALUES_EQUAL(S_OK, response->GetError().GetCode());

        const auto& blocks = response->Record.GetBlocks();
        UNIT_ASSERT_EQUAL(777, blocks.BuffersSize());
        for (size_t i = 0; i < blocks.BuffersSize(); ++i) {
            UNIT_ASSERT_VALUES_EQUAL(
                GetBrokenDataMarker(),
                blocks.GetBuffers(i)
            );
        }
    }

    Y_UNIT_TEST(ShouldRejectRequestForBlockOutOfRange)
    {
        auto runtime = PrepareTestActorRuntime();

        TPartitionClient partition(*runtime);
        partition.WaitReady();

        {
            partition.WriteBlocks(TBlockRange32::MakeOneBlock(1023));
        }

        {
            partition.SendWriteBlocksRequest(TBlockRange32::WithLength(1023, 2));
            auto response = partition.RecvWriteBlocksResponse();
            UNIT_ASSERT(FAILED(response->GetStatus()));
        }

        {
            partition.SendWriteBlocksRequest(TBlockRange32::MakeOneBlock(1024));
            auto response = partition.RecvWriteBlocksResponse();
            UNIT_ASSERT(FAILED(response->GetStatus()));
        }
    }

    Y_UNIT_TEST(ShouldNotCauseUI32IntergerOverflow)
    {
        auto runtime = PrepareTestActorRuntime(DefaultConfig(), Max<ui32>());

        TPartitionClient partition(*runtime);
        partition.WaitReady();

        {
            auto range = TBlockRange32::MakeOneBlock(Max<ui32>() - 1);
            partition.WriteBlocks(range);
            partition.ReadBlocks(Max<ui32>() - 1);
        }

        {
            auto range =
                TBlockRange32::MakeClosedInterval(Max<ui32>() - 1, Max<ui32>());
            partition.SendWriteBlocksRequest(range);
            auto response = partition.RecvWriteBlocksResponse();
            UNIT_ASSERT(FAILED(response->GetStatus()));
        }

        {
            auto range = TBlockRange32::MakeOneBlock(Max<ui32>() - 1);
            auto blockContent = GetBlockContent(1);
            partition.WriteBlocksLocal(range, blockContent);
            partition.ReadBlocks(Max<ui32>() - 1);
        }

        {
            auto range =
                TBlockRange32::MakeClosedInterval(Max<ui32>() - 1, Max<ui32>());
            auto blockContent = GetBlockContent(1);
            partition.SendWriteBlocksLocalRequest(range, blockContent);
            auto response = partition.RecvWriteBlocksLocalResponse();
            UNIT_ASSERT(FAILED(response->GetStatus()));
        }

        {
            auto range =
                TBlockRange32::MakeClosedInterval(Max<ui32>() - 1, Max<ui32>());
            TVector<TString> blocks;
            auto sglist = ResizeBlocks(
                blocks,
                range.Size(),
                TString::TUninitialized(DefaultBlockSize));
            partition.SendReadBlocksLocalRequest(range, std::move(sglist));
            auto response = partition.RecvReadBlocksLocalResponse();
            UNIT_ASSERT(FAILED(response->GetStatus()));
        }
    }

    Y_UNIT_TEST(ShouldSupportCheckpointOperations)
    {
        auto runtime = PrepareTestActorRuntime(DefaultConfig());

        TPartitionClient partition(*runtime);
        partition.WaitReady();

        partition.CreateCheckpoint("checkpoint1");
        partition.DeleteCheckpoint("checkpoint1");

        partition.CreateCheckpoint("checkpoint1");
        partition.DeleteCheckpoint("checkpoint1");
        partition.DeleteCheckpoint("checkpoint1");

        partition.CreateCheckpoint("checkpoint1", "id1");
        partition.DeleteCheckpoint("checkpoint1", "id1");

        partition.CreateCheckpoint("checkpoint1", "id1");
        partition.CreateCheckpoint("checkpoint1", "id1");
        partition.DeleteCheckpoint("checkpoint1", "id2");

        partition.CreateCheckpoint("checkpoint1", "id1");
        partition.DeleteCheckpoint("checkpoint1", "id2");
        partition.DeleteCheckpoint("checkpoint1", "id2");

        partition.CreateCheckpoint("checkpoint1", "id1");
        partition.DeleteCheckpoint("checkpoint1", "id2");
        partition.DeleteCheckpoint("checkpoint1", "id3");

        partition.CreateCheckpoint("checkpoint1", "id1");
        partition.CreateCheckpoint("checkpoint1", "id2");
        partition.DeleteCheckpoint("checkpoint1", "id2");

        partition.CreateCheckpoint("checkpoint1", "id1");
        partition.DeleteCheckpoint("checkpoint2", "id1");
    }

    Y_UNIT_TEST(ShouldDeleteCheckpointAfterDeleteCheckpointData)
    {
        auto runtime = PrepareTestActorRuntime(DefaultConfig());

        TPartitionClient partition(*runtime);
        partition.WaitReady();

        partition.CreateCheckpoint("checkpoint1");
        partition.DeleteCheckpointData("checkpoint1");

        auto responseDelete = partition.DeleteCheckpoint("checkpoint1");
        UNIT_ASSERT_VALUES_EQUAL(S_OK, responseDelete->GetStatus());
    }

    Y_UNIT_TEST(ShouldDeleteCheckpointAfterDeleteCheckpointDataAndReboot)
    {
        auto runtime = PrepareTestActorRuntime(DefaultConfig());

        TPartitionClient partition(*runtime);
        partition.WaitReady();

        partition.WriteBlocks(1, 1);
        partition.CreateCheckpoint("checkpoint1");
        partition.Flush();
        partition.WriteBlocks(1, 2);

        UNIT_ASSERT_VALUES_EQUAL(
            GetBlockContent(1),
            GetBlockContent(partition.ReadBlocks(1, "checkpoint1"))
        );
        UNIT_ASSERT_VALUES_EQUAL(
            GetBlockContent(2),
            GetBlockContent(partition.ReadBlocks(1))
        );

        partition.CreateCheckpoint("checkpoint1");
        partition.DeleteCheckpointData("checkpoint1");

        partition.SendReadBlocksRequest(1, "checkpoint1");
        auto response = partition.RecvReadBlocksResponse();
        UNIT_ASSERT_VALUES_EQUAL(E_NOT_FOUND, response->GetStatus());

        partition.RebootTablet();
        partition.WaitReady();

        partition.SendReadBlocksRequest(1, "checkpoint1");
        response = partition.RecvReadBlocksResponse();
        UNIT_ASSERT_VALUES_EQUAL(E_NOT_FOUND, response->GetStatus());

        {
            auto responseDelete = partition.DeleteCheckpoint("checkpoint1");
            UNIT_ASSERT_VALUES_EQUAL(S_OK, responseDelete->GetStatus());
        }
        {
            auto responseCreate = partition.CreateCheckpoint("checkpoint1");
            UNIT_ASSERT_VALUES_EQUAL(S_OK, responseCreate->GetStatus());
        }
        {
            auto responseDelete = partition.DeleteCheckpoint("checkpoint1");
            UNIT_ASSERT_VALUES_EQUAL(S_OK, responseDelete->GetStatus());
        }
        {
            partition.CreateCheckpoint("checkpoint1", "id1");
            partition.DeleteCheckpointData("checkpoint1");
            auto responseCreate = partition.CreateCheckpoint("checkpoint1", "id1");
            UNIT_ASSERT_VALUES_EQUAL(S_ALREADY, responseCreate->GetStatus());
        }
    }

    Y_UNIT_TEST(ShouldSupportCheckpointsWithoutData) {
        auto runtime = PrepareTestActorRuntime(DefaultConfig());

        TPartitionClient partition(*runtime);
        partition.WaitReady();

        partition.WriteBlocks(1, 1);
        partition.CreateCheckpoint("checkpoint_without_data", "id1", true);
        partition.Flush();
        partition.WriteBlocks(1, 2);

        UNIT_ASSERT_VALUES_EQUAL(
            GetBlockContent(2),
            GetBlockContent(partition.ReadBlocks(1))
        );

        partition.SendReadBlocksRequest(1, "checkpoint_without_data");
        auto response = partition.RecvReadBlocksResponse();
        UNIT_ASSERT_VALUES_EQUAL(E_NOT_FOUND, response->GetStatus());

        {
            auto responseDelete = partition.DeleteCheckpoint("checkpoint_without_data");
            UNIT_ASSERT_VALUES_EQUAL(S_OK, responseDelete->GetStatus());
        }
        {
            auto responseCreate = partition.CreateCheckpoint("checkpoint1", "id2", true);
            UNIT_ASSERT_VALUES_EQUAL(S_OK, responseCreate->GetStatus());
        }
        {
            auto responseDeleteData =  partition.DeleteCheckpointData("checkpoint1");
            UNIT_ASSERT_VALUES_EQUAL(S_ALREADY, responseDeleteData->GetStatus());
        }
        {
            auto responseCreateSame = partition.CreateCheckpoint("checkpoint1", "id3");
            UNIT_ASSERT_VALUES_EQUAL(S_ALREADY, responseCreateSame->GetStatus());
        }
        {
            auto responseDelete =  partition.DeleteCheckpoint("checkpoint1");
            UNIT_ASSERT_VALUES_EQUAL(S_OK, responseDelete->GetStatus());
        }
    }

    void DoTestFullCompaction(bool forced)
    {
        constexpr ui32 rangesCount = 5;
        auto storageConfig = DefaultConfig();
        storageConfig.SetWriteBlobThreshold(1_MB);
        auto runtime = PrepareTestActorRuntime(storageConfig, rangesCount * 1024);

        TPartitionClient partition(*runtime);
        partition.WaitReady();

        for (ui32 range = 0; range < rangesCount; ++range) {
            partition.WriteBlocks(
                TBlockRange32::WithLength(range * 1024, 1024),
                1);
        }
        partition.Flush();

        auto response = partition.StatPartition();
        auto oldStats = response->Record.GetStats();

        TCompactionOptions options;
        options.set(ToBit(ECompactionOption::Full));
        if (forced) {
            options.set(ToBit(ECompactionOption::Forced));
        }
        for (ui32 range = 0; range < rangesCount; ++range) {
            partition.Compaction(range * 1024, options);
        }

        response = partition.StatPartition();
        auto newStats = response->Record.GetStats();
        UNIT_ASSERT_VALUES_EQUAL(
            oldStats.GetMixedBlobsCount() + oldStats.GetMergedBlobsCount() + rangesCount,
            newStats.GetMixedBlobsCount() + newStats.GetMergedBlobsCount()
        );
    }

    Y_UNIT_TEST(ShouldCreateBlobsForEveryWrittenRangeDuringFullCompaction)
    {
        DoTestFullCompaction(false);
    }

    Y_UNIT_TEST(ShouldCreateBlobsForEveryWrittenRangeDuringForcedFullCompaction)
    {
        DoTestFullCompaction(true);
    }

    void DoTestEmptyRangesFullCompaction(bool forced)
    {
        constexpr ui32 rangesCount = 5;
        constexpr ui32 emptyRange = 2;
        auto storageConfig = DefaultConfig();
        storageConfig.SetWriteBlobThreshold(1_MB);
        auto runtime = PrepareTestActorRuntime(storageConfig, rangesCount * 1024);

        TPartitionClient partition(*runtime);
        partition.WaitReady();

        for (ui32 range = 0; range < rangesCount; ++range) {
            if (range != emptyRange) {
                partition.WriteBlocks(
                    TBlockRange32::WithLength(range * 1024, 900),
                    1);
            }
        }
        partition.Flush();

        auto response = partition.StatPartition();
        auto oldStats = response->Record.GetStats();

        TCompactionOptions options;
        options.set(ToBit(ECompactionOption::Full));
        if (forced) {
            options.set(ToBit(ECompactionOption::Forced));
        }

        for (ui32 range = 0; range < rangesCount; ++range) {
            partition.Compaction(range * 1024, options);
        }

        response = partition.StatPartition();
        auto newStats = response->Record.GetStats();
        UNIT_ASSERT_VALUES_EQUAL(
            oldStats.GetMixedBlobsCount() + oldStats.GetMergedBlobsCount() + rangesCount - 1,
            newStats.GetMixedBlobsCount() + newStats.GetMergedBlobsCount()
        );
    }

    Y_UNIT_TEST(ShouldNotCreateBlobsForEmptyRangesDuringFullCompaction)
    {
        DoTestEmptyRangesFullCompaction(false);
    }

    Y_UNIT_TEST(ShouldNotCreateBlobsForEmptyRangesDuringForcedFullCompaction)
    {
        DoTestEmptyRangesFullCompaction(true);
    }

    Y_UNIT_TEST(ShouldCorrectlyMarkFirstBlockInBlobIfItIsTheSameAsLastBlockInPreviousBlob)
    {
        auto config = DefaultConfig();
        config.SetCleanupThreshold(1);
        config.SetCollectGarbageThreshold(1);
        config.SetFlushThreshold(8_MB);
        config.SetWriteBlobThreshold(4_MB);

        auto runtime = PrepareTestActorRuntime(config, 2048);

        TPartitionClient partition(*runtime);
        partition.WaitReady();

        partition.WriteBlocks(TBlockRange32::WithLength(0,1023), 1);
        for (ui32 i = 0; i < 1024; ++i) {
            partition.WriteBlocks(1023,1);
        }

        // here we expect that fresh contains 2048 blocks
        // flush will write two blobs but latest blob
        // will be immediately gc as it is completely overwritten

        partition.Flush();

        auto response = partition.StatPartition();
        const auto& stats = response->Record.GetStats();
        UNIT_ASSERT_VALUES_EQUAL(1, stats.GetMixedBlobsCount());
    }

    Y_UNIT_TEST(ShouldMakeUnderlyingBlobsEligibleForCleanupAfterCompaction)
    {
        auto config = DefaultConfig();
        config.SetCleanupThreshold(1);
        config.SetCollectGarbageThreshold(3);
        config.SetSSDMaxBlobsPerRange(4);
        config.SetHDDMaxBlobsPerRange(4);
        config.SetFlushThreshold(8_MB);
        config.SetWriteBlobThreshold(4_MB);

        auto runtime = PrepareTestActorRuntime(config, 2048);

        TPartitionClient partition(*runtime);
        partition.WaitReady();

        for (ui32 version = 0; version < 3; ++version) {
            for (ui32 pos = 0; pos < 2; ++pos) {
                partition.WriteBlocks(TBlockRange32::WithLength(512 * pos, 512));
            }
            partition.Flush();
        }

        partition.Compaction();
        partition.Cleanup();
        partition.CollectGarbage();

        {
            auto response = partition.StatPartition();
            const auto& stats = response->Record.GetStats();
            UNIT_ASSERT_VALUES_EQUAL(1, stats.GetMergedBlobsCount());
        }
    }

    Y_UNIT_TEST(ShouldCorrectlyMarkCrossRangeBlocksDuringCompaction)
    {
        auto config = DefaultConfig();
        config.SetCleanupThreshold(1);
        config.SetCollectGarbageThreshold(3);
        config.SetSSDMaxBlobsPerRange(4);
        config.SetHDDMaxBlobsPerRange(4);
        config.SetFlushThreshold(8_MB);
        config.SetWriteBlobThreshold(4_MB);

        auto runtime = PrepareTestActorRuntime(config, 2048);

        TPartitionClient partition(*runtime);
        partition.WaitReady();

        for (ui32 version = 0; version < 2; ++version) {
            for (ui32 pos = 0; pos < 4; ++pos) {
                partition.WriteBlocks(TBlockRange32::WithLength(512 * pos, 512));
            }
            partition.Flush();
        }

        partition.WriteBlocks(TBlockRange32::MakeClosedInterval(1000, 1500));
        partition.Flush();

        partition.Compaction();
        partition.Compaction();
        partition.Cleanup();
        partition.CollectGarbage();

        {
            auto response = partition.StatPartition();
            const auto& stats = response->Record.GetStats();
            UNIT_ASSERT_VALUES_EQUAL(2, stats.GetMergedBlobsCount());
        }
    }

    Y_UNIT_TEST(ShouldNotWriteBlobIfCompactionRangeWasOverwrittenWithZeroBlocks)
    {
        auto config = DefaultConfig();
        config.SetCleanupThreshold(1);
        config.SetSSDMaxBlobsPerRange(2);
        config.SetHDDMaxBlobsPerRange(2);
        config.SetCollectGarbageThreshold(1);
        config.SetFlushThreshold(8_MB);
        config.SetWriteBlobThreshold(4_MB);

        auto runtime = PrepareTestActorRuntime(config, 2048);

        TPartitionClient partition(*runtime);
        partition.WaitReady();

        for (ui32 write_step = 0; write_step < 2; ++write_step) {
            partition.WriteBlocks(TBlockRange32::WithLength(0,512));
        }

        partition.Flush();

        {
            auto response = partition.StatPartition();
            const auto& stats = response->Record.GetStats();
            UNIT_ASSERT_VALUES_EQUAL(1, stats.GetMixedBlobsCount());
        }

        for (ui32 zero_step = 0; zero_step < 2; ++zero_step) {
            partition.ZeroBlocks(TBlockRange32::WithLength(0,512));
        }

        bool writeBlobSeen = false;
        runtime->SetObserverFunc([&] (TAutoPtr<IEventHandle>& event) {
                switch (event->GetTypeRewrite()) {
                    case TEvPartitionPrivate::EvWriteBlobRequest: {
                        writeBlobSeen = true;
                        break;
                    }
                }
                return TTestActorRuntime::DefaultObserverFunc(event);
            });

        partition.Compaction();
        partition.Cleanup();
        partition.CollectGarbage();

        UNIT_ASSERT(!writeBlobSeen);
        {
            auto response = partition.StatPartition();
            const auto& stats = response->Record.GetStats();
            UNIT_ASSERT_VALUES_EQUAL(0, stats.GetMixedBlobsCount());
        }
    }

    Y_UNIT_TEST(ShouldWriteBlobIfCompactionUsesOnlyFreshBlocks)
    {
        auto config = DefaultConfig();
        config.SetCleanupThreshold(3);
        config.SetHDDMaxBlobsPerRange(2);
        config.SetSSDMaxBlobsPerRange(2);
        config.SetCollectGarbageThreshold(3);
        config.SetFlushThreshold(8_MB);
        config.SetWriteBlobThreshold(4_MB);

        auto runtime = PrepareTestActorRuntime(config, 2048);

        TPartitionClient partition(*runtime);
        partition.WaitReady();

        for (ui32 write_step = 0; write_step < 2; ++write_step) {
            partition.WriteBlocks(TBlockRange32::WithLength(0,512));
        }

        partition.Flush();

        {
            auto response = partition.StatPartition();
            const auto& stats = response->Record.GetStats();
            UNIT_ASSERT_VALUES_EQUAL(1, stats.GetMixedBlobsCount());
        }

        for (ui32 write_step = 0; write_step < 2; ++write_step) {
            partition.WriteBlocks(TBlockRange32::WithLength(0,512));
        }

        bool writeBlobSeen = false;
        runtime->SetObserverFunc([&] (TAutoPtr<IEventHandle>& event) {
                switch (event->GetTypeRewrite()) {
                    case TEvPartitionPrivate::EvWriteBlobRequest: {
                        writeBlobSeen = true;
                        break;
                    }
                }
                return TTestActorRuntime::DefaultObserverFunc(event);
            });

        partition.Compaction();

        UNIT_ASSERT(writeBlobSeen);
        {
            auto response = partition.StatPartition();
            const auto& stats = response->Record.GetStats();
            UNIT_ASSERT_VALUES_EQUAL(1, stats.GetMixedBlobsCount());
            UNIT_ASSERT_VALUES_EQUAL(1, stats.GetMergedBlobsCount());
        }
    }

    Y_UNIT_TEST(ShouldCorrectlyHandleZeroAndNonZeroFreshBlobsDuringFlush)
    {
        auto config = DefaultConfig();
        config.SetFlushThreshold(12_KB);
        config.SetFlushBlobSizeThreshold(8_KB);

        auto runtime = PrepareTestActorRuntime(config, 2048);

        TPartitionClient partition(*runtime);
        partition.WaitReady();

        partition.WriteBlocks(0, 1);
        partition.ZeroBlocks(0);
        partition.WriteBlocks(0, 1);

        partition.Flush();

        {
            auto response = partition.StatPartition();
            const auto& stats = response->Record.GetStats();
            UNIT_ASSERT_VALUES_EQUAL(1, stats.GetMixedBlobsCount());
        }
    }

    Y_UNIT_TEST(ShouldRejectWriteRequestsIfDataChannelsAreYellow)
    {
        auto config = DefaultConfig();

        auto runtime = PrepareTestActorRuntime(config, 2048);

        TPartitionClient partition(*runtime);
        partition.WaitReady();

        runtime->SetObserverFunc(StorageStateChanger(
            NKikimrBlobStorage::StatusDiskSpaceLightYellowMove |
            NKikimrBlobStorage::StatusDiskSpaceYellowStop));

        partition.WriteBlocks(TBlockRange32::WithLength(0, 1024));

        {
            partition.SendWriteBlocksRequest(TBlockRange32::WithLength(0, 1024));
            auto response = partition.RecvWriteBlocksResponse();
            UNIT_ASSERT(FAILED(response->GetStatus()));
        }
    }

    Y_UNIT_TEST(ShouldCorrectlyTrackYellowChannelsInBackground)
    {
        const auto channelCount = 6;
        const auto groupCount = channelCount - DataChannelOffset;

        TTestEnv env(0, 1, channelCount, groupCount);
        auto& runtime = env.GetRuntime();
        auto tabletId = InitTestActorRuntime(env, runtime, channelCount, channelCount);

        TPartitionClient partition(runtime, 0, tabletId);
        partition.WaitReady();

        // one data channel yellow => ok
        {
            auto request =
                std::make_unique<TEvTablet::TEvCheckBlobstorageStatusResult>(
                    TVector<ui32>({
                        env.GetGroupIds()[1],
                    }),
                    TVector<ui32>({
                        env.GetGroupIds()[1],
                    })
                );
            partition.SendToPipe(std::move(request));
        }

        runtime.DispatchEvents({},  TDuration::Seconds(1));

        {
            partition.SendWriteBlocksRequest(TBlockRange32::WithLength(0, 1024));
            auto response = partition.RecvWriteBlocksResponse();
            UNIT_ASSERT(SUCCEEDED(response->GetStatus()));
        }

        // all channels yellow => failure
        {
            auto request =
                std::make_unique<TEvTablet::TEvCheckBlobstorageStatusResult>(
                    TVector<ui32>({
                        env.GetGroupIds()[0],
                        env.GetGroupIds()[1],
                    }),
                    TVector<ui32>({
                        env.GetGroupIds()[0],
                        env.GetGroupIds()[1],
                    })
                );
            partition.SendToPipe(std::move(request));
        }

        runtime.DispatchEvents({},  TDuration::Seconds(1));

        {
            partition.SendWriteBlocksRequest(TBlockRange32::WithLength(0, 1024));
            auto response = partition.RecvWriteBlocksResponse();
            UNIT_ASSERT(FAILED(response->GetStatus()));
        }

        // channels returned to non-yellow state => ok
        {
            auto request =
                std::make_unique<TEvTablet::TEvCheckBlobstorageStatusResult>(
                    TVector<ui32>(),
                    TVector<ui32>()
                );
            partition.SendToPipe(std::move(request));
        }

        runtime.DispatchEvents({},  TDuration::Seconds(1));

        {
            partition.SendWriteBlocksRequest(TBlockRange32::WithLength(0, 1024));
            auto response = partition.RecvWriteBlocksResponse();
            UNIT_ASSERT(SUCCEEDED(response->GetStatus()));
        }

        // TODO: the state may be neither yellow nor green (e.g. orange) -
        // this case is not supported in the background check, but should be
    }

    Y_UNIT_TEST(ShouldValidateMaxChangedBlocksRangeBlocksCount)
    {
        auto runtime = PrepareTestActorRuntime(DefaultConfig(), 1 << 21);

        TPartitionClient partition(*runtime);
        partition.WaitReady();

        {
            partition.SendGetChangedBlocksRequest(
                TBlockRange32::WithLength(0, 1 << 21),
                "",
                "",
                false);

            UNIT_ASSERT_VALUES_EQUAL(
                E_ARGUMENT,
                partition.RecvGetChangedBlocksResponse()->GetError().GetCode());
        }

        {
            auto response = partition.GetChangedBlocks(
                TBlockRange32::WithLength(0, 1 << 20),
                "",
                "",
                false);

            UNIT_ASSERT_VALUES_EQUAL(S_OK, response->GetStatus());
        }
    }

    Y_UNIT_TEST(ShouldSeeChangedFreshBlocksInChangedBlocksRequest)
    {
        auto config = DefaultConfig();

        auto runtime = PrepareTestActorRuntime(config, 2048);

        TPartitionClient partition(*runtime);
        partition.WaitReady();

        partition.WriteBlocks(0,1);
        partition.WriteBlocks(1,1);
        partition.CreateCheckpoint("cp1");

        partition.WriteBlocks(1,2);
        partition.WriteBlocks(2,2);
        partition.CreateCheckpoint("cp2");

        auto response = partition.GetChangedBlocks(
            TBlockRange32::WithLength(0, 1024),
            "cp1",
            "cp2",
            false);

        UNIT_ASSERT_VALUES_EQUAL(128, response->Record.GetMask().size());
        UNIT_ASSERT_VALUES_EQUAL(6, response->Record.GetMask()[0]);
    }

    Y_UNIT_TEST(ShouldSeeChangedMergedBlocksInChangedBlocksRequest)
    {
        auto config = DefaultConfig();

        auto runtime = PrepareTestActorRuntime(config, 4096);

        TPartitionClient partition(*runtime);
        partition.WaitReady();

        partition.WriteBlocks(TBlockRange32::WithLength(0, 1024), 1);
        partition.WriteBlocks(TBlockRange32::WithLength(1024, 1024), 1);
        partition.CreateCheckpoint("cp1");

        partition.WriteBlocks(TBlockRange32::WithLength(1024,1024), 2);
        partition.WriteBlocks(TBlockRange32::WithLength(2048,1024), 2);
        partition.CreateCheckpoint("cp2");

        auto response = partition.GetChangedBlocks(
            TBlockRange32::WithLength(0, 3072),
            "cp1",
            "cp2",
            false);

        const auto& mask = response->Record.GetMask();
        UNIT_ASSERT_VALUES_EQUAL(384, mask.size());
        AssertEqual(
            TVector<ui8>(256, 255),
            TVector<ui8>(mask.begin() + 128, mask.end())
        );
    }

    Y_UNIT_TEST(ShouldUseZeroCommitIdWhenLowCheckpointIdIsNotSet)
    {
        auto config = DefaultConfig();

        auto runtime = PrepareTestActorRuntime(config, 4096);

        TPartitionClient partition(*runtime);
        partition.WaitReady();

        partition.WriteBlocks(0, 1);
        partition.CreateCheckpoint("cp1");
        partition.WriteBlocks(1, 1);
        partition.CreateCheckpoint("cp2");

        {
            auto response = partition.GetChangedBlocks(
                TBlockRange32::WithLength(0, 3072),
                "cp1",
                "cp2",
                false);

            const auto& mask = response->Record.GetMask();
            UNIT_ASSERT_VALUES_EQUAL(384, mask.size());
            UNIT_ASSERT_VALUES_EQUAL(2, response->Record.GetMask()[0]);
        }
        {
            auto response = partition.GetChangedBlocks(
                TBlockRange32::WithLength(0, 3072),
                "",
                "cp2",
                false);

            const auto& mask = response->Record.GetMask();
            UNIT_ASSERT_VALUES_EQUAL(384, mask.size());
            UNIT_ASSERT_VALUES_EQUAL(3, response->Record.GetMask()[0]);
        }
    }

    Y_UNIT_TEST(ShouldUseMostRecentCommitIdWhenHighCheckpointIdIsNotSet)
    {
        auto config = DefaultConfig();

        auto runtime = PrepareTestActorRuntime(config, 4096);

        TPartitionClient partition(*runtime);
        partition.WaitReady();

        partition.WriteBlocks(0, 1);
        partition.WriteBlocks(1, 1);
        partition.CreateCheckpoint("cp1");

        partition.WriteBlocks(1, 1);

        partition.CreateCheckpoint("cp2");

        partition.WriteBlocks(2, 1);

        {
            auto response = partition.GetChangedBlocks(
                TBlockRange32::WithLength(0, 3072),
                "cp1",
                "cp2",
                false);

            const auto& mask = response->Record.GetMask();
            UNIT_ASSERT_VALUES_EQUAL(384, mask.size());
            UNIT_ASSERT_VALUES_EQUAL(2, response->Record.GetMask()[0]);
        }

        {
            auto response = partition.GetChangedBlocks(
                TBlockRange32::WithLength(0, 3072),
                "cp1",
                "",
                false);

            const auto& mask = response->Record.GetMask();
            UNIT_ASSERT_VALUES_EQUAL(384, mask.size());
            UNIT_ASSERT_VALUES_EQUAL(6, response->Record.GetMask()[0]);
        }
    }

    Y_UNIT_TEST(ShouldCorrectlyHandleStartBlockInChangedBlocksRequest)
    {
        auto config = DefaultConfig();

        auto runtime = PrepareTestActorRuntime(config, 4096);

        TPartitionClient partition(*runtime);
        partition.WaitReady();

        partition.WriteBlocks(0,1);
        partition.CreateCheckpoint("cp1");

        partition.WriteBlocks(0,1);
        partition.WriteBlocks(1024,1);
        partition.CreateCheckpoint("cp2");

        {
            auto response = partition.GetChangedBlocks(
                TBlockRange32::WithLength(0, 1024),
                "cp1",
                "cp2",
                false);

            const auto& mask = response->Record.GetMask();
            UNIT_ASSERT_VALUES_EQUAL(128, mask.size());
            UNIT_ASSERT_VALUES_EQUAL(1, mask[0]);
            AssertEqual(
                TVector<ui8>(127, 0),
                TVector<ui8>(mask.begin() + 1, mask.end())
            );
        }

        {
            auto response = partition.GetChangedBlocks(
                TBlockRange32::WithLength(1024, 1024),
                "cp1",
                "cp2",
                false);

            const auto& mask = response->Record.GetMask();
            UNIT_ASSERT_VALUES_EQUAL(128, mask.size());
            UNIT_ASSERT_VALUES_EQUAL(1, mask[0]);
            AssertEqual(
                TVector<ui8>(127, 0),
                TVector<ui8>(mask.begin() + 1, mask.end())
            );
        }

        {
            auto response = partition.GetChangedBlocks(
                TBlockRange32::WithLength(0, 2048),
                "cp1",
                "cp2",
                false);

            const auto& mask = response->Record.GetMask();
            UNIT_ASSERT_VALUES_EQUAL(256, mask.size());

            UNIT_ASSERT_VALUES_EQUAL(mask[0], 1);
            AssertEqual(
                TVector<ui8>(127, 0),
                TVector<ui8>(mask.begin() + 1, mask.begin() + 128)
            );

            UNIT_ASSERT_VALUES_EQUAL(mask[128], 1);
            AssertEqual(
                TVector<ui8>(127, 0),
                TVector<ui8>(mask.begin() + 129, mask.end())
            );
        }
    }

    Y_UNIT_TEST(ShouldCorrectlyGetChangedBlocksForCheckpointWithoutData)
    {
        auto config = DefaultConfig();

        auto runtime = PrepareTestActorRuntime(config, 2048);

        TPartitionClient partition(*runtime);
        partition.WaitReady();

        auto checkChangedBlockMask = [&] (
            const TString& firstCheckpoint,
            const TString& secondCheckpoint,
            const ui8 maskValue)
        {
            auto response = partition.GetChangedBlocks(
                TBlockRange32::WithLength(0, 1024),
                firstCheckpoint,
                secondCheckpoint,
                false);

            UNIT_ASSERT_VALUES_EQUAL(S_OK, response->GetStatus());
            UNIT_ASSERT_VALUES_EQUAL(128, response->Record.GetMask().size());
            UNIT_ASSERT_VALUES_EQUAL(maskValue, response->Record.GetMask()[0]);
        };

        partition.WriteBlocks(0,1);
        partition.WriteBlocks(1,1);
        partition.CreateCheckpoint("cp1");

        partition.WriteBlocks(1,2);
        partition.WriteBlocks(2,2);

        partition.DeleteCheckpointData("cp1");
        partition.CreateCheckpoint("cp2");

        checkChangedBlockMask("cp1", "cp2", 0b00000110);

        partition.WriteBlocks(3, 3);
        partition.WriteBlocks(4, 3);
        partition.CreateCheckpoint("cp3", "", true);  // cp3 withoutData

        checkChangedBlockMask("cp1", "cp3", 0b00011110);
        checkChangedBlockMask("cp2", "cp3", 0b00011000);

        partition.WriteBlocks(4, 4);
        partition.WriteBlocks(5, 4);
        partition.WriteBlocks(2, 4);

        // block 4 has been overwritten (cp3 without data, don't hold block4)
        // block 2 also has been overwritten, but cp2 - with data, it holds block2
        checkChangedBlockMask("cp1", "cp3", 0b00001110);
        checkChangedBlockMask("cp2", "cp3", 0b00001000);

        partition.CreateCheckpoint("cp4", "", true);  // cp4 withoutData

        checkChangedBlockMask("cp1", "cp4", 0b00111110);
        checkChangedBlockMask("cp2", "cp4", 0b00111100);
        checkChangedBlockMask("cp3", "cp4", 0b00110100);
    }

    Y_UNIT_TEST(ShouldCorrectlyGetChangedBlocksForOverlayDisk)
    {
        TPartitionContent baseContent = {
        /*|      0      |     1     |     2 ... 5    |     6     |      7      |     8     |      9      |*/
            TBlob(1, 1) , TFresh(2) , TBlob(2, 3, 4) ,  TEmpty() , TBlob(1, 4) , TFresh(5) , TBlob(2, 6)
        };

        auto partitionWithRuntime =
            SetupOverlayPartition(TestTabletId, TestTabletId2, baseContent);

        auto& partition = *partitionWithRuntime.Partition;
        partition.WaitReady();

        {
            auto response = partition.GetChangedBlocks(
                TBlockRange32::WithLength(0, 1024),
                "",
                "",
                false);

            UNIT_ASSERT_VALUES_EQUAL(128, response->Record.GetMask().size());
            UNIT_ASSERT_VALUES_EQUAL(char(0b10111111), response->Record.GetMask()[0]);
            UNIT_ASSERT_VALUES_EQUAL(char(0b00000011), response->Record.GetMask()[1]);
        }
        {
            auto response = partition.GetChangedBlocks(
                TBlockRange32::WithLength(0, 1024),
                "",
                "",
                true);

            UNIT_ASSERT_VALUES_EQUAL(128, response->Record.GetMask().size());
            UNIT_ASSERT_VALUES_EQUAL(0, response->Record.GetMask()[0]);
            UNIT_ASSERT_VALUES_EQUAL(0, response->Record.GetMask()[1]);
        }

        partition.WriteBlocks(0, 1);
        partition.WriteBlocks(1, 1);
        partition.CreateCheckpoint("cp1");

        partition.WriteBlocks(1, 2);
        partition.WriteBlocks(2, 2);
        partition.CreateCheckpoint("cp2");

        {
            auto response = partition.GetChangedBlocks(
                TBlockRange32::WithLength(0, 1024),
                "cp1",
                "cp2",
                false);

            UNIT_ASSERT_VALUES_EQUAL(128, response->Record.GetMask().size());
            UNIT_ASSERT_VALUES_EQUAL(char(0b00000110), response->Record.GetMask()[0]);
            UNIT_ASSERT_VALUES_EQUAL(0, response->Record.GetMask()[1]);
        }
        {
            auto response = partition.GetChangedBlocks(
                TBlockRange32::WithLength(0, 1024),
                "",
                "cp2",
                false);

            UNIT_ASSERT_VALUES_EQUAL(128, response->Record.GetMask().size());
            UNIT_ASSERT_VALUES_EQUAL(
                char(0b10111111),
                response->Record.GetMask()[0]
            );
            UNIT_ASSERT_VALUES_EQUAL(
                char(0b00000011),
                response->Record.GetMask()[1]
            );
        }
        {
            auto response = partition.GetChangedBlocks(
                TBlockRange32::WithLength(0, 1024),
                "",
                "cp1",
                true);

            UNIT_ASSERT_VALUES_EQUAL(128, response->Record.GetMask().size());
            UNIT_ASSERT_VALUES_EQUAL(char(0b00000011), response->Record.GetMask()[0]);
            UNIT_ASSERT_VALUES_EQUAL(0, response->Record.GetMask()[1]);
        }

    }

    Y_UNIT_TEST(ShouldCorrectlyGetChangedBlocksWhenRangeIsOutOfBounds)
    {
        auto runtime = PrepareTestActorRuntime(DefaultConfig(), 10);

        TPartitionClient partition(*runtime);
        partition.WaitReady();

        partition.WriteBlocks(1, 1);
        partition.WriteBlocks(2, 1);
        partition.CreateCheckpoint("cp");

        {
            auto response = partition.GetChangedBlocks(
                TBlockRange32::MakeClosedInterval(10, 1023),
                "",
                "cp",
                false);
            UNIT_ASSERT_VALUES_EQUAL(0, response->Record.GetMask().size());
        }

        {
            auto response = partition.GetChangedBlocks(
                TBlockRange32::WithLength(0, 1024),
                "",
                "cp",
                false);

            UNIT_ASSERT_VALUES_EQUAL(2, response->Record.GetMask().size());
            UNIT_ASSERT_VALUES_EQUAL(
                char(0b00000110),
                response->Record.GetMask()[0]
            );
            UNIT_ASSERT_VALUES_EQUAL(
                char(0b00000000),
                response->Record.GetMask()[1]
            );
        }
    }

    Y_UNIT_TEST(ShouldConsolidateZeroedBlocksOnCompaction)
    {
        auto config = DefaultConfig();
        config.SetWriteBlobThreshold(1);   // disable FreshBlocks

        auto runtime = PrepareTestActorRuntime(config);

        TPartitionClient partition(*runtime);
        partition.WaitReady();

        partition.WriteBlocks(TBlockRange32::WithLength(0, 501));
        partition.WriteBlocks(TBlockRange32::MakeClosedInterval(501, 1000));
        partition.ZeroBlocks(TBlockRange32::MakeClosedInterval(501, 1000));

        {
            auto response = partition.StatPartition();
            const auto& stats = response->Record.GetStats();
            UNIT_ASSERT_VALUES_EQUAL(0, stats.GetMixedBlobsCount());
            UNIT_ASSERT_VALUES_EQUAL(3, stats.GetMergedBlobsCount());
        }

        partition.Compaction();
        partition.Cleanup();
        partition.CollectGarbage();

        {
            auto response = partition.StatPartition();
            const auto& stats = response->Record.GetStats();
            UNIT_ASSERT_VALUES_EQUAL(0, stats.GetMixedBlobsCount());
            UNIT_ASSERT_VALUES_EQUAL(2, stats.GetMergedBlobsCount());
        }

        partition.ZeroBlocks(TBlockRange32::WithLength(0, 1001));

        {
            auto response = partition.StatPartition();
            const auto& stats = response->Record.GetStats();
            UNIT_ASSERT_VALUES_EQUAL(0, stats.GetMixedBlobsCount());
            UNIT_ASSERT_VALUES_EQUAL(3, stats.GetMergedBlobsCount());
        }

        partition.Compaction();
        partition.Cleanup();
        partition.CollectGarbage();

        {
            auto response = partition.StatPartition();
            const auto& stats = response->Record.GetStats();
            UNIT_ASSERT_VALUES_EQUAL(0, stats.GetMixedBlobsCount());
            UNIT_ASSERT_VALUES_EQUAL(1, stats.GetMergedBlobsCount());
        }
    }

    Y_UNIT_TEST(ShouldProduceSparseMergedBlobsUponCompaction)
    {
        auto config = DefaultConfig();
        config.SetWriteBlobThreshold(1);   // disable FreshBlocks
        config.SetSSDMaxBlobsPerRange(999);
        config.SetHDDMaxBlobsPerRange(999);

        auto runtime = PrepareTestActorRuntime(config);

        TPartitionClient partition(*runtime);
        partition.WaitReady();

        partition.WriteBlocks(5, 1);
        partition.WriteBlocks(10, 2);
        partition.WriteBlocks(20, 3);
        partition.WriteBlocks(30, 4);
        partition.ZeroBlocks(30);
        partition.ZeroBlocks(40);

        {
            auto response = partition.StatPartition();
            const auto& stats = response->Record.GetStats();
            UNIT_ASSERT_VALUES_EQUAL(0, stats.GetMixedBlobsCount());
            UNIT_ASSERT_VALUES_EQUAL(0, stats.GetMixedBlocksCount());
            UNIT_ASSERT_VALUES_EQUAL(6, stats.GetMergedBlobsCount());
            UNIT_ASSERT_VALUES_EQUAL(4, stats.GetMergedBlocksCount());
        }

        partition.Compaction();
        partition.Cleanup();
        partition.CollectGarbage();

        {
            auto response = partition.StatPartition();
            const auto& stats = response->Record.GetStats();
            UNIT_ASSERT_VALUES_EQUAL(0, stats.GetMixedBlobsCount());
            UNIT_ASSERT_VALUES_EQUAL(0, stats.GetMixedBlocksCount());
            UNIT_ASSERT_VALUES_EQUAL(2, stats.GetMergedBlobsCount());
            UNIT_ASSERT_VALUES_EQUAL(3, stats.GetMergedBlocksCount());
        }

        UNIT_ASSERT_VALUES_EQUAL(
            TStringBuf(),
            GetBlocksContent(partition.ReadBlocks(4))
        );
        UNIT_ASSERT_VALUES_EQUAL(
            GetBlocksContent(1),
            GetBlocksContent(partition.ReadBlocks(5))
        );
        UNIT_ASSERT_VALUES_EQUAL(
            TStringBuf(),
            GetBlocksContent(partition.ReadBlocks(6))
        );

        UNIT_ASSERT_VALUES_EQUAL(
            TStringBuf(),
            GetBlocksContent(partition.ReadBlocks(9))
        );
        UNIT_ASSERT_VALUES_EQUAL(
            GetBlocksContent(2),
            GetBlocksContent(partition.ReadBlocks(10))
        );
        UNIT_ASSERT_VALUES_EQUAL(
            TStringBuf(),
            GetBlocksContent(partition.ReadBlocks(11))
        );

        UNIT_ASSERT_VALUES_EQUAL(
            TStringBuf(),
            GetBlocksContent(partition.ReadBlocks(19))
        );
        UNIT_ASSERT_VALUES_EQUAL(
            GetBlocksContent(3),
            GetBlocksContent(partition.ReadBlocks(20))
        );
        UNIT_ASSERT_VALUES_EQUAL(
            TStringBuf(),
            GetBlocksContent(partition.ReadBlocks(21))
        );

        UNIT_ASSERT_VALUES_EQUAL(
            TStringBuf(),
            GetBlocksContent(partition.ReadBlocks(30))
        );

        UNIT_ASSERT_VALUES_EQUAL(
            TStringBuf(),
            GetBlocksContent(partition.ReadBlocks(40))
        );
    }

    void DoTestIncrementalCompaction(
        NProto::TStorageServiceConfig config,
        bool incrementalCompactionExpected)
    {
        config.SetWriteBlobThreshold(1);   // disable FreshBlocks
        config.SetIncrementalCompactionEnabled(true);
        config.SetHDDMaxBlobsPerRange(4);
        config.SetSSDMaxBlobsPerRange(4);
        config.SetMaxSkippedBlobsDuringCompaction(1);
        config.SetTargetCompactionBytesPerOp(64_KB);

        auto runtime = PrepareTestActorRuntime(config);

        TPartitionClient partition(*runtime);
        partition.WaitReady();

        std::unique_ptr<IEventHandle> compactionRequest;
        bool intercept = true;

        runtime->SetObserverFunc([&] (TAutoPtr<IEventHandle>& event) {
                switch (event->GetTypeRewrite()) {
                    case TEvPartitionPrivate::EvCompactionRequest: {
                        if (intercept) {
                            auto request =
                                event->Get<TEvPartitionPrivate::TEvCompactionRequest>();
                            UNIT_ASSERT_VALUES_EQUAL(
                                incrementalCompactionExpected,
                                !request->CompactionOptions.test(
                                    ToBit(ECompactionOption::Full))
                            );

                            compactionRequest.reset(event.Release());
                            intercept = false;

                            return TTestActorRuntime::EEventAction::DROP;
                        }

                        break;
                    }
                }

                return TTestActorRuntime::DefaultObserverFunc(event);
            }
        );

        partition.WriteBlocks(TBlockRange32::WithLength(0, 1024), 1);
        partition.WriteBlocks(TBlockRange32::WithLength(0, 5), 2);
        partition.WriteBlocks(TBlockRange32::MakeClosedInterval(10, 14), 3);
        partition.WriteBlocks(TBlockRange32::MakeClosedInterval(20, 25), 4);

        {
            auto response = partition.StatPartition();
            const auto& stats = response->Record.GetStats();
            UNIT_ASSERT_VALUES_EQUAL(0, stats.GetMixedBlobsCount());
            UNIT_ASSERT_VALUES_EQUAL(0, stats.GetMixedBlocksCount());
            UNIT_ASSERT_VALUES_EQUAL(4, stats.GetMergedBlobsCount());
            UNIT_ASSERT_VALUES_EQUAL(1040, stats.GetMergedBlocksCount());
        }

        runtime->DispatchEvents({}, TDuration::Seconds(1));
        UNIT_ASSERT(compactionRequest);
        runtime->Send(compactionRequest.release());
        runtime->DispatchEvents({}, TDuration::Seconds(1));
        partition.Cleanup();
        partition.CollectGarbage();

        {
            ui32 blobs = incrementalCompactionExpected ? 2 : 1;
            ui32 blocks = incrementalCompactionExpected ? 1040 : 1024;

            auto response = partition.StatPartition();
            const auto& stats = response->Record.GetStats();
            UNIT_ASSERT_VALUES_EQUAL(0, stats.GetMixedBlobsCount());
            UNIT_ASSERT_VALUES_EQUAL(0, stats.GetMixedBlocksCount());
            UNIT_ASSERT_VALUES_EQUAL(blobs, stats.GetMergedBlobsCount());
            UNIT_ASSERT_VALUES_EQUAL(blocks, stats.GetMergedBlocksCount());
        }

        for (ui32 i = 0; i <= 4; ++i) {
            UNIT_ASSERT_VALUES_EQUAL(
                GetBlocksContent(2),
                GetBlocksContent(partition.ReadBlocks(i))
            );
        }

        for (ui32 i = 5; i < 10; ++i) {
            UNIT_ASSERT_VALUES_EQUAL(
                GetBlocksContent(1),
                GetBlocksContent(partition.ReadBlocks(i))
            );
        }

        for (ui32 i = 10; i <= 14; ++i) {
            UNIT_ASSERT_VALUES_EQUAL(
                GetBlocksContent(3),
                GetBlocksContent(partition.ReadBlocks(i))
            );
        }

        for (ui32 i = 15; i < 20; ++i) {
            UNIT_ASSERT_VALUES_EQUAL(
                GetBlocksContent(1),
                GetBlocksContent(partition.ReadBlocks(i))
            );
        }

        for (ui32 i = 20; i <= 25; ++i) {
            UNIT_ASSERT_VALUES_EQUAL(
                GetBlocksContent(4),
                GetBlocksContent(partition.ReadBlocks(i))
            );
        }

        for (ui32 i = 26; i < 1023; ++i) {
            UNIT_ASSERT_VALUES_EQUAL(
                GetBlocksContent(1),
                GetBlocksContent(partition.ReadBlocks(i))
            );
        }
    }

    Y_UNIT_TEST(ShouldCompactIncrementally)
    {
        auto config = DefaultConfig();
        config.SetCompactionGarbageThreshold(20);
        DoTestIncrementalCompaction(std::move(config), true);
    }

    Y_UNIT_TEST(ShouldNotCompactIncrementallyIfDiskGarbageLevelIsTooHigh)
    {
        auto config = DefaultConfig();
        config.SetCompactionGarbageThreshold(1);
        DoTestIncrementalCompaction(std::move(config), false);
    }

    Y_UNIT_TEST(ShouldNotEraseBlocksForSkippedBlobsFromIndexDuringIncrementalCompaction)
    {
        auto config = DefaultConfig();
        config.SetWriteBlobThreshold(1_GB);   // everything goes to fresh
        config.SetIncrementalCompactionEnabled(true);
        config.SetHDDMaxBlobsPerRange(999);
        config.SetSSDMaxBlobsPerRange(999);
        config.SetMaxSkippedBlobsDuringCompaction(1);
        config.SetTargetCompactionBytesPerOp(1);

        auto runtime = PrepareTestActorRuntime(config);

        TPartitionClient partition(*runtime);
        partition.WaitReady();

        // blob 1 needs to eventually have more live blocks than blob 2 in order
        // not to be compacted
        partition.WriteBlocks(TBlockRange32::MakeClosedInterval(2, 22), 1);
        partition.Flush();
        partition.WriteBlocks(TBlockRange32::MakeClosedInterval(1, 10), 2);
        partition.Flush();

        {
            auto response = partition.StatPartition();
            const auto& stats = response->Record.GetStats();
            UNIT_ASSERT_VALUES_EQUAL(2, stats.GetMixedBlobsCount());
            UNIT_ASSERT_VALUES_EQUAL(31, stats.GetMixedBlocksCount());
            UNIT_ASSERT_VALUES_EQUAL(0, stats.GetMergedBlobsCount());
            UNIT_ASSERT_VALUES_EQUAL(0, stats.GetMergedBlocksCount());
        }

        partition.Compaction();
        partition.Cleanup();
        partition.CollectGarbage();

        {
            auto response = partition.StatPartition();
            const auto& stats = response->Record.GetStats();
            UNIT_ASSERT_VALUES_EQUAL(1, stats.GetMixedBlobsCount());
            UNIT_ASSERT_VALUES_EQUAL(21, stats.GetMixedBlocksCount());
            UNIT_ASSERT_VALUES_EQUAL(1, stats.GetMergedBlobsCount());
            UNIT_ASSERT_VALUES_EQUAL(10, stats.GetMergedBlocksCount());
        }

        for (ui32 i = 11; i <= 22; ++i) {
            UNIT_ASSERT_VALUES_EQUAL(
                GetBlocksContent(1),
                GetBlocksContent(partition.ReadBlocks(i))
            );
        }

        for (ui32 i = 1; i <= 10; ++i) {
            UNIT_ASSERT_VALUES_EQUAL(
                GetBlocksContent(2),
                GetBlocksContent(partition.ReadBlocks(i))
            );
        }
    }

    Y_UNIT_TEST(ShouldProperlyProcessZeroesDuringIncrementalCompaction)
    {
        auto config = DefaultConfig();
        config.SetWriteBlobThreshold(1);    // disabling fresh
        config.SetIncrementalCompactionEnabled(true);
        config.SetHDDMaxBlobsPerRange(999);
        config.SetSSDMaxBlobsPerRange(999);
        config.SetMaxSkippedBlobsDuringCompaction(1);
        config.SetTargetCompactionBytesPerOp(1);

        auto runtime = PrepareTestActorRuntime(config);

        TPartitionClient partition(*runtime);
        partition.WaitReady();

        // writing some data
        partition.WriteBlocks(TBlockRange32::WithLength(0, 11), 1);
        // zeroing it
        partition.ZeroBlocks(TBlockRange32::WithLength(0, 11));
        // writing some more data above
        partition.WriteBlocks(TBlockRange32::MakeClosedInterval(1, 12), 2);

        {
            auto response = partition.StatPartition();
            const auto& stats = response->Record.GetStats();
            UNIT_ASSERT_VALUES_EQUAL(0, stats.GetMixedBlobsCount());
            UNIT_ASSERT_VALUES_EQUAL(0, stats.GetMixedBlocksCount());
            UNIT_ASSERT_VALUES_EQUAL(3, stats.GetMergedBlobsCount());
            UNIT_ASSERT_VALUES_EQUAL(23, stats.GetMergedBlocksCount());
        }

        partition.Compaction();
        partition.Cleanup();
        partition.CollectGarbage();

        {
            auto response = partition.StatPartition();
            const auto& stats = response->Record.GetStats();
            UNIT_ASSERT_VALUES_EQUAL(0, stats.GetMixedBlobsCount());
            UNIT_ASSERT_VALUES_EQUAL(0, stats.GetMixedBlocksCount());
            UNIT_ASSERT_VALUES_EQUAL(2, stats.GetMergedBlobsCount());
            UNIT_ASSERT_VALUES_EQUAL(12, stats.GetMergedBlocksCount());
        }

        UNIT_ASSERT_VALUES_EQUAL(
            TStringBuf(),
            GetBlocksContent(partition.ReadBlocks(0))
        );

        for (ui32 i = 1; i <= 12; ++i) {
            UNIT_ASSERT_VALUES_EQUAL(
                GetBlocksContent(2),
                GetBlocksContent(partition.ReadBlocks(i))
            );
        }
    }

    Y_UNIT_TEST(ShouldRejectCompactionRequestsIfDataChannelsAreAlmostFull)
    {
        // smoke test: tests that the compaction mechanism checks partition state
        // detailed tests are located in part_state_ut.cpp
        auto runtime = PrepareTestActorRuntime();

        TPartitionClient partition(*runtime);
        partition.WaitReady();

        runtime->SetObserverFunc(
            StorageStateChanger(NKikimrBlobStorage::StatusDiskSpaceLightYellowMove));
        partition.WriteBlocks(TBlockRange32::WithLength(0, 1024));

        {
            auto response = partition.Compaction();
            UNIT_ASSERT_VALUES_EQUAL(S_OK, response->GetError().GetCode());
        }

        const auto badFlags = {
            NKikimrBlobStorage::StatusDiskSpaceOrange,
            NKikimrBlobStorage::StatusDiskSpaceRed,
        };

        for (const auto flag: badFlags) {
            partition.RebootTablet();

            runtime->SetObserverFunc(StorageStateChanger(flag));
            partition.WriteBlocks(TBlockRange32::WithLength(0, 1024));

            auto request = partition.CreateCompactionRequest();
            partition.SendToPipe(std::move(request));

            auto response = partition.RecvResponse<TEvPartitionPrivate::TEvCompactionResponse>();
            UNIT_ASSERT_VALUES_EQUAL(E_BS_OUT_OF_SPACE, response->GetError().GetCode());
        }
    }

    Y_UNIT_TEST(ShouldReassignNonwritableTabletChannels)
    {
        const auto channelCount = 6;
        const auto groupCount = channelCount - DataChannelOffset;
        const auto reassignTimeout = TDuration::Minutes(1);

        TTestEnv env(0, 1, channelCount, groupCount);
        auto& runtime = env.GetRuntime();

        NMonitoring::TDynamicCountersPtr counters
            = new NMonitoring::TDynamicCounters();
        InitCriticalEventsCounter(counters);
        auto reassignCounter =
            counters->GetCounter("AppCriticalEvents/ReassignTablet", true);

        NProto::TStorageServiceConfig config;
        config.SetReassignRequestRetryTimeout(reassignTimeout.MilliSeconds());
        const auto tabletId = InitTestActorRuntime(
            env,
            runtime,
            channelCount,
            channelCount,
            config);

        TPartitionClient partition(runtime, 0, tabletId);
        partition.WaitReady();

        ui64 reassignedTabletId = 0;
        TVector<ui32> channels;
        ui32 ssflags = ui32(
            NKikimrBlobStorage::StatusDiskSpaceYellowStop |
            NKikimrBlobStorage::StatusDiskSpaceLightYellowMove);

        runtime.SetObserverFunc([&] (TAutoPtr<IEventHandle>& event) {
                switch (event->GetTypeRewrite()) {
                    case TEvHiveProxy::EvReassignTabletRequest: {
                        auto* msg = event->Get<TEvHiveProxy::TEvReassignTabletRequest>();
                        reassignedTabletId = msg->TabletId;
                        channels = msg->Channels;

                        break;
                    }
                }

                return StorageStateChanger(ssflags, env.GetGroupIds()[1])(event);
            }
        );

        // first request does not trigger a reassign event - data is written to
        // the first group
        partition.WriteBlocks(TBlockRange32::WithLength(0, 1024));
        // second request succeeds but triggers a reassign event - yellow flag
        // is received in the response for this request
        partition.WriteBlocks(TBlockRange32::WithLength(0, 1024));

        UNIT_ASSERT_VALUES_EQUAL(1, reassignCounter->Val());

        UNIT_ASSERT_VALUES_EQUAL(tabletId, reassignedTabletId);
        UNIT_ASSERT_VALUES_EQUAL(1, channels.size());
        UNIT_ASSERT_VALUES_EQUAL(4, channels.front());

        reassignedTabletId = 0;
        channels.clear();

        {
            // third request doesn't trigger a reassign event because we can
            // still write (some data channels are not yellow yet)
            auto request = partition.CreateWriteBlocksRequest(
                TBlockRange32::WithLength(0, 1024));
            partition.SendToPipe(std::move(request));

            auto response =
                partition.RecvResponse<TEvService::TEvWriteBlocksResponse>();
            UNIT_ASSERT_VALUES_EQUAL(
                S_OK,
                response->GetError().GetCode()
            );
        }

        // checking that a reassign request has not been sent
        UNIT_ASSERT_VALUES_EQUAL(1, reassignCounter->Val());

        UNIT_ASSERT_VALUES_EQUAL(0, reassignedTabletId);
        UNIT_ASSERT_VALUES_EQUAL(0, channels.size());

        reassignedTabletId = 0;
        channels.clear();

        {
            // informing partition tablet that the first group is yellow
            auto request =
                std::make_unique<TEvTablet::TEvCheckBlobstorageStatusResult>(
                    TVector<ui32>({env.GetGroupIds()[0], env.GetGroupIds()[1]}),
                    TVector<ui32>({env.GetGroupIds()[0], env.GetGroupIds()[1]})
                );
            partition.SendToPipe(std::move(request));
        }

        {
            auto request = partition.CreateWriteBlocksRequest(
                TBlockRange32::WithLength(0, 1024));
            partition.SendToPipe(std::move(request));

            auto response =
                partition.RecvResponse<TEvService::TEvWriteBlocksResponse>();
            UNIT_ASSERT_VALUES_EQUAL(
                E_BS_OUT_OF_SPACE,
                response->GetError().GetCode()
            );
        }

        // this time no reassign request should have been sent because of the
        // ReassignRequestSentTs check in partition actor
        UNIT_ASSERT_VALUES_EQUAL(1, reassignCounter->Val());

        UNIT_ASSERT_VALUES_EQUAL(0, reassignedTabletId);
        UNIT_ASSERT_VALUES_EQUAL(0, channels.size());

        runtime.AdvanceCurrentTime(reassignTimeout);

        {
            auto request = partition.CreateWriteBlocksRequest(
                TBlockRange32::WithLength(0, 1024));
            partition.SendToPipe(std::move(request));

            auto response =
                partition.RecvResponse<TEvService::TEvWriteBlocksResponse>();
            UNIT_ASSERT_VALUES_EQUAL(
                E_BS_OUT_OF_SPACE,
                response->GetError().GetCode()
            );
        }

        // ReassignRequestRetryTimeout has passed - another reassign request
        // should've been sent
        UNIT_ASSERT_VALUES_EQUAL(2, reassignCounter->Val());

        UNIT_ASSERT_VALUES_EQUAL(tabletId, reassignedTabletId);
        UNIT_ASSERT_VALUES_EQUAL(5, channels.size());
        for (ui32 i = 0; i < channels.size(); ++i) {
            UNIT_ASSERT_VALUES_EQUAL(i, channels[i]);
        }

        partition.RebootTablet();
        ssflags = {};

        // no yellow channels => write request should succeed
        partition.WriteBlocks(TBlockRange32::WithLength(0, 1024));

        partition.RebootTablet();

        {
            // informing partition tablet that the first group is yellow
            auto request =
                std::make_unique<TEvTablet::TEvCheckBlobstorageStatusResult>(
                    TVector<ui32>({env.GetGroupIds()[0]}),
                    TVector<ui32>({env.GetGroupIds()[0]})
                );
            partition.SendToPipe(std::move(request));
        }

        runtime.DispatchEvents({});

        {
            auto request = partition.CreateWriteBlocksRequest(
                TBlockRange32::WithLength(0, 1024));
            partition.SendToPipe(std::move(request));

            auto response =
                partition.RecvResponse<TEvService::TEvWriteBlocksResponse>();
            UNIT_ASSERT_VALUES_EQUAL(
                E_BS_OUT_OF_SPACE,
                response->GetError().GetCode()
            );
        }

        // checking that a reassign request has been sent
        UNIT_ASSERT_VALUES_EQUAL(3, reassignCounter->Val());

        UNIT_ASSERT_VALUES_EQUAL(tabletId, reassignedTabletId);
        UNIT_ASSERT_VALUES_EQUAL(4, channels.size());
        UNIT_ASSERT_VALUES_EQUAL(0, channels[0]);
        UNIT_ASSERT_VALUES_EQUAL(1, channels[1]);
        UNIT_ASSERT_VALUES_EQUAL(2, channels[2]);
        UNIT_ASSERT_VALUES_EQUAL(3, channels[3]);
    }

    Y_UNIT_TEST(ShouldReassignNonwritableTabletChannelsAgainAfterErrorFromHiveProxy)
    {
        auto runtime = PrepareTestActorRuntime();

        TPartitionClient partition(*runtime);
        partition.WaitReady();

        ui64 reassignedTabletId = 0;
        TVector<ui32> channels;
        ui32 ssflags = ui32(
            NKikimrBlobStorage::StatusDiskSpaceYellowStop |
            NKikimrBlobStorage::StatusDiskSpaceLightYellowMove);

        runtime->SetObserverFunc([&] (TAutoPtr<IEventHandle>& event) {
                switch (event->GetTypeRewrite()) {
                    case TEvHiveProxy::EvReassignTabletRequest: {
                        auto* msg = event->Get<TEvHiveProxy::TEvReassignTabletRequest>();
                        reassignedTabletId = msg->TabletId;
                        channels = msg->Channels;
                        auto response =
                            std::make_unique<TEvHiveProxy::TEvReassignTabletResponse>(
                                MakeError(E_REJECTED, "error")
                            );
                        runtime->Send(new IEventHandle(
                            event->Sender,
                            event->Recipient,
                            response.release(),
                            0, // flags
                            0
                        ), 0);

                        return TTestActorRuntime::EEventAction::DROP;
                    }
                }

                return StorageStateChanger(ssflags)(event);
            }
        );

        // first request is successful since we don't know that our channels
        // are yellow yet
        partition.WriteBlocks(TBlockRange32::WithLength(0, 1024));

        // but upon EvPutResult we should find out that our channels are yellow
        // and should send a reassign request
        UNIT_ASSERT_VALUES_EQUAL(TestTabletId, reassignedTabletId);
        UNIT_ASSERT_VALUES_EQUAL(1, channels.size());
        UNIT_ASSERT_VALUES_EQUAL(3, channels.front());

        reassignedTabletId = 0;
        channels.clear();

        for (ui32 i = 0; i < 3; ++i) {
            {
                // other requests should fail
                auto request = partition.CreateWriteBlocksRequest(
                    TBlockRange32::WithLength(0, 1024));
                partition.SendToPipe(std::move(request));

                auto response =
                    partition.RecvResponse<TEvService::TEvWriteBlocksResponse>();
                UNIT_ASSERT_VALUES_EQUAL(
                    E_BS_OUT_OF_SPACE,
                    response->GetError().GetCode()
                );
            }

            // checking that a reassign request has been sent
            UNIT_ASSERT_VALUES_EQUAL(TestTabletId, reassignedTabletId);
            UNIT_ASSERT_VALUES_EQUAL(1, channels.size());
            UNIT_ASSERT_VALUES_EQUAL(3, channels.front());

            reassignedTabletId = 0;
            channels.clear();
        }
    }

    Y_UNIT_TEST(ShouldSendBackpressureReportsUponChannelColorChange)
    {
        auto runtime = PrepareTestActorRuntime();

        TPartitionClient partition(*runtime);
        partition.WaitReady();

        TBackpressureReport report;

        runtime->SetObserverFunc(
            [&report] (TAutoPtr<IEventHandle>& event) {
                switch (event->GetTypeRewrite()) {
                    case TEvPartition::EvBackpressureReport: {
                        report = *event->Get<TEvPartition::TEvBackpressureReport>();
                        break;
                    }
                }

                return StorageStateChanger(
                    NKikimrBlobStorage::StatusDiskSpaceLightYellowMove |
                    NKikimrBlobStorage::StatusDiskSpaceYellowStop)(event);
            }
        );

        partition.WriteBlocks(TBlockRange32::WithLength(0, 1024));

        UNIT_ASSERT(report.DiskSpaceScore > 0);
    }

    Y_UNIT_TEST(ShouldSendBackpressureReportsRegularly)
    {
        const auto blockCount = 1000;
        auto runtime = PrepareTestActorRuntime(DefaultConfig(), blockCount);

        TPartitionClient partition(*runtime);
        partition.WaitReady();

        TBackpressureReport report;
        bool reportUpdated = false;

        runtime->SetObserverFunc(
            [&report, &reportUpdated] (TAutoPtr<IEventHandle>& event) {
                switch (event->GetTypeRewrite()) {
                    case TEvPartition::EvBackpressureReport: {
                        report = *event->Get<TEvPartition::TEvBackpressureReport>();
                        reportUpdated = true;
                        break;
                    }
                }

                return TTestActorRuntime::DefaultObserverFunc(event);
            }
        );

        for (int i = 0; i < 200; ++i) {
            partition.WriteBlocks(i, i);
        }

        // Manually sending TEvSendBackpressureReport here
        // In real scenarios TPartitionActor will schedule this event
        // upon executor activation
        reportUpdated = false;
        partition.SendToPipe(
            std::make_unique<TEvPartitionPrivate::TEvSendBackpressureReport>()
        );

        runtime->DispatchEvents({}, TDuration::Seconds(5));

        UNIT_ASSERT_VALUES_EQUAL(true, reportUpdated);
        UNIT_ASSERT_DOUBLES_EQUAL(3.5, report.FreshIndexScore, 1e-5);
    }

    Y_UNIT_TEST(ShouldRejectRequestsInProgressOnTabletDeath)
    {
        auto runtime = PrepareTestActorRuntime();

        TPartitionClient partition(*runtime);
        partition.WaitReady();

        runtime->SetObserverFunc([&] (TAutoPtr<IEventHandle>& event) {
                if (event->GetTypeRewrite() == TEvPartitionPrivate::EvWriteBlobResponse) {
                    return TTestActorRuntime::EEventAction::DROP;
                }
                return TTestActorRuntime::DefaultObserverFunc(event);
            });

        partition.SendWriteBlocksRequest(TBlockRange32::WithLength(0, 1024));

        // wait for background operations completion
        runtime->DispatchEvents(TDispatchOptions(), TDuration::Seconds(1));

        // kill tablet
        partition.RebootTablet();

        auto response = partition.RecvWriteBlocksResponse();
        UNIT_ASSERT_C(response->GetStatus() == E_REJECTED, response->GetErrorReason());
    }

    Y_UNIT_TEST(ShouldReportNumberOfNonEmptyRangesInVolumeStats)
    {
        auto config = DefaultConfig();

        auto runtime = PrepareTestActorRuntime(config, 4096 * MaxBlocksCount);

        TPartitionClient partition(*runtime);
        partition.WaitReady();

        for (ui32 g = 0; g < 4; ++g) {
            partition.WriteBlocks(g * MaxBlocksCount * MaxBlocksCount, 1);
        }

        partition.Flush();

        auto response = partition.StatPartition();
        const auto& stats = response->Record.GetStats();
        UNIT_ASSERT_VALUES_EQUAL(4, stats.GetNonEmptyRangeCount());
    }

    Y_UNIT_TEST(ShouldHandleDescribeBlocksRequestWithInvalidCheckpointId)
    {
        auto runtime = PrepareTestActorRuntime();
        TPartitionClient partition(*runtime);
        partition.WaitReady();

        const TString validCheckpoint = "0";
        partition.CreateCheckpoint(validCheckpoint);

        const auto range = TBlockRange32::WithLength(0, 1);
        partition.DescribeBlocks(range, validCheckpoint);

        {
            const TString invalidCheckpoint = "1";
            auto request =
                partition.CreateDescribeBlocksRequest(range, invalidCheckpoint);
            partition.SendToPipe(std::move(request));
            auto response =
                partition.RecvResponse<TEvVolume::TEvDescribeBlocksResponse>();
            UNIT_ASSERT(response->GetStatus() == E_NOT_FOUND);
        }
    }

    Y_UNIT_TEST(ShouldForbidDescribeBlocksWithEmptyRange)
    {
        auto runtime = PrepareTestActorRuntime();
        TPartitionClient partition(*runtime);
        partition.WaitReady();

        {
            auto request = partition.CreateDescribeBlocksRequest(0, 0);
            partition.SendToPipe(std::move(request));
            auto response =
                partition.RecvResponse<TEvVolume::TEvDescribeBlocksResponse>();
            UNIT_ASSERT(response->GetStatus() == E_ARGUMENT);
        }
    }

    Y_UNIT_TEST(DescribeBlocksIsNotImplementedForOverlayDisks)
    {
        auto partitionWithRuntime =
            SetupOverlayPartition(TestTabletId, TestTabletId2);

        auto& partition = *partitionWithRuntime.Partition;
        partition.WaitReady();

        {
            auto request = partition.CreateDescribeBlocksRequest(0, 0);
            partition.SendToPipe(std::move(request));
            auto response =
                partition.RecvResponse<TEvVolume::TEvDescribeBlocksResponse>();
            UNIT_ASSERT(response->GetStatus() == E_NOT_IMPLEMENTED);
        }
    }

    Y_UNIT_TEST(ShouldHandleDescribeBlocksRequestWithOutOfBoundsRange)
    {
        auto runtime = PrepareTestActorRuntime();
        TPartitionClient partition(*runtime);
        partition.WaitReady();

        partition.WriteBlocks(TBlockRange32::WithLength(0, 11), char(1));

        {
            const auto range =
                TBlockRange32::MakeClosedInterval(Max<ui32>() - 1, Max<ui32>());
            auto request = partition.CreateDescribeBlocksRequest(range);
            partition.SendToPipe(std::move(request));
            auto response =
                partition.RecvResponse<TEvVolume::TEvDescribeBlocksResponse>();
            UNIT_ASSERT(response->GetStatus() == S_OK);
            UNIT_ASSERT(response->Record.FreshBlockRangesSize() == 0);
            UNIT_ASSERT(response->Record.BlobPiecesSize() == 0);
        }
    }

    Y_UNIT_TEST(ShouldHandleDescribeBlocksRequestWhenBlocksAreFresh)
    {
        auto runtime = PrepareTestActorRuntime();
        TPartitionClient partition(*runtime);
        partition.WaitReady();

        const auto range = TBlockRange32::WithLength(1, 11);
        partition.WriteBlocks(range, char(1));

        const TString checkpoint = "0";
        partition.CreateCheckpoint(checkpoint);

        {
            auto response = partition.DescribeBlocks(range, checkpoint);
            TString actualContent;
            TVector<TBlockRange32> actualRanges;

            auto extractContent = [&]() {
                const auto& message = response->Record;
                for (size_t i = 0; i < message.FreshBlockRangesSize(); ++i) {
                    const auto& freshRange = message.GetFreshBlockRanges(i);
                    actualContent += freshRange.GetBlocksContent();
                    actualRanges.push_back(
                        TBlockRange32::WithLength(
                            freshRange.GetStartIndex(),
                            freshRange.GetBlocksCount()));
                 }
            };

            extractContent();
            TString expectedContent = GetBlocksContent(char(1), range.Size());
            UNIT_ASSERT_VALUES_EQUAL(expectedContent, actualContent);
            CheckRangesArePartition(actualRanges, range);

            response = partition.DescribeBlocks(0, Max<ui32>(), checkpoint);
            actualContent = {};
            actualRanges = {};

            extractContent();
            expectedContent = GetBlocksContent(char(1), range.Size());
            UNIT_ASSERT_VALUES_EQUAL(expectedContent, actualContent);
            CheckRangesArePartition(actualRanges, range);
        }
    }

    Y_UNIT_TEST(ShouldHandleDescribeBlocksRequestWithOneBlob)
    {
        auto runtime = PrepareTestActorRuntime();
        TPartitionClient partition(*runtime);
        partition.WaitReady();

        const auto range1 = TBlockRange32::WithLength(11, 11);
        partition.WriteBlocks(range1, char(1));
        const auto range2 = TBlockRange32::WithLength(33, 22);
        partition.WriteBlocks(range2, char(1));
        partition.Flush();

        {
            const auto response =
                partition.DescribeBlocks(TBlockRange32::WithLength(0, 101));
            const auto& message = response->Record;
            // Expect that all data is contained in one blob.
            UNIT_ASSERT_VALUES_EQUAL(1, message.BlobPiecesSize());

            const auto& blobPiece = message.GetBlobPieces(0);
            UNIT_ASSERT_VALUES_EQUAL(2, blobPiece.RangesSize());
            const auto& r1 = blobPiece.GetRanges(0);
            const auto& r2 = blobPiece.GetRanges(1);

            UNIT_ASSERT_VALUES_EQUAL(0, r1.GetBlobOffset());
            UNIT_ASSERT_VALUES_EQUAL(range1.Start, r1.GetBlockIndex());
            UNIT_ASSERT_VALUES_EQUAL(range1.Size(), r1.GetBlocksCount());

            UNIT_ASSERT_VALUES_EQUAL(range1.Size(), r2.GetBlobOffset());
            UNIT_ASSERT_VALUES_EQUAL(range2.Start, r2.GetBlockIndex());
            UNIT_ASSERT_VALUES_EQUAL(range2.Size(), r2.GetBlocksCount());

            TVector<ui16> blobOffsets;
            for (size_t i = 0; i < r1.GetBlocksCount(); ++i) {
                blobOffsets.push_back(r1.GetBlobOffset() + i);
            }
            for (size_t i = 0; i < r2.GetBlocksCount(); ++i) {
                blobOffsets.push_back(r2.GetBlobOffset() + i);
            }

            {
                TVector<TString> blocks;
                auto sglist = ResizeBlocks(
                    blocks,
                    range1.Size() + range2.Size(),
                    TString(DefaultBlockSize, char(0)));

                const auto blobId =
                    LogoBlobIDFromLogoBlobID(blobPiece.GetBlobId());
                const auto group = blobPiece.GetBSGroupId();
                const auto response =
                    partition.ReadBlob(blobId, group, blobOffsets, sglist);

                for (size_t i = 0; i < sglist.size(); ++i) {
                    const auto block = sglist[i].AsStringBuf();
                    UNIT_ASSERT_VALUES_EQUAL_C(
                        GetBlockContent(
                            char(1)),
                            block,
                            "during iteration #" << i);
                }
            }
        }
    }

    Y_UNIT_TEST(ShouldRespondToDescribeBlocksRequestWithDenseBlobs)
    {
        auto runtime = PrepareTestActorRuntime();
        TPartitionClient partition(*runtime);
        partition.WaitReady();

        partition.WriteBlocks(0, char(1));
        partition.WriteBlocks(1, char(1));
        partition.WriteBlocks(2, char(1));
        partition.Flush();
        partition.WriteBlocks(3, char(2));
        partition.WriteBlocks(4, char(2));
        partition.WriteBlocks(5, char(2));
        partition.Flush();

        {
            const auto response = partition.DescribeBlocks(
                TBlockRange32::MakeClosedInterval(1, 4));
            const auto& message = response->Record;
            UNIT_ASSERT_VALUES_EQUAL(2, message.BlobPiecesSize());

            const auto& blobPiece1 = message.GetBlobPieces(0);
            UNIT_ASSERT_VALUES_EQUAL(1, blobPiece1.RangesSize());
            const auto& r1_2 = blobPiece1.GetRanges(0);
            UNIT_ASSERT_VALUES_EQUAL(1, r1_2.GetBlobOffset());
            UNIT_ASSERT_VALUES_EQUAL(1, r1_2.GetBlockIndex());
            UNIT_ASSERT_VALUES_EQUAL(2, r1_2.GetBlocksCount());
            const auto blobId1 =
                LogoBlobIDFromLogoBlobID(blobPiece1.GetBlobId());
            const auto group1 = blobPiece1.GetBSGroupId();

            const auto& blobPiece2 = message.GetBlobPieces(1);
            UNIT_ASSERT_VALUES_EQUAL(1, blobPiece2.RangesSize());
            const auto& r3_5 = blobPiece2.GetRanges(0);
            UNIT_ASSERT_VALUES_EQUAL(0, r3_5.GetBlobOffset());
            UNIT_ASSERT_VALUES_EQUAL(3, r3_5.GetBlockIndex());
            UNIT_ASSERT_VALUES_EQUAL(2, r3_5.GetBlocksCount());
            const auto blobId2 =
                LogoBlobIDFromLogoBlobID(blobPiece2.GetBlobId());
            const auto group2 = blobPiece2.GetBSGroupId();

            for (ui16 i = 0; i < 2; ++i) {
                const TVector<ui16> offsets = {i};
                {
                    TVector<TString> blocks;
                    auto sglist = ResizeBlocks(blocks, 1, TString(DefaultBlockSize, char(0)));
                    const auto response =
                        partition.ReadBlob(blobId1, group1, offsets, sglist);
                    UNIT_ASSERT_VALUES_EQUAL(
                        GetBlockContent(char(1)),
                        sglist[0].AsStringBuf()
                    );
                }

                {
                    TVector<TString> blocks;
                    auto sglist = ResizeBlocks(blocks, 1, TString(DefaultBlockSize, char(0)));
                    const auto response =
                        partition.ReadBlob(blobId2, group2, offsets, sglist);
                    UNIT_ASSERT_VALUES_EQUAL(
                        GetBlockContent(char(2)),
                        sglist[0].AsStringBuf()
                    );
                }
            }
        }
    }

    Y_UNIT_TEST(ShouldRespondToDescribeBlocksRequestWithSparseBlobs)
    {
        auto runtime = PrepareTestActorRuntime();
        TPartitionClient partition(*runtime);
        partition.WaitReady();

        partition.WriteBlocks(0, char(1));
        partition.WriteBlocks(2, char(1));
        partition.Flush();
        partition.WriteBlocks(4, char(2));
        partition.WriteBlocks(6, char(2));
        partition.Flush();

        {
            const auto response =
                partition.DescribeBlocks(TBlockRange32::WithLength(0, 7));
            const auto& message = response->Record;
            UNIT_ASSERT_VALUES_EQUAL(2, message.BlobPiecesSize());

            const auto& blobPiece1 = message.GetBlobPieces(0);
            UNIT_ASSERT_VALUES_EQUAL(2, blobPiece1.RangesSize());
            const auto& r0 = blobPiece1.GetRanges(0);
            UNIT_ASSERT_VALUES_EQUAL(0, r0.GetBlobOffset());
            UNIT_ASSERT_VALUES_EQUAL(0, r0.GetBlockIndex());
            UNIT_ASSERT_VALUES_EQUAL(1, r0.GetBlocksCount());
            const auto& r1 = blobPiece1.GetRanges(1);
            UNIT_ASSERT_VALUES_EQUAL(1, r1.GetBlobOffset());
            UNIT_ASSERT_VALUES_EQUAL(2, r1.GetBlockIndex());
            UNIT_ASSERT_VALUES_EQUAL(1, r1.GetBlocksCount());
            const auto blobId1 =
                LogoBlobIDFromLogoBlobID(blobPiece1.GetBlobId());
            const auto group1 = blobPiece1.GetBSGroupId();

            const auto& blobPiece2 = message.GetBlobPieces(1);
            UNIT_ASSERT_VALUES_EQUAL(2, blobPiece2.RangesSize());
            const auto& r4 = blobPiece2.GetRanges(0);
            UNIT_ASSERT_VALUES_EQUAL(0, r4.GetBlobOffset());
            UNIT_ASSERT_VALUES_EQUAL(4, r4.GetBlockIndex());
            UNIT_ASSERT_VALUES_EQUAL(1, r4.GetBlocksCount());
            const auto& r6 = blobPiece2.GetRanges(1);
            UNIT_ASSERT_VALUES_EQUAL(1, r6.GetBlobOffset());
            UNIT_ASSERT_VALUES_EQUAL(6, r6.GetBlockIndex());
            UNIT_ASSERT_VALUES_EQUAL(1, r6.GetBlocksCount());
            const auto blobId2 =
                LogoBlobIDFromLogoBlobID(blobPiece2.GetBlobId());
            const auto group2 = blobPiece2.GetBSGroupId();

            for (ui16 i = 0; i < 1; ++i) {
                const TVector<ui16> offsets = {i};
                {
                    TVector<TString> blocks;
                    auto sglist = ResizeBlocks(blocks, 1, TString(DefaultBlockSize, char(0)));
                    const auto response =
                        partition.ReadBlob(blobId1, group1, offsets, sglist);
                    UNIT_ASSERT_VALUES_EQUAL(
                        GetBlockContent(char(1)),
                        sglist[0].AsStringBuf()
                    );
                }

                {
                    TVector<TString> blocks;
                    auto sglist = ResizeBlocks(blocks, 1, TString(DefaultBlockSize, char(0)));
                    const auto response =
                        partition.ReadBlob(blobId2, group2, offsets, sglist);
                    UNIT_ASSERT_VALUES_EQUAL(
                        GetBlockContent(char(2)),
                        sglist[0].AsStringBuf()
                    );
                }
            }
        }
    }

    Y_UNIT_TEST(ShouldReturnExactlyOneVersionOfEachBlockInDescribeBlocksResponse) {
        auto runtime = PrepareTestActorRuntime();
        TPartitionClient partition(*runtime);
        partition.WaitReady();

        // Without fresh blocks.
        partition.WriteBlocks(0, char(1));
        partition.Flush();
        partition.CreateCheckpoint("checkpoint1");
        partition.WriteBlocks(0, char(2));
        partition.Flush();
        {
            const auto response =
                partition.DescribeBlocks(TBlockRange32::MakeOneBlock(0));
            UNIT_ASSERT_VALUES_EQUAL(0, response->Record.FreshBlockRangesSize());

            UNIT_ASSERT_VALUES_EQUAL(1, response->Record.BlobPiecesSize());
            const auto& blobPiece = response->Record.GetBlobPieces(0);
            UNIT_ASSERT_VALUES_EQUAL(1, blobPiece.RangesSize());
            UNIT_ASSERT_VALUES_EQUAL(0, blobPiece.GetRanges(0).GetBlobOffset());
            UNIT_ASSERT_VALUES_EQUAL(0, blobPiece.GetRanges(0).GetBlockIndex());

            const auto blobId = LogoBlobIDFromLogoBlobID(blobPiece.GetBlobId());
            const auto group = blobPiece.GetBSGroupId();
            {
                TVector<TString> blocks;
                auto sglist = ResizeBlocks(blocks, 1, TString(DefaultBlockSize, char(0)));
                const auto response = partition.ReadBlob(blobId, group, TVector<ui16>{0}, sglist);
                UNIT_ASSERT_VALUES_EQUAL(
                    GetBlockContent(char(2)),
                    sglist[0].AsStringBuf()
                );
            }
        }

        // With fresh blocks.
        partition.WriteBlocks(0, char(3));
        partition.CreateCheckpoint("checkpoint2");
        partition.WriteBlocks(0, char(4));
        {
            const auto response =
                partition.DescribeBlocks(TBlockRange32::MakeOneBlock(0));
            UNIT_ASSERT_VALUES_EQUAL(0, response->Record.BlobPiecesSize());

            UNIT_ASSERT_VALUES_EQUAL(1, response->Record.FreshBlockRangesSize());
            const auto& freshBlockRange = response->Record.GetFreshBlockRanges(0);
            UNIT_ASSERT_VALUES_EQUAL(1, freshBlockRange.GetBlocksCount());

            UNIT_ASSERT_VALUES_EQUAL(
                GetBlockContent(char(4)),
                freshBlockRange.GetBlocksContent()
            );
        }
    }

    Y_UNIT_TEST(ShouldCorrectlyCalculateUsedBlocksCount)
    {
        constexpr ui32 blockCount = 1024 * 1024;
        auto runtime = PrepareTestActorRuntime(DefaultConfig(), blockCount);

        TPartitionClient partition(*runtime);
        partition.WaitReady();

        partition.WriteBlocks(TBlockRange32::WithLength(0, 1024 * 10 + 1), 1);
        partition.WriteBlocks(
            TBlockRange32::MakeClosedInterval(1024 * 5, 1024 * 11),
            1);

        const auto step = 16;
        for (ui32 i = 1024 * 10; i < 1024 * 12; i += step) {
            partition.WriteBlocks(TBlockRange32::WithLength(i, step), 1);
        }

        for (ui32 i = 1024 * 20; i < 1024 * 21; i += step) {
            partition.WriteBlocks(TBlockRange32::WithLength(i, step + 1), 1);
        }

        partition.WriteBlocks(TBlockRange32::MakeClosedInterval(1001111, 1001210), 1);

        partition.ZeroBlocks(TBlockRange32::MakeClosedInterval(1024, 3023));
        partition.ZeroBlocks(TBlockRange32::MakeClosedInterval(5024, 5033));

        const auto expected = 1024 * 12 + 1024 + 1 + 100 - 2000 - 10;

        /*
        partition.WriteBlocks(TBlockRange32(5024, 5043), 1);
        partition.ZeroBlocks(TBlockRange32::MakeClosedInterval(5024, 5033));
        const auto expected = 10;
        */

        auto response = partition.StatPartition();
        auto stats = response->Record.GetStats();
        UNIT_ASSERT_VALUES_EQUAL(expected, stats.GetUsedBlocksCount());
        UNIT_ASSERT_VALUES_EQUAL(expected, stats.GetLogicalUsedBlocksCount());

        partition.RebootTablet();

        response = partition.StatPartition();
        stats = response->Record.GetStats();
        UNIT_ASSERT_VALUES_EQUAL(expected, stats.GetUsedBlocksCount());
        UNIT_ASSERT_VALUES_EQUAL(expected, stats.GetLogicalUsedBlocksCount());

        ui32 completionStatus = -1;
        runtime->SetObserverFunc([&] (TAutoPtr<IEventHandle>& event) {
                switch (event->GetTypeRewrite()) {
                    case TEvPartitionPrivate::EvMetadataRebuildCompleted: {
                        using TEv =
                            TEvPartitionPrivate::TEvMetadataRebuildCompleted;
                        auto* msg = event->Get<TEv>();
                        completionStatus = msg->GetStatus();
                        break;
                    }
                }
                return TTestActorRuntime::DefaultObserverFunc(event);
            }
        );

        const auto rangesPerBatch = 100;
        partition.RebuildMetadata(NProto::ERebuildMetadataType::USED_BLOCKS, rangesPerBatch);

        UNIT_ASSERT_VALUES_EQUAL(S_OK, completionStatus);

        response = partition.StatPartition();
        stats = response->Record.GetStats();
        UNIT_ASSERT_VALUES_EQUAL(expected, stats.GetUsedBlocksCount());
        UNIT_ASSERT_VALUES_EQUAL(expected, stats.GetLogicalUsedBlocksCount());

        partition.RebootTablet();

        response = partition.StatPartition();
        stats = response->Record.GetStats();
        UNIT_ASSERT_VALUES_EQUAL(expected, stats.GetUsedBlocksCount());
        UNIT_ASSERT_VALUES_EQUAL(expected, stats.GetLogicalUsedBlocksCount());
    }

    Y_UNIT_TEST(ShouldCorrectlyCopyUsedBlocksCountForOverlayDisk)
    {
        ui32 blocksCount =  1024 * 1024 * 1024;
        ui32 usedBlocksCount = 0;

        TPartitionContent baseContent;
        for (size_t i = 0; i < blocksCount/4; i += 50) {
            baseContent.push_back(TBlob(i, 0, 49));
            usedBlocksCount += 49;
            baseContent.push_back(TEmpty());
        }

        auto partitionWithRuntime = SetupOverlayPartition(
            TestTabletId,
            TestTabletId2,
            baseContent,
            {},
            DefaultBlockSize,
            blocksCount,
            DefaultConfig());

        auto& partition = *partitionWithRuntime.Partition;

        auto response = partition.StatPartition();
        auto stats = response->Record.GetStats();

        UNIT_ASSERT_VALUES_EQUAL(0, stats.GetUsedBlocksCount());
        UNIT_ASSERT_VALUES_EQUAL(
            usedBlocksCount,
            stats.GetLogicalUsedBlocksCount()
        );
    }

    Y_UNIT_TEST(ShouldCorrectlyCalculateLogicalUsedBlocksCountForOverlayDisk)
    {
        ui32 blocksCount = 1024 * 128;
        TPartitionContent baseContent;
        for (size_t i = 0; i < 100; ++i) {
            baseContent.push_back(TEmpty());
        }
        for (size_t i = 100; i < 2048 + 100; ++i) {
            baseContent.push_back(TBlob(i, 1));
        }
        for (size_t i = 0; i < 100; ++i) {
            baseContent.push_back(TEmpty());
        }

        auto partitionWithRuntime = SetupOverlayPartition(
            TestTabletId,
            TestTabletId2,
            baseContent,
            {},
            DefaultBlockSize,
            blocksCount,
            DefaultConfig());

        auto& partition = *partitionWithRuntime.Partition;

        partition.WriteBlocks(
            TBlockRange32::WithLength(1024 * 4, 2049),
            1);   // +2049
        partition.ZeroBlocks(TBlockRange32::WithLength(1024 * 5, 11));   // -11
        partition.ZeroBlocks(
            TBlockRange32::WithLength(1024 * 10, 1025));   // -0
        partition.WriteBlocks(
            TBlockRange32::WithLength(1024 * 4, 11),
            1);   // +0
        partition.WriteBlocks(
            TBlockRange32::WithLength(1024 * 3, 11),
            1);   // +11

        ui64 expectedUsedBlocksCount = 2048 + 1 - 11 + 11;
        ui64 expectedLogicalUsedBlocksCount = 2048 + expectedUsedBlocksCount;

        auto response = partition.StatPartition();
        auto stats = response->Record.GetStats();

        UNIT_ASSERT_VALUES_EQUAL(
            expectedUsedBlocksCount,
            stats.GetUsedBlocksCount()
        );
        UNIT_ASSERT_VALUES_EQUAL(
            expectedLogicalUsedBlocksCount,
            stats.GetLogicalUsedBlocksCount()
        );

        partition.RebootTablet();

        response = partition.StatPartition();
        stats = response->Record.GetStats();

        UNIT_ASSERT_VALUES_EQUAL(
            expectedUsedBlocksCount,
            stats.GetUsedBlocksCount()
        );
        UNIT_ASSERT_VALUES_EQUAL(
            expectedLogicalUsedBlocksCount,
            stats.GetLogicalUsedBlocksCount()
        );

        // range [100-200) is zero on overlay disk, but non zero on base disk
        partition.ZeroBlocks(TBlockRange32::WithLength(100, 100));

        response = partition.StatPartition();
        stats = response->Record.GetStats();

        UNIT_ASSERT_VALUES_EQUAL(
            expectedUsedBlocksCount,
            stats.GetUsedBlocksCount()
        );
        UNIT_ASSERT_VALUES_EQUAL(
            expectedLogicalUsedBlocksCount - 100,
            stats.GetLogicalUsedBlocksCount()
        );
    }

    // NBS-3934
    Y_UNIT_TEST(ShouldNotCrashWithMalformedUnicodeCharacterInGetUsedBlocksResponse)
    {
        TPartitionContent baseContent;

        // malformed utf-8 character
        auto c = 0xa9;
        while (c != 0) {
            if (c & 1) {
                baseContent.push_back(TBlob(0, 0));
            } else {
                baseContent.push_back(TEmpty());
            }

            c >>= 1;
        }

        auto partitionWithRuntime = SetupOverlayPartition(
            TestTabletId,
            TestTabletId2,
            baseContent);

        auto& partition = *partitionWithRuntime.Partition;
        auto response = partition.StatPartition();
        auto stats = response->Record.GetStats();

        UNIT_ASSERT_VALUES_EQUAL(4, stats.GetLogicalUsedBlocksCount());
    }

    Y_UNIT_TEST(ShouldReadBlocksFromBaseDisk)
    {
        TPartitionContent baseContent = {
        /*|      0      |     1     |     2 ... 5    |     6     |      7      |     8     |      9      |*/
            TBlob(1, 1) , TFresh(2) , TBlob(2, 3, 4) ,  TEmpty() , TBlob(1, 4) , TFresh(5) , TBlob(2, 6)
        };
        auto bitmap = CreateBitmap(10);

        auto partitionWithRuntime =
            SetupOverlayPartition(TestTabletId, TestTabletId2, baseContent);
        auto& partition = *partitionWithRuntime.Partition;
        auto& runtime = *partitionWithRuntime.Runtime;

        auto response = partition.ReadBlocks(TBlockRange32::WithLength(0, 10));

        UNIT_ASSERT_VALUES_EQUAL(
            GetBlocksContent(baseContent), GetBlocksContent(response));
        UNIT_ASSERT(bitmap == GetUnencryptedBlockMask(response));

        const auto evStats = TEvStatsService::EvVolumePartCounters;

        ui32 externalBlobReads = 0;
        ui32 externalBlobBytes = 0;
        auto obs = [&] (TAutoPtr<IEventHandle>& event) {
                if (event->GetTypeRewrite() == evStats) {
                    auto* msg =
                        event->Get<TEvStatsService::TEvVolumePartCounters>();

                    const auto& readBlobCounters =
                        msg->DiskCounters->RequestCounters.ReadBlob;
                    externalBlobReads = readBlobCounters.ExternalCount;
                    externalBlobBytes = readBlobCounters.ExternalRequestBytes;
                }

                return TTestActorRuntime::DefaultObserverFunc(event);
            };

        runtime.SetObserverFunc(obs);

        partition.SendToPipe(
            std::make_unique<TEvPartitionPrivate::TEvUpdateCounters>());
        {
            TDispatchOptions options;
            options.FinalEvents.emplace_back(evStats);
            runtime.DispatchEvents(options);
        }

        UNIT_ASSERT_VALUES_EQUAL(2, externalBlobReads);
        UNIT_ASSERT_VALUES_EQUAL(7 * DefaultBlockSize, externalBlobBytes);
    }

    Y_UNIT_TEST(ShouldReadBlocksFromOverlayDisk)
    {
        TPartitionContent baseContent = {
            TBlob(1, 1), TFresh(2), TBlob(2, 3)
        };
        auto bitmap = CreateBitmap(3);

        auto partitionWithRuntime =
            SetupOverlayPartition(TestTabletId, TestTabletId2, baseContent);
        auto& partition = *partitionWithRuntime.Partition;

        const auto range = TBlockRange32::WithLength(0, baseContent.size());

        partition.WriteBlocks(range, char(2));
        MarkWrittenBlocks(bitmap, range);

        partition.Flush();

        auto response = partition.ReadBlocks(range);

        UNIT_ASSERT_VALUES_EQUAL(
            GetBlocksContent(char(2), range.Size()),
            GetBlocksContent(response));
        UNIT_ASSERT(bitmap == GetUnencryptedBlockMask(response));
    }

    Y_UNIT_TEST(ShouldReadBlocksFromOverlayDiskWhenRangeOverlapsWithBaseDisk)
    {
        TPartitionContent baseContent = {
        /*|      0      |     1     |      2      |     3     |      4      |     5     |      6      |*/
            TBlob(1, 1) , TFresh(1) , TBlob(2, 2) ,  TEmpty() , TBlob(3, 3) , TFresh(3) , TBlob(4, 3)
        };
        auto bitmap = CreateBitmap(7);

        auto partitionWithRuntime =
            SetupOverlayPartition(TestTabletId, TestTabletId2, baseContent);
        auto& partition = *partitionWithRuntime.Partition;

        auto writeRange = TBlockRange32::MakeClosedInterval(2, 4);
        partition.WriteBlocks(writeRange, char(4));
        MarkWrittenBlocks(bitmap, writeRange);

        partition.Flush();

        auto response = partition.ReadBlocks(TBlockRange32::WithLength(0, 7));

        UNIT_ASSERT_VALUES_EQUAL(
            GetBlocksContent(char(1), 2) +
            GetBlocksContent(char(4), 3) +
            GetBlocksContent(char(3), 2),
            GetBlocksContent(response));
        UNIT_ASSERT(bitmap == GetUnencryptedBlockMask(response));
    }

    Y_UNIT_TEST(ShouldNotReadBlocksFromBaseDiskWhenTheyAreZeroedInOverlayDisk)
    {
        TPartitionContent baseContent = {
            TBlob(1, 1), TBlob(1, 2), TBlob(1, 3)
        };
        auto bitmap = CreateBitmap(3);

        auto partitionWithRuntime =
            SetupOverlayPartition(TestTabletId, TestTabletId2, baseContent);
        auto& partition = *partitionWithRuntime.Partition;

        const auto range = TBlockRange32::WithLength(0, baseContent.size());

        partition.ZeroBlocks(range);

        partition.Flush();

        auto response = partition.ReadBlocks(range);

        UNIT_ASSERT_VALUES_EQUAL(TString(), GetBlocksContent(response));
        UNIT_ASSERT(bitmap == GetUnencryptedBlockMask(response));
    }

    Y_UNIT_TEST(ShouldReadBlocksWithBaseDiskAndComplexRanges)
    {
        TPartitionContent baseContent = {
        /*|     0    |      1      |     2     |     3     |     4    |     5    |      6      |     7     |     8    |*/
            TEmpty() , TBlob(1, 1) , TFresh(2) ,  TEmpty() , TEmpty() , TEmpty() , TBlob(2, 3) , TFresh(4) , TEmpty()
        };
        auto bitmap = CreateBitmap(9);

        auto partitionWithRuntime =
            SetupOverlayPartition(TestTabletId, TestTabletId2, baseContent);
        auto& partition = *partitionWithRuntime.Partition;

        auto writeRange1 = TBlockRange32::MakeClosedInterval(2, 3);
        partition.WriteBlocks(writeRange1, char(5));
        MarkWrittenBlocks(bitmap, writeRange1);

        auto writeRange2 = TBlockRange32::MakeClosedInterval(5, 6);
        partition.WriteBlocks(writeRange2, char(6));
        MarkWrittenBlocks(bitmap, writeRange2);

        partition.Flush();

        auto response = partition.ReadBlocks(TBlockRange32::WithLength(0, 9));

        UNIT_ASSERT_VALUES_EQUAL(
            GetBlocksContent(char(0), 1) +
            GetBlocksContent(char(1), 1) +
            GetBlocksContent(char(5), 2) +
            GetBlocksContent(char(0), 1) +
            GetBlocksContent(char(6), 2) +
            GetBlocksContent(char(4), 1) +
            GetBlocksContent(char(0), 1),
            GetBlocksContent(response));
        UNIT_ASSERT(bitmap == GetUnencryptedBlockMask(response));
    }

    Y_UNIT_TEST(ShouldReadBlocksAfterCompactionOfOverlayDisk1)
    {
        TPartitionContent baseContent = { TBlob(1, 1) };
        auto bitmap = CreateBitmap(1);

        auto partitionWithRuntime =
            SetupOverlayPartition(TestTabletId, TestTabletId2, baseContent);
        auto& partition = *partitionWithRuntime.Partition;

        // Write 1023 blocks (4MB minus 4KB). After compaction, we have one
        // merged blob written.
        // It's a tricky situation because one block (at 0 index) is missing in
        // overlay disk and therefore this block should be read from base disk.
        auto writeRange = TBlockRange32::MakeClosedInterval(1, 1023);
        partition.WriteBlocks(writeRange, char(2));
        MarkWrittenBlocks(bitmap, writeRange);

        partition.Compaction();

        auto response = partition.ReadBlocks(TBlockRange32::WithLength(0, 1024));

        UNIT_ASSERT_VALUES_EQUAL(
            GetBlockContent(char(1)) +
            GetBlocksContent(char(2), 1023),
            GetBlocksContent(response));
        UNIT_ASSERT(bitmap == GetUnencryptedBlockMask(response));
    }

    Y_UNIT_TEST(ShouldReadBlocksAfterCompactionOfOverlayDisk2)
    {
        TPartitionContent baseContent;
        for (size_t i = 0; i < 1000; ++i) {
            baseContent.push_back(TEmpty());
        }
        for (size_t i = 1000; i < 1024; ++i) {
            baseContent.push_back(TBlob(i, 1));
        }
        auto bitmap = CreateBitmap(1024);

        auto partitionWithRuntime =
            SetupOverlayPartition(TestTabletId, TestTabletId2, baseContent);
        auto& partition = *partitionWithRuntime.Partition;

        // Write 1000 blocks. After compaction, we have one merged blob written.
        // It's a tricky situation because some blocks (in [1000..1023] range)
        // are missing in overlay disk and therefore these blocks should be read
        // from base disk.
        auto writeRange = TBlockRange32::WithLength(0, 1000);
        partition.WriteBlocks(writeRange, char(2));
        MarkWrittenBlocks(bitmap, writeRange);

        partition.Compaction();

        auto response = partition.ReadBlocks(TBlockRange32::WithLength(0, 1024));

        UNIT_ASSERT_VALUES_EQUAL(
            GetBlocksContent(char(2), 1000) +
            GetBlocksContent(char(1), 24),
            GetBlocksContent(response));
        UNIT_ASSERT(bitmap == GetUnencryptedBlockMask(response));

        partition.WriteBlocks(TBlockRange32::WithLength(0, 1024), char(3));
        partition.Compaction();
        partition.Cleanup();
        partition.CollectGarbage();

        {
            auto response = partition.StatPartition();
            const auto& stats = response->Record.GetStats();
            // Other blobs should be collected.
            UNIT_ASSERT_VALUES_EQUAL(1, stats.GetMergedBlobsCount());
        }
    }

    Y_UNIT_TEST(ShouldReadBlocksAfterZeroBlocksAndCompactionOfOverlayDisk)
    {
        TPartitionContent baseContent = { TBlob(1, 1) };
        auto bitmap = CreateBitmap(1);

        auto partitionWithRuntime =
            SetupOverlayPartition(TestTabletId, TestTabletId2, baseContent);
        auto& partition = *partitionWithRuntime.Partition;

        // Zero 1023 blocks. After compaction, we have one merged zero blob
        // written. It's a tricky situation because one block (at 0 index) is
        // missed in overlay disk and therefore this block should be read from
        // base disk.
        auto zeroRange = TBlockRange32::MakeClosedInterval(1, 1023);
        partition.ZeroBlocks(zeroRange);
        MarkZeroedBlocks(bitmap, zeroRange);

        partition.Compaction();

        auto response =
            partition.ReadBlocks(TBlockRange32::WithLength(0, 1024));

        UNIT_ASSERT_VALUES_EQUAL(
            GetBlockContent(char(1)) +
            GetBlocksContent(char(0), 1023),
            GetBlocksContent(response));
        UNIT_ASSERT(bitmap == GetUnencryptedBlockMask(response));
    }

    Y_UNIT_TEST(ShouldNotKillTabletWhenFailedToReadBlobFromBaseDisk)
    {
        TPartitionContent baseContent = { TBlob(1, 1) };

        const auto baseTabletId = TestTabletId2;

        auto partitionWithRuntime =
            SetupOverlayPartition(TestTabletId, baseTabletId, baseContent);
        auto& partition = *partitionWithRuntime.Partition;
        auto& runtime = *partitionWithRuntime.Runtime;

        int pillCount = 0;

        const auto eventHandler =
            [&] (const TEvBlobStorage::TEvGet::TPtr& ev) {
                bool result = false;

                auto& msg = *ev->Get();

                auto response = std::make_unique<TEvBlobStorage::TEvGetResult>(
                    NKikimrProto::ERROR,
                    msg.QuerySize,
                    0);  // groupId

                for (ui32 i = 0; i < msg.QuerySize; ++i) {
                    const auto& q = msg.Queries[i];
                    const auto& blobId = q.Id;

                    if (blobId.TabletID() == baseTabletId) {
                        result = true;
                    }
                }

                if (result) {
                    runtime.Schedule(
                        new IEventHandle(
                            ev->Sender,
                            ev->Recipient,
                            response.release(),
                            0,
                            ev->Cookie),
                        TDuration());
                }

                return result;
            };

        runtime.SetEventFilter(
            [eventHandler] (TTestActorRuntimeBase&, TAutoPtr<IEventHandle>& ev) {
                bool handled = false;

                const auto wrapped =
                    [&] (const auto& ev) {
                        handled = eventHandler(ev);
                    };

                switch (ev->GetTypeRewrite()) {
                    hFunc(TEvBlobStorage::TEvGet, wrapped);
                }
                return handled;
           });

        runtime.SetObserverFunc([&] (TAutoPtr<IEventHandle>& event) {
                switch (event->GetTypeRewrite()) {
                    case TEvents::TSystem::PoisonPill: {
                        ++pillCount;
                        break;
                    }
                }
                return TTestActorRuntime::DefaultObserverFunc(event);
            });

        partition.SendReadBlocksRequest(0);

        auto response = partition.RecvReadBlocksResponse();
        UNIT_ASSERT(FAILED(response->GetStatus()));

        UNIT_ASSERT_VALUES_EQUAL(0, pillCount);
    }

    Y_UNIT_TEST(ShouldReadBlocksWhenBaseBlobHasGreaterChannel)
    {
        const ui32 overlayTabletChannelsCount = 254;
        const ui32 baseBlobChannel = overlayTabletChannelsCount + 1;

        TPartitionContent baseContent = {
            TBlob(1, 1, 1, baseBlobChannel)
        };
        auto bitmap = CreateBitmap(1);

        auto partitionWithRuntime =
            SetupOverlayPartition(
                TestTabletId,
                TestTabletId2,
                baseContent,
                overlayTabletChannelsCount);
        auto& partition = *partitionWithRuntime.Partition;

        auto response = partition.ReadBlocks(0);

        UNIT_ASSERT_VALUES_EQUAL(
            GetBlockContent(char(1)),
            GetBlocksContent(response));
        UNIT_ASSERT(bitmap == GetUnencryptedBlockMask(response));
    }

    Y_UNIT_TEST(ShouldSendBlocksCountToReadInDescribeBlocksRequest)
    {
        auto partitionWithRuntime =
            SetupOverlayPartition(TestTabletId, TestTabletId2, {});
        auto& partition = *partitionWithRuntime.Partition;
        auto& runtime = *partitionWithRuntime.Runtime;

        partition.WriteBlocks(4, 1);
        partition.WriteBlocks(5, 1);

        int describeBlocksCount = 0;

        runtime.SetObserverFunc([&] (TAutoPtr<IEventHandle>& event) {
                switch (event->GetTypeRewrite()) {
                    case TEvVolume::EvDescribeBlocksRequest: {
                        auto* msg = event->Get<TEvVolume::TEvDescribeBlocksRequest>();
                        auto& record = msg->Record;
                        UNIT_ASSERT_VALUES_EQUAL(
                            7,
                            record.GetBlocksCountToRead()
                        );
                        ++describeBlocksCount;
                        break;
                    }
                }
                return TTestActorRuntime::DefaultObserverFunc(event);
            });

        partition.ReadBlocks(TBlockRange32::WithLength(0, 9));
        UNIT_ASSERT_VALUES_EQUAL(1, describeBlocksCount);
    }

    Y_UNIT_TEST(ShouldGetUsedBlocks)
    {
        constexpr ui32 blockCount = 1024 * 1024;
        auto runtime = PrepareTestActorRuntime(DefaultConfig(), blockCount);
        TPartitionClient partition(*runtime);
        partition.WaitReady();

        partition.WriteBlocks(TBlockRange32::WithLength(0, 2), 1);
        partition.WriteBlocks(TBlockRange32::WithLength(0, 1024), 1);
        partition.WriteBlocks(TBlockRange32::WithLength(2048, 2), 1);
        partition.WriteBlocks(TBlockRange32::WithLength(1024 * 10, 1025), 1);
        partition.WriteBlocks(TBlockRange32::WithLength(1024 * 512, 1025), 1);

        ui64 expected = 1024 + 2 + 1024 + 1 + 1024 + 1;

        auto response1 = partition.GetUsedBlocks();
        UNIT_ASSERT(SUCCEEDED(response1->GetStatus()));

        TCompressedBitmap bitmap(blockCount);

        for (const auto& block : response1->Record.GetUsedBlocks()) {
            bitmap.Merge(TCompressedBitmap::TSerializedChunk{
                block.GetChunkIdx(),
                block.GetData()
            });
        }

        UNIT_ASSERT_EQUAL(expected, bitmap.Count());
    }

    Y_UNIT_TEST(ShouldFailReadBlocksWhenSglistHolderIsDestroyed) {
        auto runtime = PrepareTestActorRuntime();
        TPartitionClient partition(*runtime);
        partition.WaitReady();
        partition.WriteBlocks(0, 1);

        // Test with fresh blocks.
        {
            TGuardedSgList sglist(TSgList{{}});
            sglist.Close();
            partition.SendReadBlocksLocalRequest(0, sglist);

            auto response = partition.RecvReadBlocksLocalResponse();
            UNIT_ASSERT(FAILED(response->GetStatus()));
        }

        partition.Flush();

        // Test with blob.
        {
            TGuardedSgList sglist(TSgList{{}});
            sglist.Close();
            partition.SendReadBlocksLocalRequest(0, sglist);

            auto response = partition.RecvReadBlocksLocalResponse();
            UNIT_ASSERT(FAILED(response->GetStatus()));
        }
    }

    Y_UNIT_TEST(ShouldReturnErrorWhenReadingFromUnknownCheckpoint)
    {
        auto runtime = PrepareTestActorRuntime();

        TPartitionClient partition(*runtime);
        partition.WaitReady();

        partition.SendReadBlocksRequest(TBlockRange32::MakeOneBlock(0), "unknown");

        auto response = partition.RecvReadBlocksResponse();
        UNIT_ASSERT(FAILED(response->GetStatus()));
    }

    Y_UNIT_TEST(ShouldReturnErrorIfCompactionIsAlreadyRunning)
    {
        auto runtime = PrepareTestActorRuntime(DefaultConfig(), 2048);

        TPartitionClient partition(*runtime);
        partition.WaitReady();

        partition.WriteBlocks(TBlockRange32::WithLength(0, 1024));
        partition.WriteBlocks(TBlockRange32::WithLength(1024,1024));

        TAutoPtr<IEventHandle> addBlobs;
        runtime->SetObserverFunc([&] (TAutoPtr<IEventHandle>& event) {
                switch (event->GetTypeRewrite()) {
                    case TEvPartitionPrivate::EvAddBlobsRequest: {
                        if (!addBlobs) {
                            addBlobs = event.Release();
                            return TTestActorRuntime::EEventAction::DROP;
                        }
                    }
                }
                return TTestActorRuntime::DefaultObserverFunc(event);
            });


        partition.SendCompactionRequest(0);

        partition.SendCompactionRequest(1024);

        {
            auto compactResponse = partition.RecvCompactionResponse();
            UNIT_ASSERT(FAILED(compactResponse->GetStatus()));
            UNIT_ASSERT_VALUES_EQUAL(E_TRY_AGAIN, compactResponse->GetStatus());
        }

        runtime->SetObserverFunc(&TTestActorRuntimeBase::DefaultObserverFunc);
        runtime->Send(addBlobs.Release());

        {
            auto compactResponse = partition.RecvCompactionResponse();
            UNIT_ASSERT(SUCCEEDED(compactResponse->GetStatus()));
        }

        {
            partition.SendCompactionRequest(0);
            auto compactResponse = partition.RecvCompactionResponse();
            UNIT_ASSERT_VALUES_EQUAL(S_OK, compactResponse->GetStatus());
        }
    }

    Y_UNIT_TEST(ShouldStartCompactionOnCompactRagesRequest)
    {
        auto runtime = PrepareTestActorRuntime();

        TPartitionClient partition(*runtime);
        partition.WaitReady();

        partition.WriteBlocks(0, 100);
        partition.SendCompactRangeRequest(0, 100);

        auto response = partition.RecvCompactRangeResponse();
        UNIT_ASSERT(SUCCEEDED(response->GetStatus()));
        UNIT_ASSERT_VALUES_EQUAL(
            false,
            response->Record.GetOperationId().empty()
        );
    }

    Y_UNIT_TEST(ShouldReturnErrorForUnknownIdInCompactionStatusRequest)
    {
        auto runtime = PrepareTestActorRuntime();

        TPartitionClient partition(*runtime);
        partition.WaitReady();

        partition.WriteBlocks(0, 100);
        partition.SendGetCompactionStatusRequest("xxx");

        auto response = partition.RecvGetCompactionStatusResponse();
        UNIT_ASSERT(FAILED(response->GetStatus()));
    }

    Y_UNIT_TEST(ShouldReturnCompactionProgress)
    {
        auto runtime = PrepareTestActorRuntime();

        TActorId rangeActor;
        TActorId partActor;
        runtime->SetObserverFunc([&] (TAutoPtr<IEventHandle>& event) {
                switch (event->GetTypeRewrite()) {
                    case TEvPartitionPrivate::EvCompactionRequest: {
                        rangeActor = event->Sender;
                        partActor = event->Recipient;
                        return TTestActorRuntime::EEventAction::DROP ;
                    }
                }
                return TTestActorRuntime::DefaultObserverFunc(event);
            });


        TPartitionClient partition(*runtime);
        partition.WaitReady();

        partition.WriteBlocks(0, 100);
        auto compResponse = partition.CompactRange(0, 100);

        partition.SendGetCompactionStatusRequest(compResponse->Record.GetOperationId());

        auto statusResponse1 = partition.RecvGetCompactionStatusResponse();
        UNIT_ASSERT(SUCCEEDED(statusResponse1->GetStatus()));
        UNIT_ASSERT_VALUES_EQUAL(
            false,
            statusResponse1->Record.GetIsCompleted()
        );
        UNIT_ASSERT_VALUES_EQUAL(1, statusResponse1->Record.GetTotal());

        auto compactionResponse = std::make_unique<TEvPartitionPrivate::TEvCompactionResponse>();
        runtime->Send(
            new IEventHandle(
                rangeActor,
                partActor,
                compactionResponse.release(),
                0, // flags
                0),
            0);

        partition.SendGetCompactionStatusRequest(compResponse->Record.GetOperationId());

        auto statusResponse2 = partition.RecvGetCompactionStatusResponse();
        UNIT_ASSERT(SUCCEEDED(statusResponse2->GetStatus()));
        UNIT_ASSERT_VALUES_EQUAL(true, statusResponse2->Record.GetIsCompleted());
        UNIT_ASSERT_VALUES_EQUAL(1, statusResponse2->Record.GetTotal());
    }

    Y_UNIT_TEST(ShouldReturnCompactionStatusForLastCompletedCompaction)
    {
        auto runtime = PrepareTestActorRuntime();

        TPartitionClient partition(*runtime);
        partition.WaitReady();

        partition.WriteBlocks(0, 100);
        auto compResponse = partition.CompactRange(0, 100);

        auto statusResponse = partition.GetCompactionStatus(
            compResponse->Record.GetOperationId());

        UNIT_ASSERT_VALUES_EQUAL(true, statusResponse->Record.GetIsCompleted());
        UNIT_ASSERT_VALUES_EQUAL(1, statusResponse->Record.GetTotal());
    }

    Y_UNIT_TEST(ShouldUseWriteBlobThreshold)
    {
        auto config = DefaultConfig();
        config.SetWriteBlobThreshold(1_MB);
        config.SetWriteBlobThresholdSSD(128_KB);
        TTestPartitionInfo testPartitionInfo;

        const auto mediaKinds = {
            NCloud::NProto::STORAGE_MEDIA_HDD,
            NCloud::NProto::STORAGE_MEDIA_HYBRID
        };

        for (auto mediaKind: mediaKinds) {
            testPartitionInfo.MediaKind = mediaKind;
            auto runtime = PrepareTestActorRuntime(
                config,
                1024,
                {},
                testPartitionInfo,
                {},
                EStorageAccessMode::Default
            );

            TPartitionClient partition(*runtime);
            partition.WaitReady();

            partition.WriteBlocks(TBlockRange32::WithLength(0, 255));

            {
                auto response = partition.StatPartition();
                const auto& stats = response->Record.GetStats();
                UNIT_ASSERT_VALUES_EQUAL(255, stats.GetFreshBlocksCount());
                UNIT_ASSERT_VALUES_EQUAL(0, stats.GetMixedBlocksCount());
                UNIT_ASSERT_VALUES_EQUAL(0, stats.GetMergedBlocksCount());
            }

            partition.WriteBlocks(TBlockRange32::WithLength(0, 256));

            {
                auto response = partition.StatPartition();
                const auto& stats = response->Record.GetStats();
                UNIT_ASSERT_VALUES_EQUAL(255, stats.GetFreshBlocksCount());
                UNIT_ASSERT_VALUES_EQUAL(0, stats.GetMixedBlocksCount());
                UNIT_ASSERT_VALUES_EQUAL(256, stats.GetMergedBlocksCount());
            }

            partition.ZeroBlocks(TBlockRange32::WithLength(0, 255));

            {
                auto response = partition.StatPartition();
                const auto& stats = response->Record.GetStats();
                UNIT_ASSERT_VALUES_EQUAL(255, stats.GetFreshBlocksCount());
                UNIT_ASSERT_VALUES_EQUAL(0, stats.GetMixedBlocksCount());
                UNIT_ASSERT_VALUES_EQUAL(256, stats.GetMergedBlocksCount());
            }

            partition.ZeroBlocks(TBlockRange32::WithLength(0, 256));

            {
                auto response = partition.StatPartition();
                const auto& stats = response->Record.GetStats();
                UNIT_ASSERT_VALUES_EQUAL(255, stats.GetFreshBlocksCount());
                UNIT_ASSERT_VALUES_EQUAL(0, stats.GetMixedBlocksCount());
                UNIT_ASSERT_VALUES_EQUAL(256, stats.GetMergedBlocksCount());
            }
        }

        {
            testPartitionInfo.MediaKind = NCloud::NProto::STORAGE_MEDIA_SSD;
            auto runtime = PrepareTestActorRuntime(
                config,
                1024,
                {},
                testPartitionInfo,
                {},
                EStorageAccessMode::Default
            );

            TPartitionClient partition(*runtime);
            partition.WaitReady();

            partition.WriteBlocks(TBlockRange32::WithLength(0, 31));

            {
                auto response = partition.StatPartition();
                const auto& stats = response->Record.GetStats();
                UNIT_ASSERT_VALUES_EQUAL(31, stats.GetFreshBlocksCount());
                UNIT_ASSERT_VALUES_EQUAL(0, stats.GetMixedBlocksCount());
                UNIT_ASSERT_VALUES_EQUAL(0, stats.GetMergedBlocksCount());
            }

            partition.WriteBlocks(TBlockRange32::WithLength(0, 32));

            {
                auto response = partition.StatPartition();
                const auto& stats = response->Record.GetStats();
                UNIT_ASSERT_VALUES_EQUAL(31, stats.GetFreshBlocksCount());
                UNIT_ASSERT_VALUES_EQUAL(0, stats.GetMixedBlocksCount());
                UNIT_ASSERT_VALUES_EQUAL(32, stats.GetMergedBlocksCount());
            }

            partition.ZeroBlocks(TBlockRange32::WithLength(0, 31));

            {
                auto response = partition.StatPartition();
                const auto& stats = response->Record.GetStats();
                UNIT_ASSERT_VALUES_EQUAL(31, stats.GetFreshBlocksCount());
                UNIT_ASSERT_VALUES_EQUAL(0, stats.GetMixedBlocksCount());
                UNIT_ASSERT_VALUES_EQUAL(32, stats.GetMergedBlocksCount());
            }

            partition.ZeroBlocks(TBlockRange32::WithLength(0, 32));

            {
                auto response = partition.StatPartition();
                const auto& stats = response->Record.GetStats();
                UNIT_ASSERT_VALUES_EQUAL(31, stats.GetFreshBlocksCount());
                UNIT_ASSERT_VALUES_EQUAL(0, stats.GetMixedBlocksCount());
                UNIT_ASSERT_VALUES_EQUAL(32, stats.GetMergedBlocksCount());
            }
        }
    }

    Y_UNIT_TEST(ShouldProperlyProcessDeletionMarkers)
    {
        auto config = DefaultConfig();
        config.SetWriteBlobThreshold(1_MB);

        auto runtime = PrepareTestActorRuntime(config);

        TPartitionClient partition(*runtime);
        partition.WaitReady();

        partition.WriteBlocks(TBlockRange32::WithLength(0, 1024));
        partition.ZeroBlocks(TBlockRange32::WithLength(0, 1024));

        {
            auto response = partition.StatPartition();
            const auto& stats = response->Record.GetStats();
            UNIT_ASSERT_VALUES_EQUAL(0, stats.GetMixedBlocksCount());
            UNIT_ASSERT_VALUES_EQUAL(0, stats.GetMixedBlobsCount());

            UNIT_ASSERT_VALUES_EQUAL(1024, stats.GetMergedBlocksCount());
            UNIT_ASSERT_VALUES_EQUAL(2, stats.GetMergedBlobsCount());
        }

        partition.Compaction();
        partition.Cleanup();

        {
            auto response = partition.StatPartition();
            const auto& stats = response->Record.GetStats();
            UNIT_ASSERT_VALUES_EQUAL(0, stats.GetMixedBlocksCount());
            UNIT_ASSERT_VALUES_EQUAL(0, stats.GetMixedBlobsCount());

            UNIT_ASSERT_VALUES_EQUAL(0, stats.GetMergedBlocksCount());
            UNIT_ASSERT_VALUES_EQUAL(1, stats.GetMergedBlobsCount());
        }

        partition.WriteBlocks(TBlockRange32::WithLength(0, 100));
        partition.ZeroBlocks(TBlockRange32::WithLength(0, 100));
        partition.Flush();
        partition.Flush();

        {
            auto response = partition.StatPartition();
            const auto& stats = response->Record.GetStats();

            UNIT_ASSERT_VALUES_EQUAL(0, stats.GetMixedBlocksCount());
            UNIT_ASSERT_VALUES_EQUAL(1, stats.GetMixedBlobsCount());

            UNIT_ASSERT_VALUES_EQUAL(0, stats.GetMergedBlocksCount());
            UNIT_ASSERT_VALUES_EQUAL(1, stats.GetMergedBlobsCount());
        }

        partition.Compaction();
        partition.Cleanup();

        {
            auto response = partition.StatPartition();
            const auto& stats = response->Record.GetStats();
            UNIT_ASSERT_VALUES_EQUAL(0, stats.GetMixedBlocksCount());
            UNIT_ASSERT_VALUES_EQUAL(0, stats.GetMixedBlobsCount());

            UNIT_ASSERT_VALUES_EQUAL(0, stats.GetMergedBlocksCount());
            UNIT_ASSERT_VALUES_EQUAL(1, stats.GetMergedBlobsCount());
        }
    }

    Y_UNIT_TEST(ShouldHandleHttpCollectGarbage)
    {
        auto runtime = PrepareTestActorRuntime();

        TPartitionClient partition(*runtime);
        partition.WaitReady();

        auto createResponse = partition.RemoteHttpInfo(
            BuildRemoteHttpQuery(TestTabletId, {{"action","collectGarbage"}}),
            HTTP_METHOD::HTTP_METHOD_POST);

        UNIT_ASSERT_C(
            createResponse->Html.Contains("Operation successfully completed"),
            true
        );
    }

    Y_UNIT_TEST(ShouldFailsHttpGetCollectGarbage)
    {
        auto runtime = PrepareTestActorRuntime();

        TPartitionClient partition(*runtime);
        partition.WaitReady();

        auto createResponse = partition.RemoteHttpInfo(
            BuildRemoteHttpQuery(TestTabletId, {{"action","collectGarbage"}}));

        UNIT_ASSERT_C(createResponse->Html.Contains("Wrong HTTP method"), true);
    }

    Y_UNIT_TEST(ShouldFailHttpCollectGarbageOnTabletRestart)
    {
        auto runtime = PrepareTestActorRuntime();

        TPartitionClient partition(*runtime);
        partition.WaitReady();

        bool patchRequest = true;
        runtime->SetObserverFunc([&] (TAutoPtr<IEventHandle>& event) {
                if (event->GetTypeRewrite() == TEvPartitionPrivate::EvCollectGarbageRequest) {
                    if (patchRequest) {
                        patchRequest = false;
                        auto request = std::make_unique<TEvPartitionPrivate::TEvCollectGarbageRequest>();
                        SendUndeliverableRequest(*runtime, event, std::move(request));
                        return TTestActorRuntime::EEventAction::DROP;
                    }
                }
                return TTestActorRuntime::DefaultObserverFunc(event);
            });

        auto httpResponse = partition.RemoteHttpInfo(
            BuildRemoteHttpQuery(TestTabletId, {{"action","collectGarbage"}}),
            HTTP_METHOD::HTTP_METHOD_POST);

        UNIT_ASSERT_C(httpResponse->Html.Contains("tablet is shutting down"), true);
    }

    Y_UNIT_TEST(ShouldForgetTooOldCompactRangeOperations)
    {
        constexpr TDuration CompactOpHistoryDuration = TDuration::Days(1);

        auto runtime = PrepareTestActorRuntime();

        TPartitionClient partition(*runtime);
        partition.WaitReady();

        TVector<TString> op;

        for (ui32 i = 0; i < 4; ++i)
        {
            partition.WriteBlocks(0, 100);
            partition.SendCompactRangeRequest(0, 100);

            {
                TDispatchOptions options;
                options.FinalEvents.emplace_back(
                    TEvPartitionPrivate::EvForcedCompactionCompleted,
                    1);
                runtime->DispatchEvents(options);
            }

            auto response = partition.RecvCompactRangeResponse();
            UNIT_ASSERT_VALUES_EQUAL(S_OK, response->GetStatus());
            op.push_back(response->Record.GetOperationId());
        }

        runtime->AdvanceCurrentTime(CompactOpHistoryDuration + TDuration::Seconds(1));

        for (ui32 i = 0; i < 4; ++i)
        {
            partition.SendGetCompactionStatusRequest(op[i]);
            auto response = partition.RecvGetCompactionStatusResponse();
            UNIT_ASSERT_VALUES_EQUAL(E_NOT_FOUND, response->GetStatus());
        }
    }

    Y_UNIT_TEST(ShouldDrain)
    {
        auto config = DefaultConfig();
        config.SetWriteBlobThreshold(1_MB);
        auto runtime = PrepareTestActorRuntime(config);

        TPartitionClient partition(*runtime);
        partition.WaitReady();

        // drain before any requests should work
        partition.Drain();

        partition.WriteBlocks(TBlockRange32::MakeOneBlock(0));       // fresh
        partition.WriteBlocks(TBlockRange32::WithLength(0, 1024));   // blob
        partition.ZeroBlocks(TBlockRange32::MakeOneBlock(0));        // fresh
        partition.ZeroBlocks(TBlockRange32::WithLength(0, 1024));    // blob

        // drain after some requests have completed should work
        partition.Drain();

        TDeque<std::unique_ptr<IEventHandle>> evPutRequests;
        bool intercept = true;
        runtime->SetObserverFunc([&] (TAutoPtr<IEventHandle>& event)
            {
                if (intercept) {
                    switch (event->GetTypeRewrite()) {
                        case TEvBlobStorage::EvPutResult: {
                            evPutRequests.emplace_back(event.Release());
                            return TTestActorRuntime::EEventAction::DROP;
                        }
                    }
                }

                return TTestActorRuntime::DefaultObserverFunc(event);
            }
        );

        auto test = [&] (TString testName, bool isWrite)
        {
            runtime->DispatchEvents({}, TDuration::Seconds(1));

            // sending this request after DispatchEvents because our pipe client
            // reconnects from time to time and thus fifo guarantee for
            // zero/write -> drain is broken => we need to ensure the correct
            // order (zero/write, then drain) in our test scenario
            partition.SendDrainRequest();

            UNIT_ASSERT_C(
                evPutRequests.size(),
                TStringBuilder() << testName << ": intercepted EvPut requests"
            );

            auto evList = runtime->CaptureEvents();
            for (auto& ev: evList) {
                UNIT_ASSERT_C(
                    ev->GetTypeRewrite() != TEvPartition::EvDrainResponse,
                    TStringBuilder() << testName << ": check no drain response"
                );
            }
            runtime->PushEventsFront(evList);

            intercept = false;

            for (auto& request: evPutRequests) {
                runtime->Send(request.release());
            }

            evPutRequests.clear();

            runtime->DispatchEvents({}, TDuration::Seconds(1));

            if (isWrite) {
                {
                    auto response = partition.RecvWriteBlocksResponse();
                    UNIT_ASSERT_VALUES_EQUAL(S_OK, response->GetStatus());
                }
            } else {
                {
                    auto response = partition.RecvZeroBlocksResponse();
                    UNIT_ASSERT_VALUES_EQUAL(S_OK, response->GetStatus());
                }
            }

            {
                auto response = partition.RecvDrainResponse();
                UNIT_ASSERT_VALUES_EQUAL_C(
                    S_OK,
                    response->GetStatus(),
                    TStringBuilder() << testName << ": check drain response"
                );
            }

            intercept = true;
        };

        partition.SendWriteBlocksRequest(TBlockRange32::MakeOneBlock(0));
        test("write fresh", true);

        partition.SendWriteBlocksRequest(TBlockRange32::WithLength(0, 1024));
        test("write blob", true);

        partition.SendZeroBlocksRequest(TBlockRange32::MakeOneBlock(0));
        test("zero fresh", false);

        partition.SendZeroBlocksRequest(TBlockRange32::WithLength(0, 1024));
        test("zero blob", false);
    }

    Y_UNIT_TEST(ShouldProperlyHandleCollectGarbageErrors)
    {
        const auto channelCount = 6;
        const auto groupCount = channelCount - DataChannelOffset;

        TTestEnv env(0, 1, channelCount, groupCount);
        auto& runtime = env.GetRuntime();
        auto tabletId = InitTestActorRuntime(env, runtime, channelCount, channelCount);

        TPartitionClient partition(runtime, 0, tabletId);
        partition.WaitReady();

        bool channel3requestObserved = false;
        bool channel4requestObserved = false;
        bool channel4responseObserved = false;
        bool deleteGarbageObserved = false;
        bool sendError = true;

        runtime.SetObserverFunc([&] (TAutoPtr<IEventHandle>& event) {
                switch (event->GetTypeRewrite()) {
                    case TEvBlobStorage::EvCollectGarbage: {
                        auto* msg = event->Get<TEvBlobStorage::TEvCollectGarbage>();
                        if (3 == msg->Channel) {
                            channel3requestObserved = true;
                            if (sendError) {
                                auto response =
                                    std::make_unique<TEvBlobStorage::TEvCollectGarbageResult>(
                                        NKikimrProto::ERROR,
                                        0,  // doesn't matter
                                        0,  // doesn't matter
                                        0,  // doesn't matter
                                        msg->Channel
                                    );

                                runtime.Send(new IEventHandle(
                                    event->Sender,
                                    event->Recipient,
                                    response.release(),
                                    0, // flags
                                    0
                                ), 0);

                                return TTestActorRuntime::EEventAction::DROP;
                            }
                        } else if (4 == msg->Channel) {
                            channel4requestObserved = true;
                        }

                        break;
                    }

                    case TEvBlobStorage::EvCollectGarbageResult: {
                        auto* msg = event->Get<TEvBlobStorage::TEvCollectGarbageResult>();
                        if (4 == msg->Channel) {
                            channel4responseObserved = true;
                        }

                        break;
                    }

                    case TEvPartitionPrivate::EvDeleteGarbageRequest: {
                        deleteGarbageObserved = true;

                        break;
                    }
                }

                return TTestActorRuntime::DefaultObserverFunc(event);
            }
        );

        // 10 blobs needed to trigger automatic collect
        for (ui32 i = 0; i < 9; ++i) {
            partition.WriteBlocks(TBlockRange32::WithLength(0, 1024), 1);
        }
        partition.Compaction();
        partition.Cleanup();
        partition.SendCollectGarbageRequest();
        {
            auto response = partition.RecvCollectGarbageResponse();
            UNIT_ASSERT_VALUES_EQUAL(
                MAKE_KIKIMR_ERROR(NKikimrProto::ERROR),
                response->GetStatus()
            );
        }
        UNIT_ASSERT(channel3requestObserved);
        UNIT_ASSERT(channel4requestObserved);
        UNIT_ASSERT(channel4responseObserved);
        UNIT_ASSERT(!deleteGarbageObserved);
        channel3requestObserved = false;
        channel4requestObserved = false;
        channel4responseObserved = false;
        sendError = false;

        runtime.AdvanceCurrentTime(TDuration::Seconds(10));
        runtime.DispatchEvents(TDispatchOptions(), TDuration::MilliSeconds(10));

        UNIT_ASSERT(channel3requestObserved);
        UNIT_ASSERT(channel4requestObserved);
        UNIT_ASSERT(channel4responseObserved);
        UNIT_ASSERT(deleteGarbageObserved);
    }

    Y_UNIT_TEST(ShouldExecuteCollectGarbageAtStartup)
    {
        const auto channelCount = 7;
        const auto groupCount = channelCount - DataChannelOffset;

        auto isDataChannel = [&] (ui64 ch) {
            return (ch >= DataChannelOffset) && (ch < channelCount);
        };

        NProto::TStorageServiceConfig config = DefaultConfig();

        TTestEnv env(0, 1, channelCount, groupCount);
        auto& runtime = env.GetRuntime();
        const auto tabletId = InitTestActorRuntime(env, runtime, channelCount, channelCount, config);

        TPartitionClient partition(runtime, 0, tabletId);

        ui32 gcRequests = 0;
        bool deleteGarbageSeen = false;

        NActors::TActorId gcActor = {};

        runtime.SetObserverFunc([&] (TAutoPtr<IEventHandle>& event) {
                switch (event->GetTypeRewrite()) {
                    case TEvBlobStorage::EvCollectGarbage: {
                        auto* msg = event->Get<TEvBlobStorage::TEvCollectGarbage>();
                        if (msg->TabletId == tabletId &&
                            isDataChannel(msg->Channel))
                        {
                            if (!gcActor || gcActor == event->Sender) {
                                gcActor = event->Sender;
                                ++gcRequests;
                            }
                        }
                        break;
                    }
                    case TEvPartitionPrivate::EvDeleteGarbageRequest: {
                        deleteGarbageSeen = true;
                        break;
                    }
                }

                return TTestActorRuntime::DefaultObserverFunc(event);
            }
        );

        {
            TDispatchOptions options;
            options.FinalEvents.emplace_back(TEvPartitionPrivate::EvCollectGarbageResponse);
            runtime.DispatchEvents(options);
        }

        UNIT_ASSERT_VALUES_EQUAL(3, gcRequests);
        UNIT_ASSERT_VALUES_EQUAL(false, deleteGarbageSeen);
    }

    Y_UNIT_TEST(ShouldNotTrimInFlightBlocks)
    {
        auto config = DefaultConfig();
        config.SetFreshChannelCount(1);
        config.SetFreshChannelWriteRequestsEnabled(true);

        auto runtime = PrepareTestActorRuntime(config);

        TPartitionClient partition(*runtime);
        partition.WaitReady();

        partition.WriteBlocks(1, 1);

        TAutoPtr<IEventHandle> addFreshBlocks;

        runtime->SetObserverFunc([&] (TAutoPtr<IEventHandle>& event)
            {
                switch (event->GetTypeRewrite()) {
                    case TEvPartitionPrivate::EvAddFreshBlocksRequest: {
                        if (!addFreshBlocks) {
                            addFreshBlocks = event.Release();
                            return TTestActorRuntime::EEventAction::DROP;
                        }
                        break;
                    }
                }

                return TTestActorRuntime::DefaultObserverFunc(event);
            }
        );

        partition.SendWriteBlocksRequest(2, 2);

        runtime->DispatchEvents(TDispatchOptions(), TDuration::Seconds(1));

        partition.WriteBlocks(3, 3);

        partition.Flush();
        partition.TrimFreshLog();

        UNIT_ASSERT(addFreshBlocks);
        runtime->Send(addFreshBlocks.Release());

        runtime->DispatchEvents(TDispatchOptions(), TDuration::Seconds(1));

        partition.RebootTablet();

        auto response = partition.ReadBlocks(1);
        UNIT_ASSERT_VALUES_EQUAL(
            GetBlockContent(char(1)),
            GetBlocksContent(response)
        );

        response = partition.ReadBlocks(2);
        UNIT_ASSERT_VALUES_EQUAL(
            GetBlockContent(char(2)),
            GetBlocksContent(response)
        );

        response = partition.ReadBlocks(3);
        UNIT_ASSERT_VALUES_EQUAL(
            GetBlockContent(char(3)),
            GetBlocksContent(response)
        );
    }

    Y_UNIT_TEST(ShouldNotTrimUnflushedBlocksWhileThereIsFlushedBlockWithLargerCommitId)
    {
        auto config = DefaultConfig();
        config.SetFreshChannelCount(1);
        config.SetFreshChannelWriteRequestsEnabled(true);

        auto runtime = PrepareTestActorRuntime(config);

        TPartitionClient partition(*runtime);
        partition.WaitReady();

        partition.WriteBlocks(1, 1);

        TAutoPtr<IEventHandle> addFreshBlocks;

        runtime->SetObserverFunc([&] (TAutoPtr<IEventHandle>& event)
            {
                switch (event->GetTypeRewrite()) {
                    case TEvPartitionPrivate::EvAddFreshBlocksRequest: {
                        if (!addFreshBlocks) {
                            addFreshBlocks = event.Release();
                            return TTestActorRuntime::EEventAction::DROP;
                        }
                        break;
                    }
                }

                return TTestActorRuntime::DefaultObserverFunc(event);
            }
        );

        partition.SendWriteBlocksRequest(2, 2);

        runtime->DispatchEvents(TDispatchOptions(), TDuration::Seconds(1));

        partition.WriteBlocks(3, 3);

        partition.Flush();

        UNIT_ASSERT(addFreshBlocks);
        runtime->Send(addFreshBlocks.Release());

        runtime->DispatchEvents(TDispatchOptions(), TDuration::Seconds(1));

        partition.TrimFreshLog();

        partition.RebootTablet();

        auto response = partition.ReadBlocks(1);
        UNIT_ASSERT_VALUES_EQUAL(
            GetBlockContent(char(1)),
            GetBlocksContent(response)
        );

        response = partition.ReadBlocks(2);
        UNIT_ASSERT_VALUES_EQUAL(
            GetBlockContent(char(2)),
            GetBlocksContent(response)
        );

        response = partition.ReadBlocks(3);
        UNIT_ASSERT_VALUES_EQUAL(
            GetBlockContent(char(3)),
            GetBlocksContent(response)
        );
    }

    Y_UNIT_TEST(ShouldReleaseTrimBarrierOnBlockDeletion)
    {
        auto config = DefaultConfig();
        config.SetFreshChannelCount(1);
        config.SetFreshChannelWriteRequestsEnabled(true);

        auto runtime = PrepareTestActorRuntime(config);

        TPartitionClient partition(*runtime);
        partition.WaitReady();

        partition.WriteBlocks(TBlockRange32::WithLength(1, 2));
        partition.WriteBlocks(TBlockRange32::WithLength(1, 2));

        {
            auto response = partition.StatPartition();
            const auto& stats = response->Record.GetStats();
            UNIT_ASSERT_VALUES_EQUAL(2, stats.GetFreshBlocksCount());
        }

        partition.Flush();
        partition.TrimFreshLog();

        partition.RebootTablet();

        {
            auto response = partition.StatPartition();
            const auto& stats = response->Record.GetStats();
            UNIT_ASSERT_VALUES_EQUAL(0, stats.GetFreshBlocksCount());
        }
    }

    Y_UNIT_TEST(ShouldHandleFlushCorrectlyWhileBlockFromFreshChannelIsBeingDeleted)
    {
        auto config = DefaultConfig();
        config.SetFreshChannelCount(1);
        config.SetFreshChannelWriteRequestsEnabled(true);

        auto runtime = PrepareTestActorRuntime(config);

        TPartitionClient partition(*runtime);
        partition.WaitReady();

        partition.WriteBlocks(TBlockRange32::WithLength(1, 5));

        TAutoPtr<IEventHandle> addBlobsRequest;

        runtime->SetObserverFunc([&] (TAutoPtr<IEventHandle>& event)
            {
                if (event->GetTypeRewrite() == TEvPartitionPrivate::EvAddBlobsRequest) {
                    addBlobsRequest = event.Release();
                    return TTestActorRuntime::EEventAction::DROP;
                }
                return TTestActorRuntime::DefaultObserverFunc(event);
            }
        );

        partition.SendFlushRequest();

        runtime->DispatchEvents(TDispatchOptions(), TDuration::Seconds(1));

        partition.WriteBlocks(TBlockRange32::WithLength(1, 5));

        UNIT_ASSERT(addBlobsRequest);
        runtime->Send(addBlobsRequest.Release());

        runtime->DispatchEvents(TDispatchOptions(), TDuration::Seconds(1));

        auto response = partition.RecvFlushResponse();
        UNIT_ASSERT(SUCCEEDED(response->GetStatus()));
    }

    Y_UNIT_TEST(ShouldHandleFlushCorrectlyWhileBlockFromDbIsBeingDeleted)
    {
        auto config = DefaultConfig();
        config.SetFreshChannelCount(0);
        config.SetFreshChannelWriteRequestsEnabled(false);

        auto runtime = PrepareTestActorRuntime(config);

        TPartitionClient partition(*runtime);
        partition.WaitReady();

        partition.WriteBlocks(TBlockRange32::WithLength(1, 5));

        TAutoPtr<IEventHandle> addBlobsRequest;

        runtime->SetObserverFunc([&] (TAutoPtr<IEventHandle>& event)
            {
                if (event->GetTypeRewrite() == TEvPartitionPrivate::EvAddBlobsRequest) {
                    addBlobsRequest = event.Release();
                    return TTestActorRuntime::EEventAction::DROP;
                }
                return TTestActorRuntime::DefaultObserverFunc(event);
            }
        );

        partition.SendFlushRequest();

        runtime->DispatchEvents(TDispatchOptions(), TDuration::Seconds(1));

        partition.WriteBlocks(TBlockRange32::WithLength(1, 5));

        UNIT_ASSERT(addBlobsRequest);
        runtime->Send(addBlobsRequest.Release());

        runtime->DispatchEvents(TDispatchOptions(), TDuration::Seconds(1));

        auto response = partition.RecvFlushResponse();
        UNIT_ASSERT(SUCCEEDED(response->GetStatus()));
    }

    Y_UNIT_TEST(ShouldCorrectlyHandleTabletInfoChannelCountMoreThanConfigChannelCount)
    {
        constexpr ui32 channelCount = 7;
        constexpr ui32 tabletInfoChannelCount = 11;

        TTestEnv env(0, 1, tabletInfoChannelCount, 4);
        auto& runtime = env.GetRuntime();

        const auto tabletId = InitTestActorRuntime(
            env,
            runtime,
            channelCount,
            tabletInfoChannelCount);

        TPartitionClient partition(runtime, 0, tabletId);
        partition.WaitReady();

        for (ui32 i = 0; i < 30; ++i) {
            partition.WriteBlocks(TBlockRange32::WithLength(0, 1024), 1);
        }

        partition.Compaction();
        partition.CollectGarbage();
    }

    Y_UNIT_TEST(ShouldCorrectlyHandleTabletInfoChannelCountLessThanConfigChannelCount)
    {
        constexpr ui32 channelCount = 11;
        constexpr ui32 tabletInfoChannelCount = 7;

        TTestEnv env(0, 1, tabletInfoChannelCount, 4);
        auto& runtime = env.GetRuntime();

        const auto tabletId = InitTestActorRuntime(
            env,
            runtime,
            channelCount,
            tabletInfoChannelCount);

        TPartitionClient partition(runtime, 0, tabletId);
        partition.WaitReady();

        for (ui32 i = 0; i < 30; ++i) {
            partition.WriteBlocks(TBlockRange32::WithLength(0, 1024), 1);
        }

        partition.Compaction();
        partition.CollectGarbage();
    }

    Y_UNIT_TEST(ShouldHandleBSErrorsOnInitFreshBlocksFromChannel)
    {
        auto config = DefaultConfig();
        config.SetFreshChannelCount(1);
        config.SetFreshChannelWriteRequestsEnabled(true);

        auto runtime = PrepareTestActorRuntime(config);

        TPartitionClient partition(*runtime);
        partition.WaitReady();

        partition.WriteBlocks(TBlockRange32::MakeOneBlock(0), 1);
        partition.WriteBlocks(TBlockRange32::MakeOneBlock(1), 2);
        partition.WriteBlocks(TBlockRange32::MakeOneBlock(2), 3);

        bool evRangeResultSeen = false;

        ui32 evLoadFreshBlobsCompletedCount = 0;

        runtime->SetEventFilter(
            [&] (TTestActorRuntimeBase& runtime, TAutoPtr<IEventHandle>& event)
            {
                switch (event->GetTypeRewrite()) {
                    case TEvBlobStorage::EvRangeResult: {
                        using TEvent = TEvBlobStorage::TEvRangeResult;
                        auto* msg = event->Get<TEvent>();

                        if (msg->From.Channel() != 4 || evRangeResultSeen) {
                            return false;
                        }

                        evRangeResultSeen = true;

                        auto response = std::make_unique<TEvent>(
                            NKikimrProto::ERROR,
                            TLogoBlobID(),  // doesn't matter
                            TLogoBlobID(),  // doesn't matter
                            0);             // doesn't matter

                        auto* handle = new IEventHandle(
                            event->Recipient,
                            event->Sender,
                            response.release(),
                            0,
                            event->Cookie);

                        runtime.Send(handle, 0);

                        return true;
                    }
                    case TEvPartitionCommonPrivate::EvLoadFreshBlobsCompleted: {
                        ++evLoadFreshBlobsCompletedCount;
                        return false;
                    }
                    default: {
                        return false;
                    }
                }
            }
        );

        partition.RebootTablet();
        partition.WaitReady();

        UNIT_ASSERT_VALUES_EQUAL(true, evRangeResultSeen);

        // tablet rebooted twice (after explicit RebootTablet() and on fail)
        UNIT_ASSERT_VALUES_EQUAL(2, evLoadFreshBlobsCompletedCount);

        UNIT_ASSERT_VALUES_EQUAL(
            GetBlockContent(1),
            GetBlockContent(partition.ReadBlocks(0)));
        UNIT_ASSERT_VALUES_EQUAL(
            GetBlockContent(2),
            GetBlockContent(partition.ReadBlocks(1)));
        UNIT_ASSERT_VALUES_EQUAL(
            GetBlockContent(3),
            GetBlockContent(partition.ReadBlocks(2)));
    }

    Y_UNIT_TEST(ShouldFillEnryptedBlockMaskWhenReadBlock)
    {
        auto range = TBlockRange32::WithLength(0, 16);
        auto emptyBlock = TString::Uninitialized(DefaultBlockSize);

        auto bitmap = CreateBitmap(16);

        auto runtime = PrepareTestActorRuntime();

        TPartitionClient partition(*runtime);
        partition.WaitReady();

        {
            partition.Flush();

            auto response = partition.ReadBlocks(range);
            UNIT_ASSERT(bitmap == GetUnencryptedBlockMask(response));

            TVector<TString> blocks;
            auto sglist = ResizeBlocks(blocks, range.Size(), emptyBlock);
            auto localResponse = partition.ReadBlocksLocal(range, sglist);
            UNIT_ASSERT(bitmap == GetUnencryptedBlockMask(localResponse));
        }

        {
            auto writeRange = TBlockRange32::WithLength(1, 4);
            partition.WriteBlocks(writeRange, char(4));
            MarkWrittenBlocks(bitmap, writeRange);

            auto zeroRange = TBlockRange32::WithLength(5, 3);
            partition.ZeroBlocks(zeroRange);
            MarkZeroedBlocks(bitmap, zeroRange);

            auto writeRangeLocal = TBlockRange32::WithLength(8, 3);
            partition.WriteBlocksLocal(writeRangeLocal, GetBlockContent(4));
            MarkWrittenBlocks(bitmap, writeRangeLocal);

            auto zeroRangeLocal = TBlockRange32::WithLength(12, 3);
            partition.ZeroBlocks(zeroRangeLocal);
            MarkZeroedBlocks(bitmap, zeroRangeLocal);

            partition.Flush();

            auto response = partition.ReadBlocks(range);
            UNIT_ASSERT(bitmap == GetUnencryptedBlockMask(response));

            TVector<TString> blocks;
            auto sglist = ResizeBlocks(blocks, range.Size(), emptyBlock);
            auto localResponse = partition.ReadBlocksLocal(range, sglist);
            UNIT_ASSERT(bitmap == GetUnencryptedBlockMask(localResponse));
        }

        {
            auto zeroRange = TBlockRange32::WithLength(1, 3);
            partition.ZeroBlocks(zeroRange);
            MarkZeroedBlocks(bitmap, zeroRange);

            auto writeRange = TBlockRange32::WithLength(5, 3);
            partition.WriteBlocks(writeRange, char(4));
            MarkWrittenBlocks(bitmap, writeRange);

            auto zeroRangeLocal = TBlockRange32::WithLength(8, 3);
            partition.ZeroBlocks(zeroRangeLocal);
            MarkZeroedBlocks(bitmap, zeroRangeLocal);

            auto writeRangeLocal = TBlockRange32::WithLength(12, 3);
            partition.WriteBlocksLocal(writeRangeLocal, GetBlockContent(4));
            MarkWrittenBlocks(bitmap, writeRangeLocal);

            partition.Flush();

            auto response = partition.ReadBlocks(range);
            UNIT_ASSERT(bitmap == GetUnencryptedBlockMask(response));

            TVector<TString> blocks;
            auto sglist = ResizeBlocks(blocks, range.Size(), emptyBlock);
            auto localResponse = partition.ReadBlocksLocal(range, sglist);
            UNIT_ASSERT(bitmap == GetUnencryptedBlockMask(localResponse));
        }
    }

    Y_UNIT_TEST(ShouldFillEnryptedBlockMaskWhenReadBlockFromOverlayDisk)
    {
        TPartitionContent baseContent = {
        /*|    0     |    1    |    2     |    3 ... 5    |    6     |    7    |    8    |    9     |    10...12    |    13    |   14    |    15    |*/
            TFresh(1), TEmpty(), TFresh(2), TBlob(2, 3, 3), TFresh(4), TEmpty(), TEmpty(), TFresh(5), TBlob(3, 6, 3), TFresh(7), TEmpty(), TFresh(8)
        };

        auto range = TBlockRange32::WithLength(0, 16);
        auto emptyBlock = TString::Uninitialized(DefaultBlockSize);

        auto bitmap = CreateBitmap(16);

        auto partitionWithRuntime =
            SetupOverlayPartition(TestTabletId, TestTabletId2, baseContent);
        auto& partition = *partitionWithRuntime.Partition;

        {
            partition.Flush();

            auto response = partition.ReadBlocks(range);
            UNIT_ASSERT(bitmap == GetUnencryptedBlockMask(response));

            TVector<TString> blocks;
            auto sglist = ResizeBlocks(blocks, range.Size(), emptyBlock);
            auto localResponse = partition.ReadBlocksLocal(range, sglist);
            UNIT_ASSERT(bitmap == GetUnencryptedBlockMask(localResponse));
        }

        {
            auto writeRange = TBlockRange32::WithLength(1, 4);
            partition.WriteBlocks(writeRange, char(4));
            MarkWrittenBlocks(bitmap, writeRange);

            auto zeroRange = TBlockRange32::WithLength(5, 3);
            partition.ZeroBlocks(zeroRange);
            MarkZeroedBlocks(bitmap, zeroRange);

            auto writeRangeLocal = TBlockRange32::WithLength(8, 3);
            partition.WriteBlocksLocal(writeRangeLocal, GetBlockContent(4));
            MarkWrittenBlocks(bitmap, writeRangeLocal);

            auto zeroRangeLocal = TBlockRange32::WithLength(12, 3);
            partition.ZeroBlocks(zeroRangeLocal);
            MarkZeroedBlocks(bitmap, zeroRangeLocal);

            partition.Flush();

            auto response = partition.ReadBlocks(range);
            UNIT_ASSERT(bitmap == GetUnencryptedBlockMask(response));

            TVector<TString> blocks;
            auto sglist = ResizeBlocks(blocks, range.Size(), emptyBlock);
            auto localResponse = partition.ReadBlocksLocal(range, sglist);
            UNIT_ASSERT(bitmap == GetUnencryptedBlockMask(localResponse));
        }

        {
            auto zeroRange = TBlockRange32::WithLength(1, 3);
            partition.ZeroBlocks(zeroRange);
            MarkZeroedBlocks(bitmap, zeroRange);

            auto writeRange = TBlockRange32::WithLength(5, 3);
            partition.WriteBlocks(writeRange, char(4));
            MarkWrittenBlocks(bitmap, writeRange);

            auto zeroRangeLocal = TBlockRange32::WithLength(8, 3);
            partition.ZeroBlocks(zeroRangeLocal);
            MarkZeroedBlocks(bitmap, zeroRangeLocal);

            auto writeRangeLocal = TBlockRange32::WithLength(12, 3);
            partition.WriteBlocksLocal(writeRangeLocal, GetBlockContent(4));
            MarkWrittenBlocks(bitmap, writeRangeLocal);

            partition.Flush();

            auto response = partition.ReadBlocks(range);
            UNIT_ASSERT(bitmap == GetUnencryptedBlockMask(response));

            TVector<TString> blocks;
            auto sglist = ResizeBlocks(blocks, range.Size(), emptyBlock);
            auto localResponse = partition.ReadBlocksLocal(range, sglist);
            UNIT_ASSERT(bitmap == GetUnencryptedBlockMask(localResponse));
        }
    }

    Y_UNIT_TEST(ShouldHandleCorruptedFreshBlobOnInitFreshBlocks)
    {
        auto config = DefaultConfig();
        config.SetFreshChannelCount(1);
        config.SetFreshChannelWriteRequestsEnabled(true);

        auto runtime = PrepareTestActorRuntime(config);

        TPartitionClient partition(*runtime);
        partition.WaitReady();

        partition.WriteBlocks(TBlockRange32::MakeOneBlock(0), 1);
        partition.WriteBlocks(TBlockRange32::MakeOneBlock(1), 2);
        partition.WriteBlocks(TBlockRange32::MakeOneBlock(2), 3);

        bool evRangeResultSeen = false;

        ui32 evLoadFreshBlobsCompletedCount = 0;

        runtime->SetEventFilter(
            [&] (TTestActorRuntimeBase& runtime, TAutoPtr<IEventHandle>& event)
            {
                switch (event->GetTypeRewrite()) {
                    case TEvBlobStorage::EvRangeResult: {
                        using TEvent = TEvBlobStorage::TEvRangeResult;
                        auto* msg = event->Get<TEvent>();

                        if (msg->From.Channel() != 4 || evRangeResultSeen) {
                            return false;
                        }

                        evRangeResultSeen = true;

                        auto response = std::make_unique<TEvent>(
                            msg->Status,
                            msg->From,
                            msg->To,
                            msg->GroupId);

                        response->Responses = std::move(msg->Responses);

                        // corrupt
                        auto& buffer = response->Responses[0].Buffer;
                        std::memset(buffer.Detach(), 0, 4);

                        auto* handle = new IEventHandle(
                            event->Recipient,
                            event->Sender,
                            response.release(),
                            0,
                            event->Cookie);

                        runtime.Send(handle, 0);

                        return true;
                    }
                    case TEvPartitionCommonPrivate::EvLoadFreshBlobsCompleted: {
                        ++evLoadFreshBlobsCompletedCount;
                        return false;
                    }
                    default: {
                        return false;
                    }
                }
            }
        );

        partition.RebootTablet();
        partition.WaitReady();

        UNIT_ASSERT_VALUES_EQUAL(true, evRangeResultSeen);

        // tablet rebooted twice (after explicit RebootTablet() and on fail)
        UNIT_ASSERT_VALUES_EQUAL(2, evLoadFreshBlobsCompletedCount);

        UNIT_ASSERT_VALUES_EQUAL(
            GetBlockContent(1),
            GetBlockContent(partition.ReadBlocks(0)));
        UNIT_ASSERT_VALUES_EQUAL(
            GetBlockContent(2),
            GetBlockContent(partition.ReadBlocks(1)));
        UNIT_ASSERT_VALUES_EQUAL(
            GetBlockContent(3),
            GetBlockContent(partition.ReadBlocks(2)));
    }

    Y_UNIT_TEST(ShouldUpdateUsedBlocksMapWhenFlushingBlocksFromFreshChannel)
    {
        auto config = DefaultConfig();
        config.SetFreshChannelCount(1);
        config.SetFreshChannelWriteRequestsEnabled(true);

        auto runtime = PrepareTestActorRuntime(config);

        TPartitionClient partition(*runtime);
        partition.WaitReady();

        partition.WriteBlocks(1);
        partition.WriteBlocks(2);
        partition.WriteBlocks(3);

        partition.ZeroBlocks(2);

        {
            auto response = partition.StatPartition();
            auto stats = response->Record.GetStats();
            UNIT_ASSERT_VALUES_EQUAL(0, stats.GetUsedBlocksCount());
        }

        partition.Flush();

        {
            auto response = partition.StatPartition();
            auto stats = response->Record.GetStats();
            UNIT_ASSERT_VALUES_EQUAL(2, stats.GetUsedBlocksCount());
        }
    }

    Y_UNIT_TEST(ShouldCorrectlyCalculateBlocksCount)
    {
        constexpr ui32 blockCount = 1024 * 1024;
        auto runtime = PrepareTestActorRuntime(DefaultConfig(), blockCount);

        TPartitionClient partition(*runtime);
        partition.WaitReady();

        partition.WriteBlocks(
            TBlockRange32::MakeClosedInterval(0, 1024 * 10),
            1);
        partition.WriteBlocks(
            TBlockRange32::MakeClosedInterval(1024 * 5, 1024 * 11),
            1);

        const auto step = 16;
        for (ui32 i = 1024 * 10; i < 1024 * 12; i += step) {
            partition.WriteBlocks(TBlockRange32::WithLength(i, step), 1);
        }

        for (ui32 i = 1024 * 20; i < 1024 * 21; i += step) {
            partition.WriteBlocks(TBlockRange32::WithLength(i, step + 1), 1);
        }

        partition.WriteBlocks(
            TBlockRange32::MakeClosedInterval(1001111, 1001210),
            1);

        partition.ZeroBlocks(TBlockRange32::MakeClosedInterval(1024, 3023));
        partition.ZeroBlocks(TBlockRange32::MakeClosedInterval(5024, 5033));

        const auto expected = 1024 * 12 + 1024 + 1 + 100 - 2000 - 10;

        /*
        partition.WriteBlocks(TBlockRange32(5024, 5043), 1);
        partition.ZeroBlocks(TBlockRange32::MakeClosedInterval(5024, 5033));
        const auto expected = 10;
        */

        auto response = partition.StatPartition();
        auto stats = response->Record.GetStats();
        UNIT_ASSERT_VALUES_EQUAL(expected, stats.GetUsedBlocksCount());

        partition.RebootTablet();

        response = partition.StatPartition();
        stats = response->Record.GetStats();
        UNIT_ASSERT_VALUES_EQUAL(expected, stats.GetUsedBlocksCount());

        ui32 completionStatus = -1;
        runtime->SetObserverFunc([&] (TAutoPtr<IEventHandle>& event) {
                switch (event->GetTypeRewrite()) {
                    case TEvPartitionPrivate::EvMetadataRebuildCompleted: {
                        using TEv =
                            TEvPartitionPrivate::TEvMetadataRebuildCompleted;
                        auto* msg = event->Get<TEv>();
                        completionStatus = msg->GetStatus();
                        break;
                    }
                }
                return TTestActorRuntime::DefaultObserverFunc(event);
            }
        );

        const auto rangesPerBatch = 100;
        partition.RebuildMetadata(NProto::ERebuildMetadataType::USED_BLOCKS, rangesPerBatch);

        UNIT_ASSERT_VALUES_EQUAL(S_OK, completionStatus);

        response = partition.StatPartition();
        stats = response->Record.GetStats();
        UNIT_ASSERT_VALUES_EQUAL(expected, stats.GetUsedBlocksCount());

        partition.RebootTablet();

        response = partition.StatPartition();
        stats = response->Record.GetStats();
        UNIT_ASSERT_VALUES_EQUAL(expected, stats.GetUsedBlocksCount());
    }

    Y_UNIT_TEST(ShouldPostponeBlockCountCalculationAndScanDiskUntilInflightWriteRequestsAreCompleted)
    {
        constexpr ui32 blockCount = 1024 * 1024;
        auto runtime = PrepareTestActorRuntime(DefaultConfig(), blockCount);

        ui64 writeCommitId = 0;

        TPartitionClient partition(*runtime);
        partition.WaitReady();

        runtime->SetObserverFunc([&] (TAutoPtr<IEventHandle>& event) mutable {
                switch (event->GetTypeRewrite()) {
                    case TEvPartitionPrivate::EvAddBlobsRequest: {
                        writeCommitId =
                            event->Get<TEvPartitionPrivate::TEvAddBlobsRequest>()->CommitId;
                        return TTestActorRuntime::EEventAction::DROP;
                    }
                }
                return TTestActorRuntime::DefaultObserverFunc(event);
            }
        );

        partition.SendWriteBlocksRequest(TBlockRange32::WithLength(0, 1024 * 10), 1);
        runtime->DispatchEvents(TDispatchOptions(), TDuration::Seconds(1));

        {
            partition.SendMetadataRebuildBlockCountRequest(
                MakePartialBlobId(writeCommitId + 1, 0),
                100,
                MakePartialBlobId(writeCommitId + 1, 0));

            const auto response =
                partition.RecvMetadataRebuildBlockCountResponse();
            UNIT_ASSERT(FAILED(response->GetStatus()));
        }

        {
            partition.SendScanDiskBatchRequest(
                MakePartialBlobId(writeCommitId, 0),
                100,
                MakePartialBlobId(writeCommitId, 0));

            const auto response = partition.RecvScanDiskBatchResponse();
            UNIT_ASSERT(FAILED(response->GetStatus()));
        }
    }

    Y_UNIT_TEST(ShouldRebuildBlockCountSensors)
    {
        constexpr ui32 blockCount = 1024 * 1024;
        auto runtime = PrepareTestActorRuntime(DefaultConfig(), blockCount);

        TPartitionClient partition(*runtime);
        partition.WaitReady();

        partition.WriteBlocks(
            TBlockRange32::MakeClosedInterval(0, 1024 * 10),
            1);

        auto response = partition.RebuildMetadata(NProto::ERebuildMetadataType::BLOCK_COUNT, 100);

        partition.WriteBlocks(TBlockRange32::WithLength(0, 1024), 1);

        auto stats = partition.StatPartition()->Record.GetStats();
        UNIT_ASSERT_VALUES_EQUAL(1024 * 11 + 1, stats.GetMergedBlocksCount());
    }

    Y_UNIT_TEST(ShouldFailGetMetadataRebuildStatusIfNoOperationRunning)
    {
        constexpr ui32 blockCount = 1024 * 1024;
        auto runtime = PrepareTestActorRuntime(DefaultConfig(), blockCount);

        TPartitionClient partition(*runtime);
        partition.WaitReady();

        partition.WriteBlocks(
            TBlockRange32::MakeClosedInterval(0, 1024 * 10),
            1);

        partition.SendGetRebuildMetadataStatusRequest();
        auto progress = partition.RecvGetRebuildMetadataStatusResponse();
        UNIT_ASSERT(FAILED(progress->GetStatus()));
    }

    Y_UNIT_TEST(ShouldSuccessfullyRunMetadataRebuildOnEmptyDisk)
    {
        constexpr ui32 blockCount = 1024 * 1024;
        auto runtime = PrepareTestActorRuntime(DefaultConfig(), blockCount);

        TPartitionClient partition(*runtime);
        partition.WaitReady();

        partition.RebuildMetadata(NProto::ERebuildMetadataType::BLOCK_COUNT, 10);
        TDispatchOptions options;
        options.FinalEvents.emplace_back(TEvPartitionPrivate::EvMetadataRebuildCompleted);
        runtime->DispatchEvents(options, TDuration::Seconds(1));

        auto progress = partition.GetRebuildMetadataStatus();
        UNIT_ASSERT_VALUES_EQUAL(
            0,
            progress->Record.GetProgress().GetProcessed()
        );
        UNIT_ASSERT_VALUES_EQUAL(
            0,
            progress->Record.GetProgress().GetTotal()
        );
        UNIT_ASSERT_VALUES_EQUAL(
            true,
            progress->Record.GetProgress().GetIsCompleted()
        );
    }

    Y_UNIT_TEST(ShouldReturnRebuildMetadataProgressDuringExecution)
    {
        constexpr ui32 blockCount = 1024 * 1024;
        auto runtime = PrepareTestActorRuntime(DefaultConfig(), blockCount);

        TPartitionClient partition(*runtime);
        partition.WaitReady();

        partition.WriteBlocks(TBlockRange32::WithLength(0, 1024 * 10), 1);
        partition.WriteBlocks(
            TBlockRange32::WithLength(1024 * 10, 1024 * 10),
            1);

        runtime->SetObserverFunc([&] (TAutoPtr<IEventHandle>& event) mutable {
                switch (event->GetTypeRewrite()) {
                    case TEvPartitionPrivate::EvMetadataRebuildBlockCountResponse: {
                        const auto* msg =
                            event->Get<TEvPartitionPrivate::TEvMetadataRebuildBlockCountResponse>();
                        UNIT_ASSERT_VALUES_UNEQUAL(
                            0,
                            msg->RebuildState.MixedBlocks + msg->RebuildState.MergedBlocks);
                    }
                }
                return TTestActorRuntime::DefaultObserverFunc(event);
            }
        );

        auto response = partition.RebuildMetadata(NProto::ERebuildMetadataType::BLOCK_COUNT, 10);

        auto progress = partition.GetRebuildMetadataStatus();
        UNIT_ASSERT_VALUES_EQUAL(
            20,
            progress->Record.GetProgress().GetProcessed()
        );
        UNIT_ASSERT_VALUES_EQUAL(
            true,
            progress->Record.GetProgress().GetIsCompleted()
        );
    }

    Y_UNIT_TEST(ShouldBlockCleanupDuringMetadataRebuild)
    {
        constexpr ui32 blockCount = 1024 * 1024;
        auto runtime = PrepareTestActorRuntime(DefaultConfig(), blockCount);

        TPartitionClient partition(*runtime);
        partition.WaitReady();

        partition.WriteBlocks(TBlockRange32::WithLength(0, 1024), 1);
        partition.WriteBlocks(TBlockRange32::WithLength(0, 1024), 1);
        partition.WriteBlocks(TBlockRange32::WithLength(0, 1024), 1);
        partition.WriteBlocks(TBlockRange32::WithLength(0, 1024), 1);

        ui32 cnt = 0;

        TAutoPtr<IEventHandle> savedEvent;

        runtime->SetObserverFunc([&] (TAutoPtr<IEventHandle>& event) mutable {
                switch (event->GetTypeRewrite()) {
                    case TEvPartitionPrivate::EvMetadataRebuildBlockCountRequest: {
                        if (++cnt == 1) {
                            savedEvent = event.Release();
                            return TTestActorRuntime::EEventAction::DROP;
                        }
                    }
                }
                return TTestActorRuntime::DefaultObserverFunc(event);
            }
        );

        auto response = partition.RebuildMetadata(NProto::ERebuildMetadataType::BLOCK_COUNT, 10);
        partition.Compaction();

        {
            auto stats = partition.StatPartition()->Record.GetStats();
            UNIT_ASSERT_VALUES_EQUAL(5, stats.GetMergedBlobsCount());
        }

        {
            partition.SendCleanupRequest();
            auto response = partition.RecvCleanupResponse();
            UNIT_ASSERT_VALUES_EQUAL(E_TRY_AGAIN, response->GetStatus());
        }

        runtime->Send(savedEvent.Release());

        TDispatchOptions options;
        options.FinalEvents.emplace_back(
            TEvPartitionPrivate::EvMetadataRebuildCompleted);
        runtime->DispatchEvents(options);

        partition.Cleanup();

        {
            auto stats = partition.StatPartition()->Record.GetStats();
            UNIT_ASSERT_VALUES_EQUAL(1, stats.GetMergedBlobsCount());
        }

        auto progress = partition.GetRebuildMetadataStatus();
        UNIT_ASSERT_VALUES_EQUAL(
            4,
            progress->Record.GetProgress().GetProcessed()
        );
        UNIT_ASSERT_VALUES_EQUAL(
            4,
            progress->Record.GetProgress().GetTotal()
        );
        UNIT_ASSERT_VALUES_EQUAL(
            true,
            progress->Record.GetProgress().GetIsCompleted()
        );
    }

    Y_UNIT_TEST(ShouldNotKillTabletBeforeMaxReadBlobErrorsHappen)
    {
        auto config = DefaultConfig();
        config.SetWriteBlobThreshold(1_MB);
        config.SetMaxReadBlobErrorsBeforeSuicide(5);

        auto r = PrepareTestActorRuntime(config);
        auto& runtime = *r;

        TPartitionClient partition(runtime);
        partition.WaitReady();
        partition.WriteBlocks(TBlockRange32::WithLength(0, 1001), 1);

        NKikimrProto::TLogoBlobID blobId;
        {
            auto response = partition.DescribeBlocks(
                TBlockRange32::WithLength(0, 1001),
                "");
            UNIT_ASSERT_VALUES_EQUAL(1, response->Record.BlobPiecesSize());
            blobId = response->Record.GetBlobPieces(0).GetBlobId();
        }

        ui32 readBlobCount = 0;
        bool readBlobShouldFail = true;

        const auto eventHandler = [&] (const TEvBlobStorage::TEvGet::TPtr& ev) {
            auto& msg = *ev->Get();

            for (ui32 i = 0; i < msg.QuerySize; i++) {
                NKikimr::TLogoBlobID expected = LogoBlobIDFromLogoBlobID(blobId);
                NKikimr::TLogoBlobID actual = msg.Queries[i].Id;

                if (expected.IsSameBlob(actual)) {
                    readBlobCount++;

                    if (readBlobShouldFail) {
                        auto response = std::make_unique<TEvBlobStorage::TEvGetResult>(
                            NKikimrProto::ERROR,
                            msg.QuerySize,
                            0);  // groupId

                        runtime.Schedule(
                            new IEventHandle(
                                ev->Sender,
                                ev->Recipient,
                                response.release(),
                                0,
                                ev->Cookie),
                            TDuration());
                        return true;
                    }
                }
            }

            return false;
        };

        runtime.SetEventFilter(
            [eventHandler] (TTestActorRuntimeBase&, TAutoPtr<IEventHandle>& ev) {
                bool handled = false;

                const auto wrapped = [&] (const auto& ev) {
                    handled = eventHandler(ev);
                };

                switch (ev->GetTypeRewrite()) {
                    hFunc(TEvBlobStorage::TEvGet, wrapped);
                }
                return handled;
            }
        );

        bool suicideHappened = false;

        runtime.SetObserverFunc([&] (TAutoPtr<IEventHandle>& ev) {
                switch (ev->GetTypeRewrite()) {
                    case TEvTablet::EEv::EvTabletDead: {
                        suicideHappened = true;
                        break;
                    }
                }
                return TTestActorRuntime::DefaultObserverFunc(ev);
            }
        );

        for (ui32 i = 1; i < config.GetMaxReadBlobErrorsBeforeSuicide(); i++) {
            partition.SendReadBlocksRequest(0);
            auto response = partition.RecvReadBlocksResponse();
            UNIT_ASSERT(FAILED(response->GetStatus()));

            UNIT_ASSERT_VALUES_EQUAL(i, readBlobCount);
            UNIT_ASSERT(!suicideHappened);
        }

        partition.SendReadBlocksRequest(0);
        auto response = partition.RecvReadBlocksResponse();
        UNIT_ASSERT(FAILED(response->GetStatus()));

        UNIT_ASSERT_VALUES_EQUAL(
            config.GetMaxReadBlobErrorsBeforeSuicide(),
            readBlobCount);
        UNIT_ASSERT(suicideHappened);
        suicideHappened = false;

        {
            TPartitionClient partition(runtime);
            partition.WaitReady();

            readBlobShouldFail = false;
            UNIT_ASSERT_VALUES_EQUAL(
                GetBlockContent(1),
                GetBlockContent(partition.ReadBlocks(0))
            );
            UNIT_ASSERT(!suicideHappened);
        }
    }

    Y_UNIT_TEST(ShouldProcessMultipleRangesUponCompaction)
    {
        auto config = DefaultConfig();
        config.SetWriteBlobThreshold(1_MB);
        config.SetBatchCompactionEnabled(true);
        config.SetCompactionRangeCountPerRun(3);
        config.SetSSDMaxBlobsPerRange(999);
        config.SetHDDMaxBlobsPerRange(999);
        config.SetCompactionGarbageThreshold(999);
        config.SetCompactionRangeGarbageThreshold(999);
        auto runtime = PrepareTestActorRuntime(
            config,
            MaxPartitionBlocksCount
        );

        TPartitionClient partition(*runtime);
        partition.WaitReady();

        const auto blockRange1 = TBlockRange32::WithLength(0, 1024);
        const auto blockRange2 = TBlockRange32::WithLength(1024 * 1024, 1024);
        const auto blockRange3 = TBlockRange32::WithLength(2 * 1024 * 1024, 1024);
        const auto blockRange4 = TBlockRange32::WithLength(3 * 1024 * 1024, 1024);

        partition.WriteBlocks(blockRange1, 1);
        partition.WriteBlocks(blockRange1, 2);
        partition.WriteBlocks(blockRange1, 3);

        partition.WriteBlocks(blockRange2, 4);
        partition.WriteBlocks(blockRange2, 5);
        partition.WriteBlocks(blockRange2, 6);

        partition.WriteBlocks(blockRange3, 7);
        partition.WriteBlocks(blockRange3, 8);
        partition.WriteBlocks(blockRange3, 9);

        partition.WriteBlocks(blockRange4, 10);
        partition.WriteBlocks(blockRange4, 11);

        // blockRange4 should not be compacted, other ranges - should
        partition.Compaction();
        partition.Cleanup();

        // checking that data wasn't corrupted
        UNIT_ASSERT_VALUES_EQUAL(
            GetBlockContent(3),
            GetBlockContent(partition.ReadBlocks(blockRange1.Start))
        );
        UNIT_ASSERT_VALUES_EQUAL(
            GetBlockContent(3),
            GetBlockContent(partition.ReadBlocks(blockRange1.End))
        );

        UNIT_ASSERT_VALUES_EQUAL(
            GetBlockContent(6),
            GetBlockContent(partition.ReadBlocks(blockRange2.Start))
        );
        UNIT_ASSERT_VALUES_EQUAL(
            GetBlockContent(6),
            GetBlockContent(partition.ReadBlocks(blockRange2.End))
        );

        UNIT_ASSERT_VALUES_EQUAL(
            GetBlockContent(9),
            GetBlockContent(partition.ReadBlocks(blockRange3.Start))
        );
        UNIT_ASSERT_VALUES_EQUAL(
            GetBlockContent(9),
            GetBlockContent(partition.ReadBlocks(blockRange3.End))
        );

        UNIT_ASSERT_VALUES_EQUAL(
            GetBlockContent(11),
            GetBlockContent(partition.ReadBlocks(blockRange4.Start))
        );
        UNIT_ASSERT_VALUES_EQUAL(
            GetBlockContent(11),
            GetBlockContent(partition.ReadBlocks(blockRange4.End))
        );

        // checking that we now have 1 blob in each of the first 3 ranges
        // and 2 blobs in the last range
        {
            auto response = partition.StatPartition();
            const auto& stats = response->Record.GetStats();
            UNIT_ASSERT_VALUES_EQUAL(5, stats.GetMergedBlobsCount());
        }

        // blockRange4 and any other 2 ranges should be compacted
        partition.Compaction();
        partition.Cleanup();

        // all ranges should contain 1 blob now
        {
            auto response = partition.StatPartition();
            const auto& stats = response->Record.GetStats();
            UNIT_ASSERT_VALUES_EQUAL(4, stats.GetMergedBlobsCount());
        }
    }

    Y_UNIT_TEST(ShouldPatchBlobsDuringCompaction)
    {
        auto config = DefaultConfig();
        config.SetWriteBlobThreshold(1_MB);
        config.SetBlobPatchingEnabled(true);
        config.SetHDDMaxBlobsPerRange(999);
        config.SetSSDMaxBlobsPerRange(999);
        config.SetCompactionGarbageThreshold(999);
        config.SetCompactionRangeGarbageThreshold(999);
        auto runtime = PrepareTestActorRuntime(
            config,
            MaxPartitionBlocksCount
        );

        bool evPatchObserved = false;
        runtime->SetObserverFunc([&] (TAutoPtr<IEventHandle>& event) {
                switch (event->GetTypeRewrite()) {
                    case TEvBlobStorage::EvPatch: {
                        evPatchObserved = true;
                        break;
                    }
                }
                return TTestActorRuntime::DefaultObserverFunc(event);
            }
        );

        TPartitionClient partition(*runtime);
        partition.WaitReady();

        const auto blockRange1 = TBlockRange32::WithLength(0, 1024);
        const auto blockRange2 = TBlockRange32::WithLength(0, 512);
        const auto blockRange3 = TBlockRange32::WithLength(0, 256);

        partition.WriteBlocks(blockRange1, 1);
        partition.WriteBlocks(blockRange2, 2);
        partition.WriteBlocks(blockRange3, 3);

        partition.Compaction();
        partition.Cleanup();

        // checking that data wasn't corrupted
        UNIT_ASSERT_VALUES_EQUAL(
            GetBlockContent(3),
            GetBlockContent(partition.ReadBlocks(0))
        );

        UNIT_ASSERT_VALUES_EQUAL(
            GetBlockContent(3),
            GetBlockContent(partition.ReadBlocks(255))
        );

        UNIT_ASSERT_VALUES_EQUAL(
            GetBlockContent(2),
            GetBlockContent(partition.ReadBlocks(256))
        );

        UNIT_ASSERT_VALUES_EQUAL(
            GetBlockContent(2),
            GetBlockContent(partition.ReadBlocks(511))
        );

        UNIT_ASSERT_VALUES_EQUAL(
            GetBlockContent(1),
            GetBlockContent(partition.ReadBlocks(512))
        );

        UNIT_ASSERT_VALUES_EQUAL(
            GetBlockContent(1),
            GetBlockContent(partition.ReadBlocks(1023))
        );

        UNIT_ASSERT_VALUES_EQUAL(
            TStringBuf(),
            GetBlockContent(partition.ReadBlocks(1024))
        );

        {
            auto response = partition.StatPartition();
            const auto& stats = response->Record.GetStats();
            UNIT_ASSERT_VALUES_EQUAL(1, stats.GetMergedBlobsCount());
        }

        UNIT_ASSERT(evPatchObserved);
    }

    Y_UNIT_TEST(WritingBlobsInsteadOfPatchingIfDiffIsGreaterThanThreshold)
    {
        auto config = DefaultConfig();
        config.SetWriteBlobThreshold(1_MB);
        config.SetBlobPatchingEnabled(true);
        config.SetHDDMaxBlobsPerRange(999);
        config.SetSSDMaxBlobsPerRange(999);
        config.SetCompactionGarbageThreshold(999);
        config.SetCompactionRangeGarbageThreshold(999);
        config.SetMaxDiffPercentageForBlobPatching(75);
        auto runtime = PrepareTestActorRuntime(
            config,
            MaxPartitionBlocksCount
        );

        bool evPatchObserved = false;
        bool evWriteObserved = false;
        runtime->SetObserverFunc([&] (TAutoPtr<IEventHandle>& event) {
                switch (event->GetTypeRewrite()) {
                    case TEvBlobStorage::EvPatch: {
                        evPatchObserved = true;
                        break;
                    }
                    case TEvPartitionPrivate::EvWriteBlobRequest: {
                        evWriteObserved = true;
                        break;
                    }
                }
                return TTestActorRuntime::DefaultObserverFunc(event);
            }
        );

        TPartitionClient partition(*runtime);
        partition.WaitReady();

        const auto blockRange1 = TBlockRange32::WithLength(0, 1024);
        const auto blockRange2 = TBlockRange32::WithLength(0, 512 + 256 + 64);
        const auto blockRange3 = TBlockRange32::WithLength(0, 512);

        partition.WriteBlocks(blockRange1, 1);
        partition.WriteBlocks(blockRange2, 2);

        partition.Compaction();
        partition.Cleanup();

        UNIT_ASSERT_VALUES_EQUAL(
            GetBlockContent(2),
            GetBlockContent(partition.ReadBlocks(256))
        );

        UNIT_ASSERT_VALUES_EQUAL(
            GetBlockContent(2),
            GetBlockContent(partition.ReadBlocks(512 + 256 + 63))
        );

        UNIT_ASSERT_VALUES_EQUAL(
            GetBlockContent(1),
            GetBlockContent(partition.ReadBlocks(900))
        );

        UNIT_ASSERT(!evPatchObserved);
        UNIT_ASSERT(evWriteObserved);

        evWriteObserved = false;
        partition.WriteBlocks(blockRange3, 3);

        partition.Compaction();
        partition.Cleanup();

        UNIT_ASSERT_VALUES_EQUAL(
            GetBlockContent(3),
            GetBlockContent(partition.ReadBlocks(511))
        );

        UNIT_ASSERT_VALUES_EQUAL(
            GetBlockContent(2),
            GetBlockContent(partition.ReadBlocks(512))
        );

        UNIT_ASSERT(evPatchObserved);
        UNIT_ASSERT(evWriteObserved);
    }

    Y_UNIT_TEST(ShouldPatchBlobsDuringIncrementalCompaction)
    {
        auto config = DefaultConfig();
        config.SetBlobPatchingEnabled(true);
        DoTestIncrementalCompaction(std::move(config), true);
    }

    Y_UNIT_TEST(ShouldProperlyPatchBlobWithDifferentLayout)
    {
        auto config = DefaultConfig();
        config.SetWriteBlobThreshold(1_MB);
        config.SetBlobPatchingEnabled(true);
        config.SetHDDMaxBlobsPerRange(999);
        config.SetSSDMaxBlobsPerRange(999);
        config.SetCompactionGarbageThreshold(999);
        config.SetCompactionRangeGarbageThreshold(999);
        auto runtime = PrepareTestActorRuntime(
            config,
            MaxPartitionBlocksCount
        );

        bool evPatchObserved = false;
        runtime->SetObserverFunc([&] (TAutoPtr<IEventHandle>& event) {
                switch (event->GetTypeRewrite()) {
                    case TEvBlobStorage::EvPatch: {
                        evPatchObserved = true;
                        break;
                    }
                }
                return TTestActorRuntime::DefaultObserverFunc(event);
            }
        );

        TPartitionClient partition(*runtime);
        partition.WaitReady();

        partition.WriteBlocks(TBlockRange32::MakeOneBlock(1), 1);
        partition.WriteBlocks(TBlockRange32::MakeOneBlock(3), 3);
        partition.WriteBlocks(TBlockRange32::MakeOneBlock(4), 4);

        partition.Flush();
        partition.Compaction();
        partition.Cleanup();

        {
            auto response = partition.StatPartition();
            const auto& stats = response->Record.GetStats();
            UNIT_ASSERT_VALUES_EQUAL(1, stats.GetMergedBlobsCount());
        }

        UNIT_ASSERT(evPatchObserved);
        evPatchObserved = false;

        UNIT_ASSERT_VALUES_EQUAL(
            GetBlockContent(1),
            GetBlockContent(partition.ReadBlocks(1))
        );

        UNIT_ASSERT_VALUES_EQUAL(
            TString(),
            GetBlockContent(partition.ReadBlocks(2))
        );

        UNIT_ASSERT_VALUES_EQUAL(
            GetBlockContent(3),
            GetBlockContent(partition.ReadBlocks(3))
        );

        UNIT_ASSERT_VALUES_EQUAL(
            GetBlockContent(4),
            GetBlockContent(partition.ReadBlocks(4))
        );

        partition.WriteBlocks(TBlockRange32::MakeOneBlock(2), 2);
        partition.ZeroBlocks(TBlockRange32::MakeOneBlock(4));

        partition.Flush();
        partition.Compaction();
        partition.Cleanup();

        UNIT_ASSERT_VALUES_EQUAL(
            GetBlockContent(1),
            GetBlockContent(partition.ReadBlocks(1))
        );

        UNIT_ASSERT_VALUES_EQUAL(
            GetBlockContent(2),
            GetBlockContent(partition.ReadBlocks(2))
        );

        UNIT_ASSERT_VALUES_EQUAL(
            GetBlockContent(3),
            GetBlockContent(partition.ReadBlocks(3))
        );

        UNIT_ASSERT_VALUES_EQUAL(
            TString(),
            GetBlockContent(partition.ReadBlocks(4))
        );

        {
            auto response = partition.StatPartition();
            const auto& stats = response->Record.GetStats();
            // 2 == zeroBlob + dataBlob
            UNIT_ASSERT_VALUES_EQUAL(2, stats.GetMergedBlobsCount());
        }

        UNIT_ASSERT(evPatchObserved);
    }

    Y_UNIT_TEST(ShouldRejectSmallWritesAfterReachingFreshByteCountHardLimit)
    {
        NProto::TStorageServiceConfig config;
        config.SetFreshByteCountHardLimit(8_KB);
        config.SetFlushThreshold(4_MB);
        config.SetFreshChannelCount(1);
        config.SetFreshChannelWriteRequestsEnabled(true);
        auto runtime = PrepareTestActorRuntime(config);

        TPartitionClient partition(*runtime);
        partition.WaitReady();

        partition.WriteBlocks(TBlockRange32::MakeOneBlock(0), 1);
        partition.WriteBlocks(TBlockRange32::MakeOneBlock(0), 1);

        partition.SendWriteBlocksRequest(TBlockRange32::MakeOneBlock(0), 1);
        auto response = partition.RecvWriteBlocksResponse();
        UNIT_ASSERT_VALUES_EQUAL_C(
            E_REJECTED,
            response->GetStatus(),
            response->GetErrorReason());
        UNIT_ASSERT(
            HasProtoFlag(response->GetError().GetFlags(), NProto::EF_SILENT));

        partition.Flush();

        partition.SendWriteBlocksRequest(TBlockRange32::MakeOneBlock(0), 1);
        response = partition.RecvWriteBlocksResponse();
        UNIT_ASSERT_VALUES_EQUAL_C(
            S_OK,
            response->GetStatus(),
            response->GetErrorReason());
    }

    Y_UNIT_TEST(ShouldCorrectlyScanDiskWithoutBrokenBlobs)
    {
        constexpr ui32 blockCount = 1024 * 1024;
        auto runtime = PrepareTestActorRuntime(DefaultConfig(), blockCount);

        TPartitionClient partition(*runtime);
        partition.WaitReady();

        partition.WriteBlocks(
            TBlockRange32::MakeClosedInterval(0, 1024 * 10),
            1);
        partition.WriteBlocks(
            TBlockRange32::MakeClosedInterval(1024 * 5, 1024 * 11),
            1);

        const auto step = 16;
        for (ui32 i = 1024 * 10; i < 1024 * 12; i += step) {
            partition.WriteBlocks(TBlockRange32::WithLength(i, step), 1);
        }

        for (ui32 i = 1024 * 20; i < 1024 * 21; i += step) {
            partition.WriteBlocks(TBlockRange32::WithLength(i, step + 1), 1);
        }

        partition.WriteBlocks(
            TBlockRange32::MakeClosedInterval(1001111, 1001210),
            1);

        partition.ZeroBlocks(TBlockRange32::MakeClosedInterval(1024, 3023));
        partition.ZeroBlocks(TBlockRange32::MakeClosedInterval(5024, 5033));

        const ui64 mixedBlobsCount = 4;
        const ui64 mergedBlobsCount = 20;
        const ui64 blobsCount = mixedBlobsCount + mergedBlobsCount;
        const ui64 blobsWithoutDeletionMarkerCount = blobsCount - 2;

        {
            const auto stats = partition.StatPartition()->Record.GetStats();
            UNIT_ASSERT_VALUES_EQUAL(
                mixedBlobsCount,
                stats.GetMixedBlobsCount());
            UNIT_ASSERT_VALUES_EQUAL(
                mergedBlobsCount,
                stats.GetMergedBlobsCount());
        }

        ui32 completionStatus = -1;
        ui32 readBlobCount = 0;

        runtime->SetObserverFunc([&] (TAutoPtr<IEventHandle>& event) {
                switch (event->GetTypeRewrite()) {
                    case TEvPartitionPrivate::EvScanDiskCompleted: {
                        using TEv =
                            TEvPartitionPrivate::TEvScanDiskCompleted;
                        const auto* msg = event->Get<TEv>();
                        completionStatus = msg->GetStatus();
                        break;
                    }
                    case TEvPartitionCommonPrivate::EvReadBlobResponse: {
                        using TEv =
                            TEvPartitionCommonPrivate::TEvReadBlobResponse;
                        const auto* msg = event->Get<TEv>();
                        UNIT_ASSERT(!FAILED(msg->GetStatus()));
                        ++readBlobCount;
                        break;
                    }
                }
                return TTestActorRuntime::DefaultObserverFunc(event);
            }
        );

        const auto checkScanDisk = [&] (ui32 blobsPerBatch) {
            completionStatus = -1;
            readBlobCount = 0;

            const auto response = partition.ScanDisk(blobsPerBatch);

            TDispatchOptions options;
            options.FinalEvents.emplace_back(
                TEvPartitionPrivate::EvScanDiskCompleted);
            runtime->DispatchEvents(options, TDuration::Seconds(1));

            UNIT_ASSERT_VALUES_EQUAL(S_OK, completionStatus);
            UNIT_ASSERT_VALUES_EQUAL(
                blobsWithoutDeletionMarkerCount,
                readBlobCount);

            const auto progress = partition.GetScanDiskStatus();
            UNIT_ASSERT_VALUES_EQUAL(
                true,
                progress->Record.GetProgress().GetIsCompleted());
            UNIT_ASSERT_VALUES_EQUAL(
                blobsCount,
                progress->Record.GetProgress().GetTotal());
            UNIT_ASSERT_VALUES_EQUAL(
                blobsCount,
                progress->Record.GetProgress().GetProcessed());
            UNIT_ASSERT_VALUES_EQUAL(
                0,
                progress->Record.GetProgress().GetBrokenBlobs().size());
        };

        checkScanDisk(100);
        checkScanDisk(2);
        checkScanDisk(1);
        checkScanDisk(10);
    }

    Y_UNIT_TEST(ShouldCorrectlyScanDiskWithBrokenBlobs)
    {
        constexpr ui32 blockCount = 1024 * 1024;
        auto runtime = PrepareTestActorRuntime(DefaultConfig(), blockCount);

        TPartitionClient partition(*runtime);
        partition.WaitReady();

        partition.WriteBlocks(TBlockRange32::MakeClosedInterval(0, 1024 * 10), 1);
        partition.WriteBlocks(TBlockRange32::MakeClosedInterval(1024 * 5, 1024 * 11), 1);

        const auto step = 16;
        for (ui32 i = 1024 * 10; i < 1024 * 12; i += step) {
            partition.WriteBlocks(TBlockRange32::WithLength(i, step), 1);
        }

        for (ui32 i = 1024 * 20; i < 1024 * 21; i += step) {
            partition.WriteBlocks(TBlockRange32::WithLength(i, step + 1), 1);
        }

        partition.WriteBlocks(
            TBlockRange32::MakeClosedInterval(1001111, 1001210),
            1);

        const ui64 mixedBlobsCount = 4;
        const ui64 mergedBlobsCount = 18;
        const ui64 blobsCount = mixedBlobsCount + mergedBlobsCount;

        {
            const auto stats = partition.StatPartition()->Record.GetStats();
            UNIT_ASSERT_VALUES_EQUAL(
                mixedBlobsCount,
                stats.GetMixedBlobsCount());
            UNIT_ASSERT_VALUES_EQUAL(
                mergedBlobsCount,
                stats.GetMergedBlobsCount());
        }

        ui32 completionStatus = -1;

        TVector<bool> brokenBlobsIndexes;
        ui32 index = 0;

        runtime->SetObserverFunc([&] (TAutoPtr<IEventHandle>& event) {
                switch (event->GetTypeRewrite()) {
                    case TEvPartitionPrivate::EvScanDiskCompleted: {
                        using TEv =
                            TEvPartitionPrivate::TEvScanDiskCompleted;
                        const auto* msg = event->Get<TEv>();

                        completionStatus = msg->GetStatus();
                        break;
                    }
                    case TEvPartitionCommonPrivate::EvReadBlobResponse: {
                        using TEv =
                            TEvPartitionCommonPrivate::TEvReadBlobResponse;

                        UNIT_ASSERT(index < brokenBlobsIndexes.size());

                        if (brokenBlobsIndexes[index++]) {
                            auto response = std::make_unique<TEv>(
                                MakeError(
                                    E_REJECTED,
                                    "blob is broken"));

                            runtime->Send(new IEventHandle(
                                event->Recipient,
                                event->Sender,
                                response.release(),
                                0, // flags
                                event->Cookie
                            ), 0);

                            return TTestActorRuntime::EEventAction::DROP;
                        }
                        break;
                    }
                }
                return TTestActorRuntime::DefaultObserverFunc(event);
            }
        );

        const auto checkScanDisk = [&] (ui32 blobsPerBatch) {
            completionStatus = -1;
            index = 0;

            const auto response = partition.ScanDisk(blobsPerBatch);

            TDispatchOptions options;
            options.FinalEvents.emplace_back(
                TEvPartitionPrivate::EvScanDiskCompleted);
            runtime->DispatchEvents(options, TDuration::Seconds(1));

            UNIT_ASSERT_VALUES_EQUAL(S_OK, completionStatus);

            const auto progress = partition.GetScanDiskStatus();

            UNIT_ASSERT_VALUES_EQUAL(
                true,
                progress->Record.GetProgress().GetIsCompleted());
            UNIT_ASSERT_VALUES_EQUAL(
                blobsCount,
                progress->Record.GetProgress().GetTotal());
            UNIT_ASSERT_VALUES_EQUAL(
                blobsCount,
                progress->Record.GetProgress().GetProcessed());

            int brokenBlobsCountExpected = 0;
            for (bool isBroken : brokenBlobsIndexes) {
                if (isBroken) {
                    ++brokenBlobsCountExpected;
                }
            }
            UNIT_ASSERT_VALUES_EQUAL(
                brokenBlobsCountExpected,
                progress->Record.GetProgress().GetBrokenBlobs().size());
        };

        brokenBlobsIndexes = TVector<bool>(blobsCount);
        brokenBlobsIndexes[0] = true;
        brokenBlobsIndexes[1] = true;
        brokenBlobsIndexes[4] = true;

        checkScanDisk(100);
        checkScanDisk(2);

        brokenBlobsIndexes = TVector<bool>(blobsCount, true);

        checkScanDisk(1);
        checkScanDisk(10);
    }

    Y_UNIT_TEST(ShouldCorrectlyUpdatePartialScanDiskProgress)
    {
        constexpr ui32 blockCount = 1024 * 1024;
        auto runtime = PrepareTestActorRuntime(DefaultConfig(), blockCount);

        TPartitionClient partition(*runtime);
        partition.WaitReady();

        partition.WriteBlocks(
            TBlockRange32::MakeClosedInterval(0, 1024 * 10),
            1);
        partition.WriteBlocks(
            TBlockRange32::MakeClosedInterval(1024 * 5, 1024 * 11),
            1);

        const auto step = 16;
        for (ui32 i = 1024 * 10; i < 1024 * 12; i += step) {
            partition.WriteBlocks(TBlockRange32::WithLength(i, step), 1);
        }

        for (ui32 i = 1024 * 20; i < 1024 * 21; i += step) {
            partition.WriteBlocks(TBlockRange32::WithLength(i, step + 1), 1);
        }

        partition.WriteBlocks(
            TBlockRange32::MakeClosedInterval(1001111, 1001210),
            1);

        ui32 batchCount = 0;
        runtime->SetObserverFunc([&] (TAutoPtr<IEventHandle>& event) {
                switch (event->GetTypeRewrite()) {
                    case TEvPartitionPrivate::EvScanDiskBatchResponse: {
                        if (++batchCount == 2) {
                            return TTestActorRuntime::EEventAction::DROP;
                        }
                        break;
                    }
                }
                return TTestActorRuntime::DefaultObserverFunc(event);
            }
        );

        const ui32 blobsPerBatch = 3;
        const auto response = partition.ScanDisk(blobsPerBatch);

        runtime->DispatchEvents(TDispatchOptions(), TDuration::Seconds(1));

        const auto progress = partition.GetScanDiskStatus();

        UNIT_ASSERT_VALUES_EQUAL(
            false,
            progress->Record.GetProgress().GetIsCompleted());
        UNIT_ASSERT_VALUES_EQUAL(
            blobsPerBatch,
            progress->Record.GetProgress().GetProcessed());
        UNIT_ASSERT_LT(
            blobsPerBatch,
            progress->Record.GetProgress().GetTotal());
    }

    Y_UNIT_TEST(ShouldFailGetScanDiskStatusIfNoOperationRunning)
    {
        constexpr ui32 blockCount = 1024 * 1024;
        auto runtime = PrepareTestActorRuntime(DefaultConfig(), blockCount);

        TPartitionClient partition(*runtime);
        partition.WaitReady();

        partition.WriteBlocks(TBlockRange32::MakeClosedInterval(0, 1024 * 10), 1);

        partition.SendGetScanDiskStatusRequest();
        const auto progress = partition.RecvGetScanDiskStatusResponse();
        UNIT_ASSERT(FAILED(progress->GetStatus()));
    }

    Y_UNIT_TEST(ShouldSuccessfullyScanDiskIfDiskIsEmpty)
    {
        constexpr ui32 blockCount = 1024 * 1024;
        auto runtime = PrepareTestActorRuntime(DefaultConfig(), blockCount);

        TPartitionClient partition(*runtime);
        partition.WaitReady();

        const ui32 blobsPerBatch = 10;
        const auto response = partition.ScanDisk(blobsPerBatch);

        TDispatchOptions options;
        options.FinalEvents.emplace_back(
            TEvPartitionPrivate::EvScanDiskCompleted);
        runtime->DispatchEvents(options, TDuration::Seconds(1));

        const auto progress = partition.GetScanDiskStatus();
        UNIT_ASSERT_VALUES_EQUAL(
            true,
            progress->Record.GetProgress().GetIsCompleted());
        UNIT_ASSERT_VALUES_EQUAL(
            0,
            progress->Record.GetProgress().GetTotal());
        UNIT_ASSERT_VALUES_EQUAL(
            0,
            progress->Record.GetProgress().GetProcessed());
        UNIT_ASSERT_VALUES_EQUAL(
            0,
            progress->Record.GetProgress().GetBrokenBlobs().size());
    }

    Y_UNIT_TEST(ShouldBlockCleanupDuringScanDisk)
    {
        constexpr ui32 blockCount = 1024 * 1024;
        auto runtime = PrepareTestActorRuntime(DefaultConfig(), blockCount);

        TPartitionClient partition(*runtime);
        partition.WaitReady();

        partition.WriteBlocks(TBlockRange32::WithLength(0, 1024), 1);
        partition.WriteBlocks(TBlockRange32::WithLength(0, 1024), 1);
        partition.WriteBlocks(TBlockRange32::WithLength(0, 1024), 1);
        partition.WriteBlocks(TBlockRange32::WithLength(0, 1024), 1);

        ui32 cnt = 0;
        TAutoPtr<IEventHandle> savedEvent;

        runtime->SetObserverFunc([&] (TAutoPtr<IEventHandle>& event) mutable {
                switch (event->GetTypeRewrite()) {
                    case TEvPartitionPrivate::EvScanDiskBatchRequest: {
                        if (++cnt == 1) {
                            savedEvent = event.Release();
                            return TTestActorRuntime::EEventAction::DROP;
                        }
                    }
                }
                return TTestActorRuntime::DefaultObserverFunc(event);
            }
        );

        partition.ScanDisk(10);
        partition.Compaction();

        {
            const auto stats = partition.StatPartition()->Record.GetStats();
            UNIT_ASSERT_VALUES_EQUAL(5, stats.GetMergedBlobsCount());
        }

        {
            partition.SendCleanupRequest();
            const auto response = partition.RecvCleanupResponse();
            UNIT_ASSERT_VALUES_EQUAL(E_TRY_AGAIN, response->GetStatus());
        }

        runtime->Send(savedEvent.Release());

        TDispatchOptions options;
        options.FinalEvents.emplace_back(
            TEvPartitionPrivate::EvScanDiskCompleted);
        runtime->DispatchEvents(options);

        partition.Cleanup();

        {
            const auto stats = partition.StatPartition()->Record.GetStats();
            UNIT_ASSERT_VALUES_EQUAL(1, stats.GetMergedBlobsCount());
        }

        const auto progress = partition.GetScanDiskStatus();
        UNIT_ASSERT_VALUES_EQUAL(
            true,
            progress->Record.GetProgress().GetIsCompleted());
        UNIT_ASSERT_VALUES_EQUAL(
            progress->Record.GetProgress().GetTotal(),
            progress->Record.GetProgress().GetProcessed());
        UNIT_ASSERT_VALUES_EQUAL(
            0,
            progress->Record.GetProgress().GetBrokenBlobs().size());
    }

    Y_UNIT_TEST(ShouldFailScanDiskIfAlreadyRunning)
    {
        constexpr ui32 blockCount = 1024 * 1024;
        auto runtime = PrepareTestActorRuntime(DefaultConfig(), blockCount);

        TPartitionClient partition(*runtime);
        partition.WaitReady();

        partition.WriteBlocks(TBlockRange32::WithLength(0, 1024), 1);
        partition.WriteBlocks(TBlockRange32::WithLength(0, 1024), 1);
        partition.WriteBlocks(TBlockRange32::WithLength(0, 1024), 1);
        partition.WriteBlocks(TBlockRange32::WithLength(0, 1024), 1);

        ui32 cnt = 0;
        TAutoPtr<IEventHandle> savedEvent;

        runtime->SetObserverFunc([&] (TAutoPtr<IEventHandle>& event) mutable {
                switch (event->GetTypeRewrite()) {
                    case TEvPartitionPrivate::EvScanDiskBatchRequest: {
                        if (++cnt == 1) {
                            savedEvent = event.Release();
                            return TTestActorRuntime::EEventAction::DROP;
                        }
                        break;
                    }
                }
                return TTestActorRuntime::DefaultObserverFunc(event);
            }
        );

        const auto responseFirst = partition.ScanDisk(10);
        UNIT_ASSERT_VALUES_EQUAL(
            S_OK,
            responseFirst->Record.GetError().GetCode());

        const auto responseDuplicate = partition.ScanDisk(10);
        UNIT_ASSERT_VALUES_EQUAL(
            S_ALREADY,
            responseDuplicate->Record.GetError().GetCode());

        runtime->Send(savedEvent.Release());

        TDispatchOptions options;
        options.FinalEvents.emplace_back(
            TEvPartitionPrivate::EvScanDiskCompleted);
        runtime->DispatchEvents(options, TDuration::Seconds(1));

        const auto progress = partition.GetScanDiskStatus();
        UNIT_ASSERT_VALUES_EQUAL(
            true,
            progress->Record.GetProgress().GetIsCompleted());
        UNIT_ASSERT_VALUES_EQUAL(
            progress->Record.GetProgress().GetTotal(),
            progress->Record.GetProgress().GetProcessed());
        UNIT_ASSERT_VALUES_EQUAL(
            0,
            progress->Record.GetProgress().GetBrokenBlobs().size());
    }

    Y_UNIT_TEST(ShouldCorrectlyScanDiskAfterPartitionReboot)
    {
        constexpr ui32 blockCount = 1024 * 1024;
        auto runtime = PrepareTestActorRuntime(DefaultConfig(), blockCount);

        TPartitionClient partition(*runtime);
        partition.WaitReady();

        partition.WriteBlocks(
            TBlockRange32::MakeClosedInterval(0, 1024 * 10),
            1);
        partition.WriteBlocks(
            TBlockRange32::MakeClosedInterval(1024 * 5, 1024 * 11),
            1);

        const auto step = 16;
        for (ui32 i = 1024 * 10; i < 1024 * 12; i += step) {
            partition.WriteBlocks(TBlockRange32::WithLength(i, step), 1);
        }

        for (ui32 i = 1024 * 20; i < 1024 * 21; i += step) {
            partition.WriteBlocks(TBlockRange32::WithLength(i, step + 1), 1);
        }

        partition.WriteBlocks(
            TBlockRange32::MakeClosedInterval(1001111, 1001210),
            1);

        partition.ZeroBlocks(TBlockRange32::MakeClosedInterval(1024, 3023));
        partition.ZeroBlocks(TBlockRange32::MakeClosedInterval(5024, 5033));

        ui32 completionStatus = -1;

        runtime->SetObserverFunc([&] (TAutoPtr<IEventHandle>& event) {
                switch (event->GetTypeRewrite()) {
                    case TEvPartitionPrivate::EvScanDiskCompleted: {
                        using TEv =
                            TEvPartitionPrivate::TEvScanDiskCompleted;
                        const auto* msg = event->Get<TEv>();
                        completionStatus = msg->GetStatus();
                        break;
                    }
                }
                return TTestActorRuntime::DefaultObserverFunc(event);
            }
        );

        const auto checkScanDisk = [&] (ui32 blobsPerBatch) {
            completionStatus = -1;

            const auto response = partition.ScanDisk(blobsPerBatch);

            TDispatchOptions options;
            options.FinalEvents.emplace_back(
                TEvPartitionPrivate::EvScanDiskCompleted);
            runtime->DispatchEvents(options, TDuration::Seconds(1));

            UNIT_ASSERT_VALUES_EQUAL(S_OK, completionStatus);

            const auto progress = partition.GetScanDiskStatus();
            UNIT_ASSERT_VALUES_EQUAL(
                true,
                progress->Record.GetProgress().GetIsCompleted());
            UNIT_ASSERT_VALUES_EQUAL(
                progress->Record.GetProgress().GetTotal(),
                progress->Record.GetProgress().GetProcessed());
            UNIT_ASSERT_VALUES_EQUAL(
                0,
                progress->Record.GetProgress().GetBrokenBlobs().size());
        };

        checkScanDisk(5);
        partition.RebootTablet();
        checkScanDisk(100);
        partition.RebootTablet();
        checkScanDisk(1);
    }

    Y_UNIT_TEST(ShouldFirstGarbageCollectionFlagReboot)
    {
        auto runtime = PrepareTestActorRuntime();

        TPartitionClient partition(*runtime);
        bool garbageCollectorFinished = false;

        runtime->SetEventFilter(
            [&] (TTestActorRuntimeBase&, TAutoPtr<IEventHandle>& event) {
                switch (event->GetTypeRewrite()) {
                    case TEvPartition::EvGarbageCollectorCompleted: {
                        garbageCollectorFinished = true;
                        break;
                    }
                }
                return false;
            }
        );
        partition.WaitReady();

        UNIT_ASSERT(garbageCollectorFinished);

        garbageCollectorFinished = false;

        partition.CollectGarbage();
        UNIT_ASSERT(!garbageCollectorFinished);
    }

    Y_UNIT_TEST(ShouldWriteBlocksWhenAddingUnconfirmedBlobs)
    {
        auto config = DefaultConfig();
        config.SetWriteBlobThreshold(1);
        config.SetAddingUnconfirmedBlobsEnabled(true);
        auto runtime = PrepareTestActorRuntime(config);

        bool dropAddConfirmedBlobs = false;

        runtime->SetObserverFunc([&] (auto& event) {
            switch (event->GetTypeRewrite()) {
                case TEvPartitionPrivate::EvAddConfirmedBlobsRequest: {
                    if (dropAddConfirmedBlobs) {
                        return TTestActorRuntime::EEventAction::DROP;
                    }
                    break;
                }
            }

            return TTestActorRuntime::DefaultObserverFunc(event);
        });

        TPartitionClient partition(*runtime);
        partition.WaitReady();

        partition.WriteBlocks(11, 0);
        partition.CreateCheckpoint("checkpoint");

        partition.WriteBlocks(10, 1);
        {
            auto response = partition.StatPartition();
            const auto& stats = response->Record.GetStats();
            UNIT_ASSERT_VALUES_EQUAL(2, stats.GetMergedBlobsCount());
            UNIT_ASSERT_VALUES_EQUAL(0, stats.GetUnconfirmedBlobCount());
            UNIT_ASSERT_VALUES_EQUAL(0, stats.GetConfirmedBlobCount());
        }
        UNIT_ASSERT_VALUES_EQUAL(
            GetBlockContent(1),
            GetBlockContent(partition.ReadBlocks(10))
        );

        dropAddConfirmedBlobs = true;
        partition.WriteBlocks(11, 2);

        {
            // can't read unconfirmed range
            partition.SendReadBlocksRequest(11);
            auto response = partition.RecvReadBlocksResponse();
            UNIT_ASSERT_VALUES_EQUAL(E_REJECTED, response->GetError().GetCode());
        }

        {
            // can't describe unconfirmed range
            partition.SendDescribeBlocksRequest(TBlockRange32::WithLength(11, 1), "");
            auto response =
                partition.RecvResponse<TEvVolume::TEvDescribeBlocksResponse>();
            UNIT_ASSERT_VALUES_EQUAL(E_REJECTED, response->GetError().GetCode());
        }

        {
            // can't do GetChangedBlocks on unconfirmed range
            partition.SendGetChangedBlocksRequest(
                TBlockRange32::WithLength(11, 1),
                "checkpoint",
                "",
                false);
            auto response =
                partition.RecvResponse<TEvService::TEvGetChangedBlocksResponse>();
            UNIT_ASSERT_VALUES_EQUAL(E_REJECTED, response->GetError().GetCode());
        }

        {
            auto response = partition.StatPartition();
            const auto& stats = response->Record.GetStats();
            UNIT_ASSERT_VALUES_EQUAL(0, stats.GetUnconfirmedBlobCount());
            UNIT_ASSERT_VALUES_EQUAL(1, stats.GetConfirmedBlobCount());
        }

        // but we can work with other ranges
        UNIT_ASSERT_VALUES_EQUAL(
            GetBlockContent(1),
            GetBlockContent(partition.ReadBlocks(10))
        );
        partition.DescribeBlocks(TBlockRange32::WithLength(10, 1), "");
        partition.GetChangedBlocks(TBlockRange32::WithLength(10, 1), "checkpoint", "", false);

        // older commits are also available even when range overlaps with
        // unconfirmed blobs
        UNIT_ASSERT_VALUES_EQUAL(
            GetBlockContent(0),
            GetBlockContent(partition.ReadBlocks(11, "checkpoint"))
        );
        partition.DescribeBlocks(TBlockRange32::WithLength(11, 1), "checkpoint");
        partition.GetChangedBlocks(TBlockRange32::WithLength(11, 1), "", "checkpoint", false);

        dropAddConfirmedBlobs = false;
        partition.RebootTablet();
        UNIT_ASSERT_VALUES_EQUAL(
            GetBlockContent(2),
            GetBlockContent(partition.ReadBlocks(11))
        );

        {
            auto response = partition.StatPartition();
            const auto& stats = response->Record.GetStats();
            UNIT_ASSERT_VALUES_EQUAL(0, stats.GetUnconfirmedBlobCount());
            UNIT_ASSERT_VALUES_EQUAL(0, stats.GetConfirmedBlobCount());
        }
    }

    Y_UNIT_TEST(ShouldCompactAfterAddingConfirmedBlobs)
    {
        auto config = DefaultConfig();
        config.SetAddingUnconfirmedBlobsEnabled(true);
        auto runtime = PrepareTestActorRuntime(config);

        TPartitionClient partition(*runtime);
        partition.WaitReady();

        partition.WriteBlocks(TBlockRange32::WithLength(0, 1024), 1);

        TAutoPtr<IEventHandle> addConfirmedBlobs;
        bool interceptAddConfirmedBlobs = true;

        runtime->SetEventFilter(
            [&] (TTestActorRuntimeBase&, TAutoPtr<IEventHandle>& event)
            {
                switch (event->GetTypeRewrite()) {
                    case TEvPartitionPrivate::EvAddConfirmedBlobsRequest: {
                        if (interceptAddConfirmedBlobs) {
                            UNIT_ASSERT(!addConfirmedBlobs);
                            addConfirmedBlobs = event.Release();
                            return true;
                        }
                        break;
                    }
                }

                return false;
            }
        );

        partition.WriteBlocks(TBlockRange32::WithLength(0, 1024), 2);
        UNIT_ASSERT(addConfirmedBlobs);

        partition.SendCompactionRequest();
        // wait for compaction to be queued
        runtime->DispatchEvents(TDispatchOptions(), TDuration::Seconds(1));

        interceptAddConfirmedBlobs = false;
        runtime->Send(addConfirmedBlobs.Release());

        {
            auto compactResponse = partition.RecvCompactionResponse();
            // should fail on S_ALREADY and S_FALSE to ensure that compaction
            // was really taken place here
            UNIT_ASSERT_VALUES_EQUAL(S_OK, compactResponse->GetStatus());
        }
    }

    Y_UNIT_TEST(ShouldConfirmBlobs)
    {
        auto config = DefaultConfig();
        config.SetWriteBlobThreshold(1);
        config.SetAddingUnconfirmedBlobsEnabled(true);
        auto runtime = PrepareTestActorRuntime(config);

        bool dropAddConfirmedBlobs = false;
        bool spoofWriteBlobs = false;

        runtime->SetObserverFunc([&] (auto& event) {
            switch (event->GetTypeRewrite()) {
                case TEvPartitionPrivate::EvAddConfirmedBlobsRequest: {
                    if (dropAddConfirmedBlobs) {
                        return TTestActorRuntime::EEventAction::DROP;
                    }
                    break;
                }

                case TEvPartitionPrivate::EvWriteBlobRequest: {
                    if (spoofWriteBlobs) {
                        auto response =
                            std::make_unique<TEvPartitionPrivate::TEvWriteBlobResponse>();
                        response->BlockChecksums.resize(1);
                        runtime->Send(new IEventHandle(
                            event->Sender,
                            event->Recipient,
                            response.release(),
                            0,  // flags
                            0
                        ), 0);
                        return TTestActorRuntime::EEventAction::DROP;
                    }
                    break;
                }
            }

            return TTestActorRuntime::DefaultObserverFunc(event);
        });

        TPartitionClient partition(*runtime);
        partition.WaitReady();

        partition.WriteBlocks(11, 1);

        dropAddConfirmedBlobs = true;
        spoofWriteBlobs = true;
        partition.WriteBlocks(11, 2);
        partition.SendReadBlocksRequest(11);
        auto response = partition.RecvReadBlocksResponse();
        // can't read unconfirmed range
        UNIT_ASSERT_VALUES_EQUAL(E_REJECTED, response->GetError().GetCode());

        dropAddConfirmedBlobs = false;
        partition.RebootTablet();

        // check that we are not affected by previous write
        UNIT_ASSERT_VALUES_EQUAL(
            GetBlockContent(1),
            GetBlockContent(partition.ReadBlocks(11))
        );
    }

    Y_UNIT_TEST(ShouldLimitUnconfirmedBlobCount)
    {
        auto config = DefaultConfig();
        config.SetWriteBlobThreshold(1);
        config.SetAddingUnconfirmedBlobsEnabled(true);
        config.SetUnconfirmedBlobCountHardLimit(1);
        auto runtime = PrepareTestActorRuntime(config);

        runtime->SetObserverFunc([&] (auto& event) {
            switch (event->GetTypeRewrite()) {
                case TEvPartitionPrivate::EvAddConfirmedBlobsRequest: {
                    return TTestActorRuntime::EEventAction::DROP;
                }
            }

            return TTestActorRuntime::DefaultObserverFunc(event);
        });

        TPartitionClient partition(*runtime);
        partition.WaitReady();

        partition.WriteBlocks(10, 1);
        {
            // can't read unconfirmed range
            partition.SendReadBlocksRequest(10);
            auto response = partition.RecvReadBlocksResponse();
            UNIT_ASSERT_VALUES_EQUAL(E_REJECTED, response->GetError().GetCode());
        }

        // but next blob should be added bypassing 'unconfirmed blobs' feature
        partition.WriteBlocks(11, 2);
        UNIT_ASSERT_VALUES_EQUAL(
            GetBlockContent(2),
            GetBlockContent(partition.ReadBlocks(11))
        );
    }

    void DoTestCompression(
        ui32 writeBlobThreshold,
        ui32 uncompressedExpected,
        ui32 compressedExpected)
    {
        auto config = DefaultConfig();
        config.SetBlobCompressionRate(1);
        config.SetWriteBlobThreshold(writeBlobThreshold);
        config.SetFreshChannelCount(1);
        config.SetFreshChannelWriteRequestsEnabled(true);

        auto runtime = PrepareTestActorRuntime(config);

        TPartitionClient partition(*runtime);
        partition.WaitReady();

        ui32 uncompressed = 0;
        ui32 compressed = 0;

        auto obs =
            [&] (TAutoPtr<IEventHandle>& event) {
                if (event->GetTypeRewrite()
                        == TEvStatsService::EvVolumePartCounters)
                {
                    auto* msg =
                        event->Get<TEvStatsService::TEvVolumePartCounters>();

                    const auto& cc = msg->DiskCounters->Cumulative;
                    uncompressed = cc.UncompressedBytesWritten.Value;
                    compressed = cc.CompressedBytesWritten.Value;
                }

                return TTestActorRuntime::DefaultObserverFunc(event);
            };

        runtime->SetObserverFunc(obs);

        partition.WriteBlocks(1, 1);

        partition.SendToPipe(
            std::make_unique<TEvPartitionPrivate::TEvUpdateCounters>());
        {
            TDispatchOptions options;
            options.FinalEvents.emplace_back(
                TEvStatsService::EvVolumePartCounters);
            runtime->DispatchEvents(options);
        }

        UNIT_ASSERT_VALUES_EQUAL(uncompressedExpected, uncompressed);
        UNIT_ASSERT_VALUES_EQUAL(compressedExpected, compressed);
    }

    Y_UNIT_TEST(ShouldCompressBlobs)
    {
        DoTestCompression(1, DefaultBlockSize, 34);
    }

    Y_UNIT_TEST(ShouldCompressFreshBlocks)
    {
        DoTestCompression(Max<ui32>(), 4107, 43);
    }

    class TStatsChecker
    {
    private:
        ui64 RealWriteBlocksCount = 0;
        ui64 RealReadBlocksCount = 0;
        ui64 WriteBlocksCount = 0;
        ui64 ReadBlocksCount = 0;

    public:
        TStatsChecker() = default;

        void CheckStats(
            const NProto::TVolumeStats& stats,
            const ui64 realReadBlocksCount,
            const ui64 realWriteBlocksCount,
            const ui64 readBlocksCount,
            const ui64 writeBlocksCount)
        {
            RealReadBlocksCount += realReadBlocksCount;
            RealWriteBlocksCount += realWriteBlocksCount;
            ReadBlocksCount += readBlocksCount;
            WriteBlocksCount += writeBlocksCount;
            UNIT_ASSERT_VALUES_EQUAL(
                ReadBlocksCount, stats.GetSysReadCounters().GetBlocksCount());
            UNIT_ASSERT_VALUES_EQUAL(
                WriteBlocksCount, stats.GetSysWriteCounters().GetBlocksCount());
            UNIT_ASSERT_VALUES_EQUAL(
                RealReadBlocksCount,
                stats.GetRealSysReadCounters().GetBlocksCount());
            UNIT_ASSERT_VALUES_EQUAL(
                RealWriteBlocksCount,
                stats.GetRealSysWriteCounters().GetBlocksCount());
        }
    };

    Y_UNIT_TEST(CheckRealSysCountersDuringCompaction)
    {
        TStatsChecker statsChecker;
        auto config = DefaultConfig();
        config.SetWriteBlobThreshold(1_MB);
        config.SetBlobPatchingEnabled(true);
        config.SetHDDMaxBlobsPerRange(999);
        config.SetSSDMaxBlobsPerRange(999);
        config.SetCompactionGarbageThreshold(999);
        config.SetCompactionRangeGarbageThreshold(999);
        auto runtime = PrepareTestActorRuntime(
            config,
            MaxPartitionBlocksCount
        );

        TPartitionClient partition(*runtime);
        partition.WaitReady();

        partition.WriteBlocks(TBlockRange32::WithLength(0, 1024), 1);
        partition.WriteBlocks(TBlockRange32::WithLength(0, 301), 2);

        partition.Compaction();
        partition.Cleanup();

        {
            auto response = partition.StatPartition();
            const auto& stats = response->Record.GetStats();
            // Sys counter increased by "reading" 1024 - 301 UnchangedBlocks
            // Both counters increased by reading and writing 301 ChangedBlocks
            // from blobstorage
            statsChecker.CheckStats(stats, 301, 301, 1024, 1024);
        }

        partition.WriteBlocks(TBlockRange32::WithLength(0, 256), 3);

        partition.Compaction();
        partition.Cleanup();

        {
            auto response = partition.StatPartition();
            const auto& stats = response->Record.GetStats();
            // Sys counter increased by "reading" 768 UnchangedBlocks
            // Both counters increased by "reading" 256 ChangedBlocks
            // from blobstorage
            statsChecker.CheckStats(stats, 256, 256, 1024, 1024);
        }

        partition.WriteBlocks(TBlockRange32::MakeClosedInterval(5, 14), 4);

        partition.Compaction();
        partition.Cleanup();

        {
            auto response = partition.StatPartition();
            const auto& stats = response->Record.GetStats();
            // Blob wasn't written to BlobStorage, so counters don't change
            statsChecker.CheckStats(stats, 0, 0, 0, 0);
        }

        partition.Flush();

        {
            auto response = partition.StatPartition();
            const auto& stats = response->Record.GetStats();
            // Flush writes to BlobStorage blocks from FreshBlocks,
            // so all counters increase by blocks count
            statsChecker.CheckStats(stats, 0, 10, 0, 10);
        }
        partition.Compaction();
        partition.Cleanup();

        {
            auto response = partition.StatPartition();
            const auto& stats = response->Record.GetStats();
            // Sys counter increased by writing and reading whole blob of size
            // 1024. Real counter increased by 10 patchong blocks
            statsChecker.CheckStats(stats, 10, 10, 1024, 1024);
        }
    }

    Y_UNIT_TEST(CheckRealSysCountersDuringIncrementalCompaction)
    {
        TStatsChecker statsChecker;
        auto config = DefaultConfig();
        config.SetBlobPatchingEnabled(true);
        config.SetWriteBlobThreshold(1);   // disable FreshBlocks
        config.SetIncrementalCompactionEnabled(true);
        config.SetHDDMaxBlobsPerRange(4);
        config.SetSSDMaxBlobsPerRange(4);
        config.SetMaxSkippedBlobsDuringCompaction(1);
        config.SetTargetCompactionBytesPerOp(64_KB);
        auto runtime = PrepareTestActorRuntime(
            config,
            MaxPartitionBlocksCount
        );

        TPartitionClient partition(*runtime);
        partition.WaitReady();

        partition.WriteBlocks(TBlockRange32::WithLength(0, 1024), 1);
        partition.WriteBlocks(TBlockRange32::MakeClosedInterval(2, 12), 2);
        partition.WriteBlocks(TBlockRange32::MakeClosedInterval(10, 20), 3);

        partition.Compaction();
        partition.Cleanup();

        {
            auto response = partition.StatPartition();
            const auto& stats = response->Record.GetStats();
            // Incremental compaction divided data into two parts,
            // and compacted to one blob only small of them
            statsChecker.CheckStats(stats, 19, 19, 19, 19);
        }

        partition.WriteBlocks(TBlockRange32::MakeClosedInterval(7, 15), 4);
        partition.Compaction();
        partition.Cleanup();

        {
            auto response = partition.StatPartition();
            const auto& stats = response->Record.GetStats();
            // Sys counters count whole blob, real sys counters count only
            // patches. Incremental compaction doesn't read the biggest blob.
            statsChecker.CheckStats(stats, 9, 9, 19, 19);
        }
    }

    Y_UNIT_TEST(ShouldRunCompactionIfBlobCountIsGreaterThanThreshold)
    {
        auto config = DefaultConfig();
        config.SetHDDCompactionType(NProto::CT_LOAD);
        config.SetV1GarbageCompactionEnabled(true);
        config.SetCompactionGarbageThreshold(999999999);
        config.SetCompactionRangeGarbageThreshold(999999999);
        config.SetSSDMaxBlobsPerUnit(7);
        config.SetHDDMaxBlobsPerUnit(7);

        ui32 blocksCount =  1024 * 1024;

        auto runtime = PrepareTestActorRuntime(config, blocksCount);

        TPartitionClient partition(*runtime);
        partition.WaitReady();

        ui64 compactionByBlobCount = 0;
        bool compactionRequestObserved = false;
        runtime->SetObserverFunc([&] (TAutoPtr<IEventHandle>& event) {
                switch (event->GetTypeRewrite()) {
                    case TEvPartitionPrivate::EvCompactionRequest: {
                        compactionRequestObserved = true;
                        break;
                    }
                    case TEvStatsService::EvVolumePartCounters: {
                        auto* msg =
                            event->Get<TEvStatsService::TEvVolumePartCounters>();
                        const auto& cc = msg->DiskCounters->Cumulative;
                        compactionByBlobCount =
                            cc.CompactionByBlobCountPerDisk.Value;
                    }
                }
                return TTestActorRuntime::DefaultObserverFunc(event);
            }
        );

        for (size_t i = 0; i < 6; ++i) {
            partition.WriteBlocks(TBlockRange32::WithLength(i * 1024, 1024), i);
        }


        partition.SendToPipe(
            std::make_unique<TEvPartitionPrivate::TEvUpdateCounters>());
        {
            TDispatchOptions options;
            options.FinalEvents.emplace_back(
                TEvStatsService::EvVolumePartCounters);
            runtime->DispatchEvents(options);
        }
        UNIT_ASSERT_EQUAL(0, compactionByBlobCount);

        // wait for background operations completion
        runtime->DispatchEvents(TDispatchOptions(), TDuration::Seconds(1));

        // blob count is less than 4 * 2 => no compaction
        UNIT_ASSERT(!compactionRequestObserved);

        for (size_t i = 6; i < 10; ++i) {
            partition.WriteBlocks(TBlockRange32::WithLength(i * 1024, 1024), i);
        }

        // wait for background operations completion
        runtime->DispatchEvents(TDispatchOptions(), TDuration::Seconds(1));

        // blob count is greater than threshold on disk => compaction
        UNIT_ASSERT(compactionRequestObserved);

        partition.SendToPipe(
            std::make_unique<TEvPartitionPrivate::TEvUpdateCounters>());
        {
            TDispatchOptions options;
            options.FinalEvents.emplace_back(
                TEvStatsService::EvVolumePartCounters);
            runtime->DispatchEvents(options);
        }

        UNIT_ASSERT(0 < compactionByBlobCount);
    }

    void CheckIncrementAndDecrementCompactionPerRun(
        ui32 rangeCountPerRun,
        ui32 maxBlobsPerUnit,
        ui32 maxBlobsPerRange,
        ui32 diskGarbageThreshold,
        ui32 rangeGarbageThreshold,
        ui32 blobsCountAfterCompaction,
        ui32 increasingPercentageThreshold,
        ui32 decreasingPercentageThreshold,
        ui32 compactionRangeCountPerRun,
        ui32 maxCompactionRangeCountPerRun = 10)
    {
        auto config = DefaultConfig();
        config.SetWriteBlobThreshold(1_MB);
        config.SetBatchCompactionEnabled(true);
        config.SetV1GarbageCompactionEnabled(true);
        config.SetCompactionGarbageThreshold(diskGarbageThreshold);
        config.SetCompactionRangeGarbageThreshold(rangeGarbageThreshold);
        config.SetCompactionRangeCountPerRun(rangeCountPerRun);
        config.SetCompactionCountPerRunIncreasingThreshold(
            increasingPercentageThreshold);
        config.SetCompactionCountPerRunDecreasingThreshold(
            decreasingPercentageThreshold);
        config.SetHDDMaxBlobsPerUnit(maxBlobsPerUnit);
        config.SetSSDMaxBlobsPerUnit(maxBlobsPerUnit);
        config.SetMaxCompactionRangeCountPerRun(maxCompactionRangeCountPerRun);
        config.SetCompactionCountPerRunChangingPeriod(1);
        config.SetSSDMaxBlobsPerRange(maxBlobsPerRange);
        config.SetHDDMaxBlobsPerRange(maxBlobsPerRange);

        auto runtime = PrepareTestActorRuntime(
            config,
            4 * 1024 * 1024
        );
        runtime->AdvanceCurrentTime(TDuration::Seconds(5));

        TPartitionClient partition(*runtime);
        partition.WaitReady();

        const auto blockRange1 = TBlockRange32::WithLength(0, 1024);
        const auto blockRange2 = TBlockRange32::WithLength(1024 * 1024, 1024);
        const auto blockRange3 = TBlockRange32::WithLength(2 * 1024 * 1024, 1024);

        bool compactionFilter = true;
        ui32 resultCompactionRangeCountPerRun = 0;

        runtime->SetEventFilter(
            [&] (TTestActorRuntimeBase&, TAutoPtr<IEventHandle>& event) {
                switch (event->GetTypeRewrite()) {
                    case TEvPartitionPrivate::EvCompactionRequest: {
                        if (compactionFilter) {
                            return true;
                        }
                        compactionFilter = true;
                        break;
                    }
                    case TEvStatsService::EvVolumePartCounters: {
                        auto* msg =
                            event->Get<TEvStatsService::TEvVolumePartCounters>();
                        const auto& cc = msg->DiskCounters->Simple;
                        resultCompactionRangeCountPerRun =
                            cc.CompactionRangeCountPerRun.Value;
                    }
                }
                return false;
            }
        );

        partition.WriteBlocks(blockRange1, 1);
        partition.WriteBlocks(blockRange2, 4);
        partition.WriteBlocks(blockRange3, 7);

        partition.WriteBlocks(blockRange1, 2);
        partition.WriteBlocks(blockRange1, 3);
        partition.WriteBlocks(blockRange2, 5);
        partition.WriteBlocks(blockRange2, 6);
        partition.WriteBlocks(blockRange3, 8);
        partition.WriteBlocks(blockRange3, 9);
        partition.WriteBlocks(blockRange3, 10);
        // wait for background operations completion
        runtime->DispatchEvents(TDispatchOptions(), TDuration::Seconds(1));

        compactionFilter = false;

        partition.Compaction();
        partition.Cleanup();

        {
            auto response = partition.StatPartition();
            const auto& stats = response->Record.GetStats();
            UNIT_ASSERT_VALUES_EQUAL(blobsCountAfterCompaction,
                stats.GetMergedBlobsCount());
        }

        partition.SendToPipe(
            std::make_unique<TEvPartitionPrivate::TEvUpdateCounters>());
        {
            TDispatchOptions options;
            options.FinalEvents.emplace_back(
                TEvStatsService::EvVolumePartCounters);
            runtime->DispatchEvents(options);
            UNIT_ASSERT_VALUES_EQUAL(compactionRangeCountPerRun,
                resultCompactionRangeCountPerRun);
        }
    }

    Y_UNIT_TEST(ShouldDecrementBatchSizeWhenBlobsCountPerDiskIsSmall)
    {
        // blobs percentage: (10 - 9 / 10) * 100 = 10
        // 10 < 100, so batch size should decrement
        CheckIncrementAndDecrementCompactionPerRun(
            2, 9, 999999, 999999, 99999, 7, 200, 100, 1);
    }

    Y_UNIT_TEST(ShouldChangeBatchSizeDueToBlocksPerDisk)
    {
        // real blocks per disk: 1024 * 10 = 10240
        // total blocks per disk: = 1024 * 3 = 3072
        // garbage percentage: 100 * (10 - 3) * 1024 / 3072 = 233
        // percentage more threshold: 100 * (233 - 203) / 203 = 9


        // 9 > 8, so should increment and compact 2 ranges
        CheckIncrementAndDecrementCompactionPerRun(
                1, 1000, 99999, 203, 99999, 5, 8, 5, 2);

        // 9 < 15, so should decrement and compact only 1 range
        CheckIncrementAndDecrementCompactionPerRun(
                2, 1000, 99999, 203, 99999, 7, 30, 15, 1);
    }

    Y_UNIT_TEST(ShouldChangeBatchSizeDueToBlocksPerRangeCount)
    {
        // real blocks per last range: 1024 * 4
        // total blocks per disk: 1024
        // garbage percentage: 100 * (4 - 1) * 1024 / 1024 = 300
        // 100 * (300 - 280) / 280 = 7

        // 7 > 6, so should increment and compact 2 ranges
        CheckIncrementAndDecrementCompactionPerRun(
            1, 1000, 99999, 9999, 280, 5, 6, 4, 2);

        // 7 > 6, but should compact only 1 range due to maxRangeCountPerRun
        CheckIncrementAndDecrementCompactionPerRun(
            1, 1000, 99999, 9999, 280, 7, 6, 4, 1, 1);

        // 7 < 8, so should decrement and compact only 1 range
        CheckIncrementAndDecrementCompactionPerRun(
            2, 1000, 99999, 9999, 280, 7, 30, 8, 1);
    }

    Y_UNIT_TEST(ShouldDecrementBatchSizeWhenBlobsPerRangeCountIsSmall) {
        // CompactionScore in range3: 4 - 4 + eps
        // 100 * (eps - 0) / 1024 < 3, so should decrement and compact 1 range
        CheckIncrementAndDecrementCompactionPerRun(
            2, 1000, 4, 9999, 9999, 7, 50, 10, 1);
    }

    Y_UNIT_TEST(ShouldRespectCompactionCountPerRunChangingPeriod)
    {
        auto config = DefaultConfig();
        config.SetWriteBlobThreshold(1_MB);
        config.SetBatchCompactionEnabled(true);
        config.SetV1GarbageCompactionEnabled(true);
        config.SetCompactionGarbageThreshold(99999);
        config.SetCompactionRangeGarbageThreshold(280);
        config.SetCompactionRangeCountPerRun(1);
        config.SetCompactionCountPerRunIncreasingThreshold(6);
        config.SetCompactionCountPerRunDecreasingThreshold(4);
        config.SetHDDMaxBlobsPerUnit(1000);
        config.SetSSDMaxBlobsPerUnit(1000);
        config.SetMaxCompactionRangeCountPerRun(10);
        config.SetCompactionCountPerRunChangingPeriod(100000);

        auto runtime = PrepareTestActorRuntime(
            config,
            4 * 1024 * 1024
        );

        TPartitionClient partition(*runtime);
        partition.WaitReady();

        const auto blockRange = TBlockRange32::WithLength(0, 1024);

        ui32 resultCompactionRangeCountPerRun = 0;

        runtime->SetEventFilter(
            [&] (TTestActorRuntimeBase&, TAutoPtr<IEventHandle>& event) {
                switch (event->GetTypeRewrite()) {
                    case TEvStatsService::EvVolumePartCounters: {
                        auto* msg =
                            event->Get<TEvStatsService::TEvVolumePartCounters>();
                        const auto& cc = msg->DiskCounters->Simple;
                        resultCompactionRangeCountPerRun =
                            cc.CompactionRangeCountPerRun.Value;
                        break;
                    }
                }
                return false;
            }
        );

        for (int i = 0; i < 10; ++i) {
            partition.WriteBlocks(blockRange, i);
        }

        // wait for background operations completion
        runtime->DispatchEvents(TDispatchOptions(), TDuration::Seconds(1));

        partition.Compaction();
        partition.Cleanup();

        partition.SendToPipe(
            std::make_unique<TEvPartitionPrivate::TEvUpdateCounters>());
        {
            TDispatchOptions options;
            options.FinalEvents.emplace_back(
                TEvStatsService::EvVolumePartCounters);
            runtime->DispatchEvents(options);
            UNIT_ASSERT_VALUES_EQUAL(1, resultCompactionRangeCountPerRun);
        }

        // CompactionRangeCountPerRun was updated more then period seconds ago
        // So it should be changed
        runtime->AdvanceCurrentTime(TDuration::Seconds(102));

        for (int i = 0; i < 10; ++i) {
            partition.WriteBlocks(blockRange, i);
        }

        // wait for background operations completion
        runtime->DispatchEvents(TDispatchOptions(), TDuration::Seconds(1));

        partition.Compaction();
        partition.Cleanup();

        partition.SendToPipe(
            std::make_unique<TEvPartitionPrivate::TEvUpdateCounters>());
        {
            TDispatchOptions options;
            options.FinalEvents.emplace_back(
                TEvStatsService::EvVolumePartCounters);
            runtime->DispatchEvents(options);
            UNIT_ASSERT_VALUES_EQUAL(2, resultCompactionRangeCountPerRun);
        }

        runtime->AdvanceCurrentTime(TDuration::Seconds(50));

        for (int i = 0; i < 10; ++i) {
            partition.WriteBlocks(blockRange, i);
        }

        // wait for background operations completion
        runtime->DispatchEvents(TDispatchOptions(), TDuration::Seconds(1));
        partition.Compaction();
        partition.Cleanup();

        partition.SendToPipe(
            std::make_unique<TEvPartitionPrivate::TEvUpdateCounters>());
        {
            TDispatchOptions options;
            options.FinalEvents.emplace_back(
                TEvStatsService::EvVolumePartCounters);
            runtime->DispatchEvents(options);
            // Shouldn't increase compactionRangeCountPerRun due to period
            UNIT_ASSERT_VALUES_EQUAL(2, resultCompactionRangeCountPerRun);
        }
    }

    template <typename FSend, typename FReceive>
    void DoShouldReportLongRunningBlobOperations(
        FSend sendRequest,
        FReceive receiveResponse,
        TEvPartitionCommonPrivate::TEvLongRunningOperation::EOperation
            expectedOperation,
        bool killPartition)
    {
        auto config = DefaultConfig();

        TTestPartitionInfo testPartitionInfo;
        testPartitionInfo.MediaKind = NCloud::NProto::STORAGE_MEDIA_SSD;
        auto runtime = PrepareTestActorRuntime(
            config,
            1024,
            {},
            testPartitionInfo,
            {},
            EStorageAccessMode::Default);

        // Enable Schedule for all actors!!!
        runtime->SetRegistrationObserverFunc(
            [](auto& runtime, const auto& parentId, const auto& actorId)
            {
                Y_UNUSED(parentId);
                runtime.EnableScheduleForActor(actorId);
            });

        // Make partition client.
        TPartitionClient partition(*runtime);
        partition.WaitReady();
        partition.WriteBlocks(TBlockRange32::WithLength(0, 255));

        // Make handler for stealing nested messages
        std::vector<std::unique_ptr<IEventHandle>> stolenRequests;
        auto requestThief = [&](TAutoPtr<IEventHandle>& event)
        {
            switch (event->GetTypeRewrite()) {
                case TEvBlobStorage::EvGetResult:
                case TEvBlobStorage::EvPutResult: {
                    stolenRequests.push_back(
                        std::unique_ptr<IEventHandle>{event.Release()});
                    return TTestActorRuntime::EEventAction::DROP;
                }
            }
            return TTestActorRuntime::DefaultObserverFunc(event);
        };

        // Make handler for intercepting EvLongRunningOperation message.
        // Attention! counters will be doubled, because we will intercept the
        // requests sent to TPartitionActor and TVolumeActor.
        ui32 longRunningBeginCount = 0;
        ui32 longRunningFinishCount = 0;
        ui32 longRunningPingCount = 0;
        ui32 longRunningCanceledCount = 0;

        auto takeCounters = [&](TAutoPtr<IEventHandle>& event)
        {
            using TEvLongRunningOperation =
                TEvPartitionCommonPrivate::TEvLongRunningOperation;
            using EReason = TEvLongRunningOperation::EReason;

            if (event->GetTypeRewrite() ==
                TEvPartitionCommonPrivate::EvLongRunningOperation)
            {
                auto* msg = event->Get<TEvLongRunningOperation>();

                UNIT_ASSERT_VALUES_EQUAL(expectedOperation, msg->Operation);

                switch (msg->Reason) {
                    case EReason::LongRunningDetected:
                        if (msg->FirstNotify) {
                            longRunningBeginCount++;
                        } else {
                            longRunningPingCount++;
                        }
                        break;
                    case EReason::Finished:
                        longRunningFinishCount++;
                        break;
                    case EReason::Cancelled:
                        longRunningCanceledCount++;
                        break;
                }
            }
            return TTestActorRuntime::DefaultObserverFunc(event);
        };

        // Ready to postpone request.
        runtime->SetObserverFunc(requestThief);

        // Starting the execution of the request. It won't
        // be finished since we stole it EvPutResult message.
        sendRequest(partition);
        runtime->DispatchEvents({}, TDuration());
        UNIT_ASSERT_VALUES_UNEQUAL(0, stolenRequests.size());

        // Ready to check counters.
        runtime->SetObserverFunc(takeCounters);

        // Wait for EvLongRunningOperation arrived.
        {
            TDispatchOptions options;
            options.FinalEvents.emplace_back(
                TEvPartitionCommonPrivate::EvLongRunningOperation);
            runtime->AdvanceCurrentTime(TDuration::Seconds(60));
            runtime->DispatchEvents(options, TDuration::Seconds(1));
        }

        // Wait #1 for EvLongRunningOperation ping arrived.
        {
            TDispatchOptions options;
            options.FinalEvents.emplace_back(
                TEvPartitionCommonPrivate::EvLongRunningOperation);
            runtime->AdvanceCurrentTime(TDuration::Seconds(60));
            runtime->DispatchEvents(options, TDuration::Seconds(1));
        }

        // Wait #2 for EvLongRunningOperation ping arrived.
        {
            TDispatchOptions options;
            options.FinalEvents.emplace_back(
                TEvPartitionCommonPrivate::EvLongRunningOperation);
            runtime->AdvanceCurrentTime(TDuration::Seconds(60));
            runtime->DispatchEvents(options, TDuration::Seconds(1));
        }

        if (killPartition) {
            partition.KillTablet();
        } else {
            // Returning stolen requests to complete the execution of the
            // request.
            for (auto& request: stolenRequests) {
                runtime->Send(request.release());
            }
        }

        // Wait for EvLongRunningOperation (finish or cancel) arrival.
        {
            TDispatchOptions options;
            options.FinalEvents.emplace_back(
                TEvPartitionCommonPrivate::EvLongRunningOperation);
            runtime->AdvanceCurrentTime(TDuration::Seconds(60));
            runtime->DispatchEvents(options, TDuration::Seconds(1));
        }

        // Wait for background operations completion.
        runtime->DispatchEvents(TDispatchOptions(), TDuration::Seconds(1));

        // Check request completed.
        {
            auto response = receiveResponse(partition);
            UNIT_ASSERT_VALUES_EQUAL_C(
                killPartition ? E_REJECTED : S_OK,
                response->GetStatus(),
                response->GetErrorReason());
        }
        // Wait for EvVolumePartCounters arrived.
        {
            TDispatchOptions options;
            options.FinalEvents.emplace_back(
                TEvStatsService::EvVolumePartCounters);
            runtime->DispatchEvents(options);

            UNIT_ASSERT_VALUES_EQUAL(2, longRunningBeginCount);
            UNIT_ASSERT_VALUES_EQUAL(4, longRunningPingCount);
            UNIT_ASSERT_VALUES_EQUAL(
                killPartition ? 0 : 2,
                longRunningFinishCount);
            UNIT_ASSERT_VALUES_EQUAL(
                killPartition ? 2 : 0,
                longRunningCanceledCount);
        }

        if (!killPartition) {
            // smoke test for monpage
            auto channelsTab = partition.RemoteHttpInfo(
                BuildRemoteHttpQuery(TestTabletId, {}, "Channels"),
                HTTP_METHOD::HTTP_METHOD_GET);

            UNIT_ASSERT_C(channelsTab->Html.Contains("svg"), channelsTab->Html);
        }
    }

    Y_UNIT_TEST(ShouldReportLongRunningReadBlobOperations)
    {
        auto sendRequest = [](TPartitionClient& partition)
        {
            partition.SendReadBlocksRequest(0);
        };
        auto receiveResponse = [](TPartitionClient& partition)
        {
            return partition.RecvReadBlocksResponse();
        };

        DoShouldReportLongRunningBlobOperations(
            sendRequest,
            receiveResponse,
            TEvPartitionCommonPrivate::TEvLongRunningOperation::EOperation::
                ReadBlob,
            false);
    }

    Y_UNIT_TEST(ShouldReportLongRunningWriteBlobOperations)
    {
        auto sendRequest = [](TPartitionClient& partition)
        {
            partition.SendWriteBlocksRequest(
                TBlockRange32::WithLength(0, 255));
        };
        auto receiveResponse = [](TPartitionClient& partition)
        {
            return partition.RecvWriteBlocksResponse();
        };

        DoShouldReportLongRunningBlobOperations(
            sendRequest,
            receiveResponse,
            TEvPartitionCommonPrivate::TEvLongRunningOperation::EOperation::
                WriteBlob,
            false);
    }

    Y_UNIT_TEST(ShouldReportLongRunningReadBlobOperationCancel)
    {
        auto sendRequest = [](TPartitionClient& partition)
        {
            partition.SendReadBlocksRequest(0);
        };
        auto receiveResponse = [](TPartitionClient& partition)
        {
            return partition.RecvReadBlocksResponse();
        };

        DoShouldReportLongRunningBlobOperations(
            sendRequest,
            receiveResponse,
            TEvPartitionCommonPrivate::TEvLongRunningOperation::EOperation::
                ReadBlob,
            true);
    }

    Y_UNIT_TEST(ShouldReportLongRunningWriteBlobOperationCancel)
    {
        auto sendRequest = [](TPartitionClient& partition)
        {
            partition.SendWriteBlocksRequest(
                TBlockRange32::WithLength(0, 255));
        };
        auto receiveResponse = [](TPartitionClient& partition)
        {
            return partition.RecvWriteBlocksResponse();
        };

        DoShouldReportLongRunningBlobOperations(
            sendRequest,
            receiveResponse,
            TEvPartitionCommonPrivate::TEvLongRunningOperation::EOperation::
                WriteBlob,
            true);
    }

    void EnableReadBlobCorruption(
        TTestActorRuntime& runtime,
        ui16 checkedOffset = InvalidBlobOffset)
    {
        TVector<ui16> blobOffsets;

        runtime.SetEventFilter([=] (
            TTestActorRuntimeBase& runtime,
            TAutoPtr<IEventHandle>& event) mutable
        {
            Y_UNUSED(runtime);

            switch (event->GetTypeRewrite()) {
                case TEvPartitionCommonPrivate::EvReadBlobRequest: {
                    using TEv =
                        TEvPartitionCommonPrivate::TEvReadBlobRequest;
                    auto* msg = event->Get<TEv>();
                    blobOffsets = msg->BlobOffsets;

                    break;
                }
                case TEvBlobStorage::EvGetResult: {
                    auto* msg = event->Get<TEvBlobStorage::TEvGetResult>();
                    UNIT_ASSERT(!blobOffsets.empty());
                    if (checkedOffset == InvalidBlobOffset
                            || blobOffsets[0] == checkedOffset)
                    {
                        auto& rope = msg->Responses[0].Buffer;
                        auto dst = rope.begin();
                        char* to = const_cast<char*>(dst.ContiguousData());
                        memset(to, 0, dst.ContiguousSize());
                    }

                    break;
                }
            }

            return false;
        });
    }

    Y_UNIT_TEST(ShouldDetectBlockCorruptionInBlobs)
    {
        constexpr ui32 blockCount = 1024 * 1024;
        auto config = DefaultConfig();
        config.SetCheckBlockChecksumsInBlobsUponRead(true);
        auto runtime = PrepareTestActorRuntime(config, blockCount);

        TPartitionClient partition(*runtime);
        partition.WaitReady();

        const auto range = TBlockRange32::WithLength(0, 1024);
        partition.WriteBlocks(range, 1);

        EnableReadBlobCorruption(*runtime, 0);

        // direct read should fail
        {
            TVector<TString> blocks;
            auto sglist = ResizeBlocks(
                blocks,
                range.Size(),
                TString::TUninitialized(DefaultBlockSize));
            partition.SendReadBlocksLocalRequest(range, std::move(sglist));
            auto response = partition.RecvReadBlocksLocalResponse();
            UNIT_ASSERT_VALUES_EQUAL_C(
                E_REJECTED,
                response->GetStatus(),
                response->GetErrorReason());
        }

        // compaction should also run into the same corrupt block and fail
        {
            partition.SendCompactionRequest(0);
            auto response = partition.RecvCompactionResponse();
            UNIT_ASSERT_VALUES_EQUAL_C(
                E_REJECTED,
                response->GetStatus(),
                response->GetErrorReason());
        }

        const auto smallRange = TBlockRange32::WithLength(0, 1);
        partition.WriteBlocks(smallRange, 1);

        // data was rewritten - compaction shouldn't see blobOffset 0 anymore
        // => compaction won't read any corrupt data and should succeed
        {
            partition.SendCompactionRequest(0);
            auto response = partition.RecvCompactionResponse();
            UNIT_ASSERT_VALUES_EQUAL_C(
                S_OK,
                response->GetStatus(),
                response->GetErrorReason());
        }

        partition.Flush();

        // but now compaction should fail because we again corrupted a blob -
        // this time we corrupted the blob written by Flush
        {
            partition.SendCompactionRequest(0);
            auto response = partition.RecvCompactionResponse();
            UNIT_ASSERT_VALUES_EQUAL_C(
                E_REJECTED,
                response->GetStatus(),
                response->GetErrorReason());
        }
    }

    Y_UNIT_TEST(ShouldDetectBlockCorruptionInBlobsWhenAddingUnconfirmedBlobs)
    {
        constexpr ui32 blockCount = 1024 * 1024;
        auto config = DefaultConfig();
        config.SetCheckBlockChecksumsInBlobsUponRead(true);
        config.SetAddingUnconfirmedBlobsEnabled(true);
        auto runtime = PrepareTestActorRuntime(config, blockCount);

        TPartitionClient partition(*runtime);
        partition.WaitReady();

        const auto range = TBlockRange32::WithLength(0, 1024);
        partition.WriteBlocks(range, 1);

        EnableReadBlobCorruption(*runtime);

        // direct read should fail
        TVector<TString> blocks;
        auto sglist = ResizeBlocks(
            blocks,
            range.Size(),
            TString::TUninitialized(DefaultBlockSize));
        partition.SendReadBlocksLocalRequest(range, std::move(sglist));
        auto response = partition.RecvReadBlocksLocalResponse();
        UNIT_ASSERT_VALUES_EQUAL_C(
            E_REJECTED,
            response->GetStatus(),
            response->GetErrorReason());
    }

    Y_UNIT_TEST(ShouldProperlyCalculateBlockChecksumsForBatchedWrites)
    {
        constexpr ui32 blockCount = 1024 * 1024;
        auto config = DefaultConfig();
        // enabling batching + checksum checks
        config.SetCheckBlockChecksumsInBlobsUponRead(true);
        config.SetWriteRequestBatchingEnabled(true);
        // removing the dependency on the current defaults
        config.SetWriteBlobThreshold(128_KB);
        config.SetMaxBlobRangeSize(128_MB);
        // disabling flush
        config.SetFlushThreshold(1_GB);
        // enabling fresh channel writes to make stats check a bit more
        // convenient
        config.SetFreshChannelCount(1);
        config.SetFreshChannelWriteRequestsEnabled(true);
        auto runtime = PrepareTestActorRuntime(config, blockCount);

        TPartitionClient partition(*runtime);
        partition.WaitReady();

        std::unique_ptr<IEventHandle> processQueue;
        bool intercept = true;

        runtime->SetEventFilter([&] (
            TTestActorRuntimeBase& runtime,
            TAutoPtr<IEventHandle>& event)
        {
            Y_UNUSED(runtime);

            switch (event->GetTypeRewrite()) {
                case TEvPartitionPrivate::EvProcessWriteQueue: {
                    if (intercept) {
                        processQueue.reset(event.Release());
                        intercept = false;

                        return true;
                    }

                    break;
                }
            }

            return false;
        });

        // the following 14 blocks get batched into mixed blob 1
        partition.SendWriteBlocksRequest(
            TBlockRange32::WithLength(208792, 1),
            'a');
        partition.SendWriteBlocksRequest(
            TBlockRange32::WithLength(208796, 1),
            'b');
        partition.SendWriteBlocksRequest(
            TBlockRange32::WithLength(208799, 1),
            'c');
        partition.SendWriteBlocksRequest(
            TBlockRange32::WithLength(208864, 1),
            'd');
        partition.SendWriteBlocksRequest(
            TBlockRange32::WithLength(208866, 10),
            'e');
        // the following 17 blocks get batched into mixed blob 2
        partition.SendWriteBlocksRequest(
            TBlockRange32::WithLength(251925, 17),
            'f');
        // and the remaining block goes to fresh blocks
        partition.SendWriteBlocksRequest(
            TBlockRange32::WithLength(800000, 1),
            'g');

        runtime->DispatchEvents({}, TDuration::Seconds(2));
        runtime->Send(processQueue.release());
        partition.RecvWriteBlocksResponse();

        // checking that mixed batching has actually worked
        {
            const auto stats = partition.StatPartition()->Record.GetStats();
            UNIT_ASSERT_VALUES_EQUAL(2, stats.GetMixedBlobsCount());
            UNIT_ASSERT_VALUES_EQUAL(31, stats.GetMixedBlocksCount());
            UNIT_ASSERT_VALUES_EQUAL(1, stats.GetFreshBlobsCount());
            UNIT_ASSERT_VALUES_EQUAL(1, stats.GetFreshBlocksCount());
        }

        // checking that we don't run into a failed checksum check upon read
        {
            TVector<TString> blocks;
            auto sglist = ResizeBlocks(
                blocks,
                1024,
                TString::TUninitialized(DefaultBlockSize));
            partition.SendReadBlocksLocalRequest(
                TBlockRange32::WithLength(208792, 1024),
                std::move(sglist));
            auto response = partition.RecvReadBlocksLocalResponse();
            UNIT_ASSERT_VALUES_EQUAL_C(
                S_OK,
                response->GetStatus(),
                response->GetErrorReason());
        }

        EnableReadBlobCorruption(*runtime);

        // checking that we actually saved the checksums
        {
            TVector<TString> blocks;
            auto sglist = ResizeBlocks(
                blocks,
                1024,
                TString::TUninitialized(DefaultBlockSize));
            partition.SendReadBlocksLocalRequest(
                TBlockRange32::WithLength(208792, 1024),
                std::move(sglist));
            auto response = partition.RecvReadBlocksLocalResponse();
            UNIT_ASSERT_VALUES_EQUAL_C(
                E_REJECTED,
                response->GetStatus(),
                response->GetErrorReason());
        }
    }

    Y_UNIT_TEST(ShouldCancelRequestsOnTabletRestart)
    {
        constexpr ui32 blockCount = 1024 * 1024;
        auto runtime = PrepareTestActorRuntime({}, blockCount);

        TPartitionClient partition(*runtime);
        partition.WaitReady();

        const auto range = TBlockRange32::WithLength(0, 1024);
        partition.SendWriteBlocksRequest(range, 1);

        bool putSeen = false;
        runtime->SetEventFilter([&] (auto& runtime, auto& event) {
            Y_UNUSED(runtime);

            switch (event->GetTypeRewrite()) {
                case TEvBlobStorage::EvPutResult: {
                    putSeen = true;
                    return true;
                }
            }

            return false;
        });

        TDispatchOptions options;
        options.CustomFinalCondition = [&] {
            return putSeen;
        };
        runtime->DispatchEvents(options);

        partition.RebootTablet();

        auto response = partition.RecvWriteBlocksResponse();
        UNIT_ASSERT_VALUES_EQUAL_C(
            E_REJECTED,
            response->GetStatus(),
            response->GetErrorReason());

        UNIT_ASSERT_VALUES_EQUAL(
            "tablet is shutting down",
            response->GetErrorReason());
    }

    Y_UNIT_TEST(ShouldSubtractCleanupBlobsWhenCheckingForBlobsCountCompaction)
    {
        auto config = DefaultConfig();
        config.SetHDDCompactionType(NProto::CT_LOAD);
        config.SetV1GarbageCompactionEnabled(true);
        config.SetCompactionGarbageThreshold(999999999);
        config.SetCompactionRangeGarbageThreshold(999999999);
        config.SetSSDMaxBlobsPerUnit(7);
        config.SetHDDMaxBlobsPerUnit(7);

        ui32 blocksCount =  1024 * 1024;

        auto runtime = PrepareTestActorRuntime(config, blocksCount);

        TPartitionClient partition(*runtime);
        partition.WaitReady();

        ui64 compactionByBlobCount = 0;
        ui64 compactionRequestObserved = 0;
        runtime->SetEventFilter([&] (auto& runtime, auto& event) {
                Y_UNUSED(runtime);
                switch (event->GetTypeRewrite()) {
                    case TEvPartitionPrivate::EvCompactionRequest: {
                        ++compactionRequestObserved;
                        break;
                    }
                    case TEvPartitionPrivate::EvCleanupRequest: {
                        return true;
                    }
                    case TEvStatsService::EvVolumePartCounters: {
                        auto* msg =
                            event->template Get<TEvStatsService::TEvVolumePartCounters>();
                        const auto& cc = msg->DiskCounters->Cumulative;
                        compactionByBlobCount =
                            cc.CompactionByBlobCountPerDisk.Value;
                        break;
                    }
                }
                return false;
            }
        );

        for (size_t i = 0; i < 4; ++i) {
            partition.WriteBlocks(TBlockRange32::WithLength(i * 1024, 1024), i);
        }

        partition.SendToPipe(
            std::make_unique<TEvPartitionPrivate::TEvUpdateCounters>());
        {
            TDispatchOptions options;
            options.FinalEvents.emplace_back(
                TEvStatsService::EvVolumePartCounters);
            runtime->DispatchEvents(options);
        }
        UNIT_ASSERT_EQUAL(0, compactionByBlobCount);

        // wait for background operations completion
        runtime->DispatchEvents(TDispatchOptions(), TDuration::Seconds(1));

        // blob count is less than 4 * 2 => no compaction
        UNIT_ASSERT(!compactionRequestObserved);

        for (size_t i = 0; i < 4; ++i) {
            partition.WriteBlocks(TBlockRange32::WithLength(i * 1024, 1024), i);
        }

        // wait for background operations completion
        runtime->DispatchEvents(TDispatchOptions(), TDuration::Seconds(1));

        // blob count is greater than threshold on disk => only one compaction
        // because two blobs go to cleanup queue and just one is created
        UNIT_ASSERT_VALUES_EQUAL(1, compactionRequestObserved);

        partition.SendToPipe(
            std::make_unique<TEvPartitionPrivate::TEvUpdateCounters>());
        {
            TDispatchOptions options;
            options.FinalEvents.emplace_back(
                TEvStatsService::EvVolumePartCounters);
            runtime->DispatchEvents(options);
        }

        UNIT_ASSERT_VALUES_EQUAL(1, compactionByBlobCount);

        // wait for background operations completion
        runtime->DispatchEvents(TDispatchOptions(), TDuration::Seconds(1));

        // no more compactions generated because blobs in cleanup queue are
        // considered to be already removed
        UNIT_ASSERT_VALUES_EQUAL(1, compactionRequestObserved);

        partition.SendToPipe(
            std::make_unique<TEvPartitionPrivate::TEvUpdateCounters>());
        {
            TDispatchOptions options;
            options.FinalEvents.emplace_back(
                TEvStatsService::EvVolumePartCounters);
            runtime->DispatchEvents(options);
        }

        UNIT_ASSERT_VALUES_EQUAL(0, compactionByBlobCount);
    }

    Y_UNIT_TEST(ShouldRunCompactionIfBlocksCountIsGreaterThanThreshold)
    {
        auto config = DefaultConfig();
        config.SetHDDCompactionType(NProto::CT_LOAD);
        config.SetV1GarbageCompactionEnabled(true);
        config.SetCompactionGarbageThreshold(20);
        config.SetCompactionRangeGarbageThreshold(999999999);
        config.SetSSDMaxBlobsPerUnit(999999999);
        config.SetHDDMaxBlobsPerUnit(999999999);

        ui32 blocksCount =  10 * 1024;

        auto runtime = PrepareTestActorRuntime(config, blocksCount);

        TPartitionClient partition(*runtime);
        partition.WaitReady();

        ui64 compactionByBlockCount = 0;
        bool compactionRequestObserved = false;
        runtime->SetEventFilter([&] (auto& runtime, auto& event) {
                Y_UNUSED(runtime);
                switch (event->GetTypeRewrite()) {
                    case TEvPartitionPrivate::EvCompactionRequest: {
                        compactionRequestObserved = true;
                        break;
                    }
                    case TEvPartitionPrivate::EvCleanupRequest: {
                        return true;
                    }
                    case TEvStatsService::EvVolumePartCounters: {
                        auto* msg =
                            event->template Get<TEvStatsService::TEvVolumePartCounters>();
                        const auto& cc = msg->DiskCounters->Cumulative;
                        compactionByBlockCount =
                            cc.CompactionByGarbageBlocksPerDisk.Value;
                    }
                }
                return false;
            }
        );

        for (size_t i = 0; i < 10; ++i) {
            partition.WriteBlocks(TBlockRange32::WithLength(i * 1024, 1024), i);
        }

        partition.SendToPipe(
            std::make_unique<TEvPartitionPrivate::TEvUpdateCounters>());
        {
            TDispatchOptions options;
            options.FinalEvents.emplace_back(
                TEvStatsService::EvVolumePartCounters);
            runtime->DispatchEvents(options);
        }
        UNIT_ASSERT_EQUAL(0, compactionByBlockCount);

        // wait for background operations completion
        runtime->DispatchEvents(TDispatchOptions(), TDuration::Seconds(1));

        // garbage block count is less than 20%  => no compaction
        UNIT_ASSERT(!compactionRequestObserved);

        for (size_t i = 0; i < 2; ++i) {
            partition.WriteBlocks(TBlockRange32::WithLength(i * 1024, 1024), i);
        }

        // wait for background operations completion
        runtime->DispatchEvents(TDispatchOptions(), TDuration::Seconds(1));

        // garbage block count is greater than threshold => compaction
        UNIT_ASSERT(compactionRequestObserved);

        partition.SendToPipe(
            std::make_unique<TEvPartitionPrivate::TEvUpdateCounters>());
        {
            TDispatchOptions options;
            options.FinalEvents.emplace_back(
                TEvStatsService::EvVolumePartCounters);
            runtime->DispatchEvents(options);
        }

        UNIT_ASSERT_VALUES_EQUAL(1, compactionByBlockCount);

        // wait for background operations completion
        runtime->DispatchEvents(TDispatchOptions(), TDuration::Seconds(1));

        // no more compactions generated because blocks in cleanup queue are
        // considered to be already removed
        UNIT_ASSERT_VALUES_EQUAL(1, compactionRequestObserved);

        partition.SendToPipe(
            std::make_unique<TEvPartitionPrivate::TEvUpdateCounters>());
        {
            TDispatchOptions options;
            options.FinalEvents.emplace_back(
                TEvStatsService::EvVolumePartCounters);
            runtime->DispatchEvents(options);
        }

        UNIT_ASSERT_VALUES_EQUAL(0, compactionByBlockCount);
    }

    Y_UNIT_TEST(ShouldAbortCompactionIfReadBlobFailsWithDeadlineExceeded)
    {
        NProto::TStorageServiceConfig config;
        config.SetBlobStorageAsyncGetTimeoutHDD(TDuration::Seconds(1).MilliSeconds());
        auto runtime = PrepareTestActorRuntime(config);

        TPartitionClient partition(*runtime);
        partition.WaitReady();

        partition.WriteBlocks(3, 33);
        partition.Flush();

        ui32 failedReadBlob = 0;
        runtime->SetEventFilter([&]
            (TTestActorRuntimeBase& runtime, TAutoPtr<IEventHandle>& ev)
        {
            Y_UNUSED(runtime);

            if (ev->GetTypeRewrite() == TEvBlobStorage::EvVGet) {
                const auto* msg = ev->Get<TEvBlobStorage::TEvVGet>();
                if (msg->Record.GetHandleClass() == NKikimrBlobStorage::AsyncRead &&
                    msg->Record.GetMsgQoS().HasDeadlineSeconds())
                {
                    return true;
                }
            } else if (ev->GetTypeRewrite() == TEvStatsService::EvVolumePartCounters) {
                auto* msg =
                    ev->Get<TEvStatsService::TEvVolumePartCounters>();
                failedReadBlob =
                    msg->DiskCounters->Simple.ReadBlobDeadlineCount.Value;
            }
            return false;
        });

        partition.SendCompactionRequest();
        runtime->AdvanceCurrentTime(TDuration::Seconds(1));
        auto response = partition.RecvCompactionResponse();
        UNIT_ASSERT_VALUES_EQUAL(E_REJECTED, response->GetError().GetCode());

        runtime->AdvanceCurrentTime(TDuration::Seconds(15));

        partition.SendToPipe(
            std::make_unique<TEvPartitionPrivate::TEvUpdateCounters>());
        {
            TDispatchOptions options;
            options.FinalEvents.emplace_back(TEvStatsService::EvVolumePartCounters);
            runtime->DispatchEvents(options);
        }
        UNIT_ASSERT_VALUES_EQUAL(1, failedReadBlob);
    }

    Y_UNIT_TEST(ShouldAllowForcedCompactionRequestsInPresenseOfTabletCompaction)
    {
        constexpr ui32 rangesCount = 5;
        auto runtime = PrepareTestActorRuntime(DefaultConfig(), rangesCount * 1024);

        TPartitionClient partition(*runtime);
        partition.WaitReady();

        for (ui32 range = 0; range < rangesCount; ++range) {
            partition.WriteBlocks(
                TBlockRange32::WithLength(range * 1024, 1024),
                1);
        }
        partition.Flush();

        bool steal = true;
        runtime->SetEventFilter([&]
            (TTestActorRuntimeBase& runtime, TAutoPtr<IEventHandle>& ev)
        {
            Y_UNUSED(runtime);

            if (ev->GetTypeRewrite() == TEvPartitionPrivate::EvCompactionCompleted &&
                steal)
            {
                steal = false;
                return true;
            }
            return false;
        });

        partition.SendCompactionRequest(
            0,
            TCompactionOptions());
        partition.Compaction(
            0,
            TCompactionOptions().
                set(ToBit(ECompactionOption::Forced)));
    }

    Y_UNIT_TEST(ShouldAllowOnlyOneForcedCompactionRequestAtATime)
    {
        constexpr ui32 rangesCount = 5;
        auto runtime = PrepareTestActorRuntime(DefaultConfig(), rangesCount * 1024);

        TPartitionClient partition(*runtime);
        partition.WaitReady();

        for (ui32 range = 0; range < rangesCount; ++range) {
            partition.WriteBlocks(
                TBlockRange32::WithLength(range * 1024, 1024),
                1);
        }
        partition.Flush();

        bool steal = true;
        runtime->SetEventFilter([&]
            (TTestActorRuntimeBase& runtime, TAutoPtr<IEventHandle>& ev)
        {
            Y_UNUSED(runtime);

            if (ev->GetTypeRewrite() == TEvPartitionPrivate::EvCompactionCompleted &&
                steal)
            {
                steal = false;
                return true;
            }
            return false;
        });

        partition.SendCompactionRequest(
            0,
            TCompactionOptions().
                set(ToBit(ECompactionOption::Forced)));
        partition.SendCompactionRequest(
            0,
            TCompactionOptions().
                set(ToBit(ECompactionOption::Forced)));

        auto response = partition.RecvCompactionResponse();
        UNIT_ASSERT_VALUES_EQUAL(E_TRY_AGAIN, response->GetStatus());
    }

<<<<<<< HEAD
    Y_UNIT_TEST(ShouldCheckRange)
    {
        constexpr ui32 blockCount = 1024 * 1024;
        auto runtime = PrepareTestActorRuntime(DefaultConfig(), blockCount);
=======
    Y_UNIT_TEST(ShouldProcessMultipleRangesUponGarbageCompaction)
    {
        auto config = DefaultConfig();
        config.SetBatchCompactionEnabled(true);
        config.SetGarbageCompactionRangeCountPerRun(3);
        config.SetV1GarbageCompactionEnabled(true);
        config.SetCompactionGarbageThreshold(20);
        config.SetCompactionRangeGarbageThreshold(999999);

        auto runtime = PrepareTestActorRuntime(config, MaxPartitionBlocksCount);
>>>>>>> 53e512a7

        TPartitionClient partition(*runtime);
        partition.WaitReady();

<<<<<<< HEAD
        partition.WriteBlocks(
            TBlockRange32::MakeClosedInterval(0, 1024 * 10),
            1);
        partition.WriteBlocks(
            TBlockRange32::MakeClosedInterval(1024 * 5, 1024 * 11),
            1);

        const auto step = 16;
        for (ui32 i = 1024 * 10; i < 1024 * 12; i += step) {
            partition.WriteBlocks(TBlockRange32::WithLength(i, step), 1);
        }

        for (ui32 i = 1024 * 20; i < 1024 * 21; i += step) {
            partition.WriteBlocks(TBlockRange32::WithLength(i, step + 1), 1);
        }

        partition.WriteBlocks(
            TBlockRange32::MakeClosedInterval(1001111, 1001210),
            1);

        partition.ZeroBlocks(TBlockRange32::MakeClosedInterval(1024, 3023));
        partition.ZeroBlocks(TBlockRange32::MakeClosedInterval(5024, 5033));

        ui32 status = -1;

        runtime->SetObserverFunc(
            [&](TAutoPtr<IEventHandle>& event)
            {
                switch (event->GetTypeRewrite()) {
                    case TEvVolume::EvCheckRangeResponse: {
                        using TEv = TEvVolume::TEvCheckRangeResponse;
                        const auto* msg = event->Get<TEv>();
                        status = msg->GetStatus();
                        break;
                    }
                }
                return TTestActorRuntime::DefaultObserverFunc(event);
            });

        const auto checkRange = [&](ui32 idx, ui32 size)
        {
            status = -1;

            const auto response = partition.CheckRange("id", idx, size);

            TDispatchOptions options;
            options.FinalEvents.emplace_back(TEvVolume::EvCheckRangeResponse);
            runtime->DispatchEvents(options, TDuration::Seconds(3));

            UNIT_ASSERT_VALUES_EQUAL(S_OK, status);
        };

        checkRange(0, 1024);
        checkRange(1024, 2048);
        checkRange(1, 1);
        checkRange(1000, 4096);
    }

    Y_UNIT_TEST(ShouldCheckRangeWithBrokenBlocks)
    {
        constexpr ui32 blockCount = 1024 * 1024;
        auto runtime = PrepareTestActorRuntime(DefaultConfig(), blockCount);

        TPartitionClient partition(*runtime);
        partition.WaitReady();

        partition.WriteBlocks(
            TBlockRange32::MakeClosedInterval(0, 1024 * 10),
            1);
        partition.WriteBlocks(
            TBlockRange32::MakeClosedInterval(1024 * 5, 1024 * 11),
            1);

        const auto step = 16;
        for (ui32 i = 1024 * 10; i < 1024 * 12; i += step) {
            partition.WriteBlocks(TBlockRange32::WithLength(i, step), 1);
        }

        for (ui32 i = 1024 * 20; i < 1024 * 21; i += step) {
            partition.WriteBlocks(TBlockRange32::WithLength(i, step + 1), 1);
        }

        partition.WriteBlocks(
            TBlockRange32::MakeClosedInterval(1001111, 1001210),
            1);

        ui32 status = -1;

        runtime->SetObserverFunc(
            [&](TAutoPtr<IEventHandle>& event)
            {
                switch (event->GetTypeRewrite()) {
                    case TEvVolume::EvCheckRangeResponse: {
                        using TEv = TEvVolume::TEvCheckRangeResponse;
                        const auto* msg = event->Get<TEv>();
                        status = msg->GetStatus();
                        break;
                    }
                    case TEvService::EvReadBlocksResponse: {
                        using TEv = TEvService::TEvReadBlocksResponse;

                        auto response = std::make_unique<TEv>(
                            MakeError(E_IO, "block is broken"));

                        runtime->Send(
                            new IEventHandle(
                                event->Recipient,
                                event->Sender,
                                response.release(),
                                0,   // flags
                                event->Cookie),
                            0);

                        return TTestActorRuntime::EEventAction::DROP;

                        break;
                    }
                }
                return TTestActorRuntime::DefaultObserverFunc(event);
            });

        const auto checkRange = [&](ui32 idx, ui32 size)
        {
            status = -1;

            partition.SendCheckRangeRequest("id", idx, size);
            const auto response =
                partition.RecvResponse<TEvVolume::TEvCheckRangeResponse>();

            TDispatchOptions options;
            options.FinalEvents.emplace_back(TEvVolume::EvCheckRangeResponse);

            sleep(5);

            UNIT_ASSERT_VALUES_EQUAL(E_IO, status);
        };
        checkRange(0, 1024);
        checkRange(1024, 2048);
        checkRange(1, 1);
        checkRange(1000, 4096);
    }

    Y_UNIT_TEST(ShouldSuccessfullyCheckRangeIfDiskIsEmpty)
    {
        constexpr ui32 blockCount = 1024 * 1024;
        auto runtime = PrepareTestActorRuntime(DefaultConfig(), blockCount);
=======
        {
            const auto response = partition.StatPartition();
            const auto& stats = response->Record.GetStats();
            UNIT_ASSERT_VALUES_EQUAL(0, stats.GetMergedBlobsCount());
        }

        TAutoPtr<IEventHandle> compactionRequest;
        const auto interceptCompactionRequest =
            [&compactionRequest](TAutoPtr<IEventHandle>& event)
        {
            if (event->GetTypeRewrite() ==
                TEvPartitionPrivate::EvCompactionRequest)
            {
                auto* msg =
                    event->Get<TEvPartitionPrivate::TEvCompactionRequest>();
                if (msg->Mode == TEvPartitionPrivate::GarbageCompaction) {
                    compactionRequest = event.Release();
                    return TTestActorRuntimeBase::EEventAction::DROP;
                }
            }
            return TTestActorRuntime::DefaultObserverFunc(event);
        };
        runtime->SetObserverFunc(interceptCompactionRequest);

        const auto blockRange1 = TBlockRange32::WithLength(0, 1024);
        const auto blockRange2 = TBlockRange32::WithLength(1024 * 1024, 1024);
        const auto blockRange3 =
            TBlockRange32::WithLength(2 * 1024 * 1024, 1024);

        partition.WriteBlocks(blockRange1, 1);
        partition.WriteBlocks(blockRange1, 2);

        partition.WriteBlocks(blockRange2, 3);
        partition.WriteBlocks(blockRange2, 4);
        partition.WriteBlocks(blockRange2, 5);

        partition.WriteBlocks(blockRange3, 6);
        partition.WriteBlocks(blockRange3, 7);
        partition.WriteBlocks(blockRange3, 8);

        {
            const auto response = partition.StatPartition();
            const auto& stats = response->Record.GetStats();
            UNIT_ASSERT_VALUES_EQUAL(8, stats.GetMergedBlobsCount());
        }

        runtime->DispatchEvents(TDispatchOptions(), TDuration::Seconds(1));

        UNIT_ASSERT(compactionRequest);
        runtime->Send(compactionRequest.Release());

        runtime->DispatchEvents(TDispatchOptions(), TDuration::Seconds(1));

        partition.Cleanup();

        // checking that data wasn't corrupted
        UNIT_ASSERT_VALUES_EQUAL(
            GetBlockContent(2),
            GetBlockContent(partition.ReadBlocks(blockRange1.Start)));
        UNIT_ASSERT_VALUES_EQUAL(
            GetBlockContent(2),
            GetBlockContent(partition.ReadBlocks(blockRange1.End)));

        UNIT_ASSERT_VALUES_EQUAL(
            GetBlockContent(5),
            GetBlockContent(partition.ReadBlocks(blockRange2.Start)));
        UNIT_ASSERT_VALUES_EQUAL(
            GetBlockContent(5),
            GetBlockContent(partition.ReadBlocks(blockRange2.End)));

        UNIT_ASSERT_VALUES_EQUAL(
            GetBlockContent(8),
            GetBlockContent(partition.ReadBlocks(blockRange3.Start)));
        UNIT_ASSERT_VALUES_EQUAL(
            GetBlockContent(8),
            GetBlockContent(partition.ReadBlocks(blockRange3.End)));

        // checking that we now have 1 blob in each of the ranges
        {
            const auto response = partition.StatPartition();
            const auto& stats = response->Record.GetStats();
            UNIT_ASSERT_VALUES_EQUAL(3, stats.GetMergedBlobsCount());
        }
    }

    Y_UNIT_TEST(ShouldProcessMultipleRangesUponForceCompaction)
    {
        auto config = DefaultConfig();
        config.SetBatchCompactionEnabled(true);
        config.SetForcedCompactionRangeCountPerRun(3);
        config.SetV1GarbageCompactionEnabled(false);

        auto runtime = PrepareTestActorRuntime(config, MaxPartitionBlocksCount);
>>>>>>> 53e512a7

        TPartitionClient partition(*runtime);
        partition.WaitReady();

<<<<<<< HEAD
        const ui32 idx = 0;
        const ui32 size = 1;
        const auto response = partition.CheckRange("id", idx, size);

        TDispatchOptions options;
        options.FinalEvents.emplace_back(TEvVolume::EvCheckRangeResponse);

        runtime->DispatchEvents(options, TDuration::Seconds(1));

        UNIT_ASSERT_VALUES_EQUAL(S_OK, response->GetStatus());
    }

    Y_UNIT_TEST(ShouldntCheckRangeWithBigBlockCount)
    {
        constexpr ui32 blockCount = 1024 * 1024;
        constexpr ui32 bytesPerStripe = 1024;
        NProto::TStorageServiceConfig config;
        config.SetBytesPerStripe(bytesPerStripe);
        auto runtime = PrepareTestActorRuntime(config, blockCount);

        TPartitionClient partition(*runtime);
        partition.WaitReady();

        const ui32 idx = 0;

        partition.SendCheckRangeRequest(
            "id",
            idx,
            bytesPerStripe / DefaultBlockSize + 1);
        const auto response =
            partition.RecvResponse<TEvVolume::TEvCheckRangeResponse>();

        TDispatchOptions options;
        options.FinalEvents.emplace_back(TEvVolume::EvCheckRangeResponse);

        runtime->DispatchEvents(options, TDuration::Seconds(1));

        UNIT_ASSERT_VALUES_EQUAL(E_ARGUMENT, response->GetStatus());
=======
        {
            const auto response = partition.StatPartition();
            const auto& stats = response->Record.GetStats();
            UNIT_ASSERT_VALUES_EQUAL(0, stats.GetMergedBlobsCount());
        }

        const auto blockRange1 = TBlockRange32::WithLength(0, 1024);
        const auto blockRange2 = TBlockRange32::WithLength(1024 * 1024, 1024);
        const auto blockRange3 =
            TBlockRange32::WithLength(2 * 1024 * 1024, 1024);

        partition.WriteBlocks(blockRange1, 1);
        partition.WriteBlocks(blockRange1, 2);

        partition.WriteBlocks(blockRange2, 3);
        partition.WriteBlocks(blockRange2, 4);
        partition.WriteBlocks(blockRange2, 5);

        partition.WriteBlocks(blockRange3, 6);
        partition.WriteBlocks(blockRange3, 7);
        partition.WriteBlocks(blockRange3, 8);

        {
            const auto response = partition.StatPartition();
            const auto& stats = response->Record.GetStats();
            UNIT_ASSERT_VALUES_EQUAL(8, stats.GetMergedBlobsCount());
        }

        TCompactionOptions options;
        options.set(ToBit(ECompactionOption::Forced));
        partition.Compaction(0, options);
        partition.Cleanup();

        // checking that data wasn't corrupted
        UNIT_ASSERT_VALUES_EQUAL(
            GetBlockContent(2),
            GetBlockContent(partition.ReadBlocks(blockRange1.Start)));
        UNIT_ASSERT_VALUES_EQUAL(
            GetBlockContent(2),
            GetBlockContent(partition.ReadBlocks(blockRange1.End)));

        UNIT_ASSERT_VALUES_EQUAL(
            GetBlockContent(5),
            GetBlockContent(partition.ReadBlocks(blockRange2.Start)));
        UNIT_ASSERT_VALUES_EQUAL(
            GetBlockContent(5),
            GetBlockContent(partition.ReadBlocks(blockRange2.End)));

        UNIT_ASSERT_VALUES_EQUAL(
            GetBlockContent(8),
            GetBlockContent(partition.ReadBlocks(blockRange3.Start)));
        UNIT_ASSERT_VALUES_EQUAL(
            GetBlockContent(8),
            GetBlockContent(partition.ReadBlocks(blockRange3.End)));

        // checking that we now have 1 blob in each of the ranges
        {
            const auto response = partition.StatPartition();
            const auto& stats = response->Record.GetStats();
            UNIT_ASSERT_VALUES_EQUAL(3, stats.GetMergedBlobsCount());
        }
>>>>>>> 53e512a7
    }
}

}   // namespace NCloud::NBlockStore::NStorage::NPartition<|MERGE_RESOLUTION|>--- conflicted
+++ resolved
@@ -11343,12 +11343,6 @@
         UNIT_ASSERT_VALUES_EQUAL(E_TRY_AGAIN, response->GetStatus());
     }
 
-<<<<<<< HEAD
-    Y_UNIT_TEST(ShouldCheckRange)
-    {
-        constexpr ui32 blockCount = 1024 * 1024;
-        auto runtime = PrepareTestActorRuntime(DefaultConfig(), blockCount);
-=======
     Y_UNIT_TEST(ShouldProcessMultipleRangesUponGarbageCompaction)
     {
         auto config = DefaultConfig();
@@ -11357,14 +11351,149 @@
         config.SetV1GarbageCompactionEnabled(true);
         config.SetCompactionGarbageThreshold(20);
         config.SetCompactionRangeGarbageThreshold(999999);
-
         auto runtime = PrepareTestActorRuntime(config, MaxPartitionBlocksCount);
->>>>>>> 53e512a7
-
-        TPartitionClient partition(*runtime);
-        partition.WaitReady();
-
-<<<<<<< HEAD
+        TPartitionClient partition(*runtime);
+        partition.WaitReady();
+        {
+            const auto response = partition.StatPartition();
+            const auto& stats = response->Record.GetStats();
+            UNIT_ASSERT_VALUES_EQUAL(0, stats.GetMergedBlobsCount());
+        }
+        TAutoPtr<IEventHandle> compactionRequest;
+        const auto interceptCompactionRequest =
+            [&compactionRequest](TAutoPtr<IEventHandle>& event)
+        {
+            if (event->GetTypeRewrite() ==
+                TEvPartitionPrivate::EvCompactionRequest)
+            {
+                auto* msg =
+                    event->Get<TEvPartitionPrivate::TEvCompactionRequest>();
+                if (msg->Mode == TEvPartitionPrivate::GarbageCompaction) {
+                    compactionRequest = event.Release();
+                    return TTestActorRuntimeBase::EEventAction::DROP;
+                }
+            }
+            return TTestActorRuntime::DefaultObserverFunc(event);
+        };
+        runtime->SetObserverFunc(interceptCompactionRequest);
+        const auto blockRange1 = TBlockRange32::WithLength(0, 1024);
+        const auto blockRange2 = TBlockRange32::WithLength(1024 * 1024, 1024);
+        const auto blockRange3 =
+            TBlockRange32::WithLength(2 * 1024 * 1024, 1024);
+        partition.WriteBlocks(blockRange1, 1);
+        partition.WriteBlocks(blockRange1, 2);
+        partition.WriteBlocks(blockRange2, 3);
+        partition.WriteBlocks(blockRange2, 4);
+        partition.WriteBlocks(blockRange2, 5);
+        partition.WriteBlocks(blockRange3, 6);
+        partition.WriteBlocks(blockRange3, 7);
+        partition.WriteBlocks(blockRange3, 8);
+        {
+            const auto response = partition.StatPartition();
+            const auto& stats = response->Record.GetStats();
+            UNIT_ASSERT_VALUES_EQUAL(8, stats.GetMergedBlobsCount());
+        }
+        runtime->DispatchEvents(TDispatchOptions(), TDuration::Seconds(1));
+        UNIT_ASSERT(compactionRequest);
+        runtime->Send(compactionRequest.Release());
+        runtime->DispatchEvents(TDispatchOptions(), TDuration::Seconds(1));
+        partition.Cleanup();
+        // checking that data wasn't corrupted
+        UNIT_ASSERT_VALUES_EQUAL(
+            GetBlockContent(2),
+            GetBlockContent(partition.ReadBlocks(blockRange1.Start)));
+        UNIT_ASSERT_VALUES_EQUAL(
+            GetBlockContent(2),
+            GetBlockContent(partition.ReadBlocks(blockRange1.End)));
+        UNIT_ASSERT_VALUES_EQUAL(
+            GetBlockContent(5),
+            GetBlockContent(partition.ReadBlocks(blockRange2.Start)));
+        UNIT_ASSERT_VALUES_EQUAL(
+            GetBlockContent(5),
+            GetBlockContent(partition.ReadBlocks(blockRange2.End)));
+        UNIT_ASSERT_VALUES_EQUAL(
+            GetBlockContent(8),
+            GetBlockContent(partition.ReadBlocks(blockRange3.Start)));
+        UNIT_ASSERT_VALUES_EQUAL(
+            GetBlockContent(8),
+            GetBlockContent(partition.ReadBlocks(blockRange3.End)));
+        // checking that we now have 1 blob in each of the ranges
+        {
+            const auto response = partition.StatPartition();
+            const auto& stats = response->Record.GetStats();
+            UNIT_ASSERT_VALUES_EQUAL(3, stats.GetMergedBlobsCount());
+        }
+    }
+    Y_UNIT_TEST(ShouldProcessMultipleRangesUponForceCompaction)
+    {
+        auto config = DefaultConfig();
+        config.SetBatchCompactionEnabled(true);
+        config.SetForcedCompactionRangeCountPerRun(3);
+        config.SetV1GarbageCompactionEnabled(false);
+        auto runtime = PrepareTestActorRuntime(config, MaxPartitionBlocksCount);
+        TPartitionClient partition(*runtime);
+        partition.WaitReady();
+        {
+            const auto response = partition.StatPartition();
+            const auto& stats = response->Record.GetStats();
+            UNIT_ASSERT_VALUES_EQUAL(0, stats.GetMergedBlobsCount());
+        }
+        const auto blockRange1 = TBlockRange32::WithLength(0, 1024);
+        const auto blockRange2 = TBlockRange32::WithLength(1024 * 1024, 1024);
+        const auto blockRange3 =
+            TBlockRange32::WithLength(2 * 1024 * 1024, 1024);
+        partition.WriteBlocks(blockRange1, 1);
+        partition.WriteBlocks(blockRange1, 2);
+        partition.WriteBlocks(blockRange2, 3);
+        partition.WriteBlocks(blockRange2, 4);
+        partition.WriteBlocks(blockRange2, 5);
+        partition.WriteBlocks(blockRange3, 6);
+        partition.WriteBlocks(blockRange3, 7);
+        partition.WriteBlocks(blockRange3, 8);
+        {
+            const auto response = partition.StatPartition();
+            const auto& stats = response->Record.GetStats();
+            UNIT_ASSERT_VALUES_EQUAL(8, stats.GetMergedBlobsCount());
+        }
+        TCompactionOptions options;
+        options.set(ToBit(ECompactionOption::Forced));
+        partition.Compaction(0, options);
+        partition.Cleanup();
+        // checking that data wasn't corrupted
+        UNIT_ASSERT_VALUES_EQUAL(
+            GetBlockContent(2),
+            GetBlockContent(partition.ReadBlocks(blockRange1.Start)));
+        UNIT_ASSERT_VALUES_EQUAL(
+            GetBlockContent(2),
+            GetBlockContent(partition.ReadBlocks(blockRange1.End)));
+        UNIT_ASSERT_VALUES_EQUAL(
+            GetBlockContent(5),
+            GetBlockContent(partition.ReadBlocks(blockRange2.Start)));
+        UNIT_ASSERT_VALUES_EQUAL(
+            GetBlockContent(5),
+            GetBlockContent(partition.ReadBlocks(blockRange2.End)));
+        UNIT_ASSERT_VALUES_EQUAL(
+            GetBlockContent(8),
+            GetBlockContent(partition.ReadBlocks(blockRange3.Start)));
+        UNIT_ASSERT_VALUES_EQUAL(
+            GetBlockContent(8),
+            GetBlockContent(partition.ReadBlocks(blockRange3.End)));
+        // checking that we now have 1 blob in each of the ranges
+        {
+            const auto response = partition.StatPartition();
+            const auto& stats = response->Record.GetStats();
+            UNIT_ASSERT_VALUES_EQUAL(3, stats.GetMergedBlobsCount());
+        }
+    }
+
+    Y_UNIT_TEST(ShouldCheckRange)
+    {
+        constexpr ui32 blockCount = 1024 * 1024;
+        auto runtime = PrepareTestActorRuntime(DefaultConfig(), blockCount);
+
+        TPartitionClient partition(*runtime);
+        partition.WaitReady();
+
         partition.WriteBlocks(
             TBlockRange32::MakeClosedInterval(0, 1024 * 10),
             1);
@@ -11511,106 +11640,10 @@
     {
         constexpr ui32 blockCount = 1024 * 1024;
         auto runtime = PrepareTestActorRuntime(DefaultConfig(), blockCount);
-=======
-        {
-            const auto response = partition.StatPartition();
-            const auto& stats = response->Record.GetStats();
-            UNIT_ASSERT_VALUES_EQUAL(0, stats.GetMergedBlobsCount());
-        }
-
-        TAutoPtr<IEventHandle> compactionRequest;
-        const auto interceptCompactionRequest =
-            [&compactionRequest](TAutoPtr<IEventHandle>& event)
-        {
-            if (event->GetTypeRewrite() ==
-                TEvPartitionPrivate::EvCompactionRequest)
-            {
-                auto* msg =
-                    event->Get<TEvPartitionPrivate::TEvCompactionRequest>();
-                if (msg->Mode == TEvPartitionPrivate::GarbageCompaction) {
-                    compactionRequest = event.Release();
-                    return TTestActorRuntimeBase::EEventAction::DROP;
-                }
-            }
-            return TTestActorRuntime::DefaultObserverFunc(event);
-        };
-        runtime->SetObserverFunc(interceptCompactionRequest);
-
-        const auto blockRange1 = TBlockRange32::WithLength(0, 1024);
-        const auto blockRange2 = TBlockRange32::WithLength(1024 * 1024, 1024);
-        const auto blockRange3 =
-            TBlockRange32::WithLength(2 * 1024 * 1024, 1024);
-
-        partition.WriteBlocks(blockRange1, 1);
-        partition.WriteBlocks(blockRange1, 2);
-
-        partition.WriteBlocks(blockRange2, 3);
-        partition.WriteBlocks(blockRange2, 4);
-        partition.WriteBlocks(blockRange2, 5);
-
-        partition.WriteBlocks(blockRange3, 6);
-        partition.WriteBlocks(blockRange3, 7);
-        partition.WriteBlocks(blockRange3, 8);
-
-        {
-            const auto response = partition.StatPartition();
-            const auto& stats = response->Record.GetStats();
-            UNIT_ASSERT_VALUES_EQUAL(8, stats.GetMergedBlobsCount());
-        }
-
-        runtime->DispatchEvents(TDispatchOptions(), TDuration::Seconds(1));
-
-        UNIT_ASSERT(compactionRequest);
-        runtime->Send(compactionRequest.Release());
-
-        runtime->DispatchEvents(TDispatchOptions(), TDuration::Seconds(1));
-
-        partition.Cleanup();
-
-        // checking that data wasn't corrupted
-        UNIT_ASSERT_VALUES_EQUAL(
-            GetBlockContent(2),
-            GetBlockContent(partition.ReadBlocks(blockRange1.Start)));
-        UNIT_ASSERT_VALUES_EQUAL(
-            GetBlockContent(2),
-            GetBlockContent(partition.ReadBlocks(blockRange1.End)));
-
-        UNIT_ASSERT_VALUES_EQUAL(
-            GetBlockContent(5),
-            GetBlockContent(partition.ReadBlocks(blockRange2.Start)));
-        UNIT_ASSERT_VALUES_EQUAL(
-            GetBlockContent(5),
-            GetBlockContent(partition.ReadBlocks(blockRange2.End)));
-
-        UNIT_ASSERT_VALUES_EQUAL(
-            GetBlockContent(8),
-            GetBlockContent(partition.ReadBlocks(blockRange3.Start)));
-        UNIT_ASSERT_VALUES_EQUAL(
-            GetBlockContent(8),
-            GetBlockContent(partition.ReadBlocks(blockRange3.End)));
-
-        // checking that we now have 1 blob in each of the ranges
-        {
-            const auto response = partition.StatPartition();
-            const auto& stats = response->Record.GetStats();
-            UNIT_ASSERT_VALUES_EQUAL(3, stats.GetMergedBlobsCount());
-        }
-    }
-
-    Y_UNIT_TEST(ShouldProcessMultipleRangesUponForceCompaction)
-    {
-        auto config = DefaultConfig();
-        config.SetBatchCompactionEnabled(true);
-        config.SetForcedCompactionRangeCountPerRun(3);
-        config.SetV1GarbageCompactionEnabled(false);
-
-        auto runtime = PrepareTestActorRuntime(config, MaxPartitionBlocksCount);
->>>>>>> 53e512a7
-
-        TPartitionClient partition(*runtime);
-        partition.WaitReady();
-
-<<<<<<< HEAD
+
+        TPartitionClient partition(*runtime);
+        partition.WaitReady();
+
         const ui32 idx = 0;
         const ui32 size = 1;
         const auto response = partition.CheckRange("id", idx, size);
@@ -11649,69 +11682,6 @@
         runtime->DispatchEvents(options, TDuration::Seconds(1));
 
         UNIT_ASSERT_VALUES_EQUAL(E_ARGUMENT, response->GetStatus());
-=======
-        {
-            const auto response = partition.StatPartition();
-            const auto& stats = response->Record.GetStats();
-            UNIT_ASSERT_VALUES_EQUAL(0, stats.GetMergedBlobsCount());
-        }
-
-        const auto blockRange1 = TBlockRange32::WithLength(0, 1024);
-        const auto blockRange2 = TBlockRange32::WithLength(1024 * 1024, 1024);
-        const auto blockRange3 =
-            TBlockRange32::WithLength(2 * 1024 * 1024, 1024);
-
-        partition.WriteBlocks(blockRange1, 1);
-        partition.WriteBlocks(blockRange1, 2);
-
-        partition.WriteBlocks(blockRange2, 3);
-        partition.WriteBlocks(blockRange2, 4);
-        partition.WriteBlocks(blockRange2, 5);
-
-        partition.WriteBlocks(blockRange3, 6);
-        partition.WriteBlocks(blockRange3, 7);
-        partition.WriteBlocks(blockRange3, 8);
-
-        {
-            const auto response = partition.StatPartition();
-            const auto& stats = response->Record.GetStats();
-            UNIT_ASSERT_VALUES_EQUAL(8, stats.GetMergedBlobsCount());
-        }
-
-        TCompactionOptions options;
-        options.set(ToBit(ECompactionOption::Forced));
-        partition.Compaction(0, options);
-        partition.Cleanup();
-
-        // checking that data wasn't corrupted
-        UNIT_ASSERT_VALUES_EQUAL(
-            GetBlockContent(2),
-            GetBlockContent(partition.ReadBlocks(blockRange1.Start)));
-        UNIT_ASSERT_VALUES_EQUAL(
-            GetBlockContent(2),
-            GetBlockContent(partition.ReadBlocks(blockRange1.End)));
-
-        UNIT_ASSERT_VALUES_EQUAL(
-            GetBlockContent(5),
-            GetBlockContent(partition.ReadBlocks(blockRange2.Start)));
-        UNIT_ASSERT_VALUES_EQUAL(
-            GetBlockContent(5),
-            GetBlockContent(partition.ReadBlocks(blockRange2.End)));
-
-        UNIT_ASSERT_VALUES_EQUAL(
-            GetBlockContent(8),
-            GetBlockContent(partition.ReadBlocks(blockRange3.Start)));
-        UNIT_ASSERT_VALUES_EQUAL(
-            GetBlockContent(8),
-            GetBlockContent(partition.ReadBlocks(blockRange3.End)));
-
-        // checking that we now have 1 blob in each of the ranges
-        {
-            const auto response = partition.StatPartition();
-            const auto& stats = response->Record.GetStats();
-            UNIT_ASSERT_VALUES_EQUAL(3, stats.GetMergedBlobsCount());
-        }
->>>>>>> 53e512a7
     }
 }
 
