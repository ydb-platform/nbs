--- conflicted
+++ resolved
@@ -143,15 +143,10 @@
     const TEvVolume::TEvCheckRangeResponse::TPtr& ev,
     const TActorContext& ctx)
 {
-<<<<<<< HEAD
-    auto response = NProto::TCheckRangeResponse();
-    response.MutableStatus()->CopyFrom(ev->Get()->Record.GetStatus());
-=======
     auto& record = ev->Get()->Record;
-    NPrivateProto::TCheckRangeResponse response;
+    NProto::TCheckRangeResponse response;
     response.MutableStatus()->CopyFrom(record.GetStatus());
     response.MutableChecksums()->Swap(record.MutableChecksums());
->>>>>>> bf8f6446
 
     return ReplyAndDie(
         ctx,
