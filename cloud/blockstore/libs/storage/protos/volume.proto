--- conflicted
+++ resolved
@@ -693,12 +693,9 @@
 
     // Is it necessary to calculate and include checksums in the response
     bool CalculateChecksums = 5;
-<<<<<<< HEAD
-=======
 
     // Number of replicas to read from m3 disks.
     uint64 ReplicaCount = 6;
->>>>>>> 35d2b7aa
 }
 
 message TCheckRangeResponse
