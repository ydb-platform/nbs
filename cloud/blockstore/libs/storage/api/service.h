--- conflicted
+++ resolved
@@ -340,13 +340,11 @@
         EvQueryAgentsInfoRequest = EvBegin + 89,
         EvQueryAgentsInfoResponse = EvBegin + 90,
 
-<<<<<<< HEAD
-        EvCheckRangeRequest = EvBegin + 91,
-        EvCheckRangeResponse = EvBegin + 92,
-=======
         EvAddTagsRequest = EvBegin + 91,
         EvAddTagsResponse = EvBegin + 92,
->>>>>>> 53e512a7
+
+        EvCheckRangeRequest = EvBegin + 93,
+        EvCheckRangeResponse = EvBegin + 94,
 
         EvEnd
     };
