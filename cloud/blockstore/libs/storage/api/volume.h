--- conflicted
+++ resolved
@@ -35,11 +35,8 @@
     xxx(UpdateVolumeParams,       __VA_ARGS__)                                 \
     xxx(ChangeStorageConfig,      __VA_ARGS__)                                 \
     xxx(GetStorageConfig,         __VA_ARGS__)                                 \
-<<<<<<< HEAD
+    xxx(GracefulShutdown,         __VA_ARGS__)                                 \
     xxx(CheckRange,               __VA_ARGS__)                                 \
-=======
-    xxx(GracefulShutdown,         __VA_ARGS__)                                 \
->>>>>>> 53e512a7
 
 // BLOCKSTORE_VOLUME_REQUESTS
 
@@ -337,13 +334,11 @@
         EvGetStorageConfigRequest = EvBegin + 58,
         EvGetStorageConfigResponse = EvBegin + 59,
 
-<<<<<<< HEAD
-        EvCheckRangeRequest = EvBegin + 60,
-        EvCheckRangeResponse = EvBegin + 61,
-=======
         EvGracefulShutdownRequest = EvBegin + 60,
         EvGracefulShutdownResponse = EvBegin + 61,
->>>>>>> 53e512a7
+
+        EvCheckRangeRequest = EvBegin + 62,
+        EvCheckRangeResponse = EvBegin + 63,
 
         EvEnd
     };
