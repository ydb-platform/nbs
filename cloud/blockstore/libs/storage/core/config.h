#pragma once

#include "public.h"

#include <cloud/blockstore/config/server.pb.h>
#include <cloud/blockstore/config/storage.pb.h>
#include <cloud/storage/core/libs/features/features_config.h>
#include <cloud/storage/core/protos/media.pb.h>

#include <util/datetime/base.h>
#include <util/generic/string.h>
#include <util/stream/output.h>

namespace NCloud::NBlockStore::NStorage {

////////////////////////////////////////////////////////////////////////////////

struct TCertificate
{
    TString CertFile;
    TString CertPrivateKeyFile;
};

////////////////////////////////////////////////////////////////////////////////

class TStorageConfig
{
private:
    struct TImpl;
    std::unique_ptr<TImpl> Impl;

public:
    TStorageConfig(
        NProto::TStorageServiceConfig storageServiceConfig,
        NFeatures::TFeaturesConfigPtr featuresConfig);
    ~TStorageConfig();

    void SetFeaturesConfig(NFeatures::TFeaturesConfigPtr featuresConfig);

    void Register(NKikimr::TControlBoard& controlBoard);

    static TStorageConfigPtr Merge(
        TStorageConfigPtr config,
        const NProto::TStorageServiceConfig& patch);

    struct TValueByName
    {
        enum class ENameStatus
        {
            NotFound,
            FoundInDefaults,
            FoundInProto
        };

        ENameStatus Status;
        TString Value;

        explicit TValueByName(ENameStatus status) : Status(status) {}

        TValueByName(const TString& value)
            : Status(ENameStatus::FoundInProto)
            , Value(value) {}
    };

    TValueByName GetValueByName(const TString& name) const;

    [[nodiscard]] NProto::TStorageServiceConfig GetStorageConfigProto() const;

    TString GetSchemeShardDir() const;
    ui32 GetWriteBlobThreshold() const;
    ui32 GetWriteBlobThresholdSSD() const;
    ui32 GetFlushThreshold() const;
    ui32 GetFreshBlobCountFlushThreshold() const;
    ui32 GetFreshBlobByteCountFlushThreshold() const;
    ui32 GetFlushBlobSizeThreshold() const;
    bool GetFlushToDevNull() const;

    NProto::ECompactionType GetSSDCompactionType() const;
    NProto::ECompactionType GetHDDCompactionType() const;
    bool GetV1GarbageCompactionEnabled() const;
    ui32 GetCompactionGarbageThreshold() const;
    ui32 GetCompactionGarbageBlobLimit() const;
    ui32 GetCompactionGarbageBlockLimit() const;
    ui32 GetCompactionRangeGarbageThreshold() const;
    ui32 GetMaxAffectedBlocksPerCompaction() const;
    TDuration GetMaxCompactionDelay() const;
    TDuration GetMinCompactionDelay() const;
    TDuration GetMaxCompactionExecTimePerSecond() const;
    ui32 GetCompactionScoreHistorySize() const;
    ui32 GetCompactionScoreLimitForThrottling() const;
    ui64 GetTargetCompactionBytesPerOp() const;
    ui32 GetMaxSkippedBlobsDuringCompaction() const;
    bool GetIncrementalCompactionEnabled() const;
    ui32 GetCompactionCountPerRunIncreasingThreshold() const;
    ui32 GetCompactionCountPerRunDecreasingThreshold() const;
    ui32 GetCompactionRangeCountPerRun() const;
    ui32 GetMaxCompactionRangeCountPerRun() const;
    TDuration GetCompactionCountPerRunChangingPeriod() const;
    bool GetBatchCompactionEnabled() const;
    bool GetBlobPatchingEnabled() const;
    ui32 GetMaxDiffPercentageForBlobPatching() const;

    ui32 GetCleanupThreshold() const;
    ui32 GetUpdateBlobsThreshold() const;
    ui32 GetMaxBlobsToCleanup() const;
    TDuration GetMaxCleanupDelay() const;
    TDuration GetMinCleanupDelay() const;
    TDuration GetMaxCleanupExecTimePerSecond() const;
    ui32 GetCleanupScoreHistorySize() const;
    ui64 GetCleanupQueueBytesLimitForThrottling() const;

    ui32 GetCollectGarbageThreshold() const;
    bool GetDontEnqueueCollectGarbageUponPartitionStartup() const;
    TDuration GetHiveLockExpireTimeout() const;
    TDuration GetTabletRebootCoolDownIncrement() const;
    TDuration GetTabletRebootCoolDownMax() const;
    TDuration GetMinExternalBootRequestTimeout() const;
    TDuration GetExternalBootRequestTimeoutIncrement() const;
    TDuration GetMaxExternalBootRequestTimeout() const;
    bool GetDisableLocalService() const;
    ui32 GetPipeClientRetryCount() const;
    TDuration GetPipeClientMinRetryTime() const;
    TDuration GetPipeClientMaxRetryTime() const;
    TDuration GetCompactionRetryTimeout() const;
    TDuration GetCleanupRetryTimeout() const;
    ui64 GetMaxReadWriteRangeSize() const;
    ui64 GetMaxChangedBlocksRangeBlocksCount() const;
    ui32 GetMaxBlobRangeSize() const;
    ui32 GetMaxRangesPerBlob() const;
    ui32 GetMaxBlobSize() const;
    ui32 GetMaxIORequestsInFlight() const;
    ui32 GetMaxIORequestsInFlightSSD() const;
    bool GetAllowVersionInModifyScheme() const;
    TString GetServiceVersionInfo() const;

    TDuration GetInactiveClientsTimeout() const;
    TDuration GetClientRemountPeriod() const;
    TDuration GetInitialAddClientTimeout() const;
    TDuration GetLocalStartAddClientTimeout() const;
    TDuration GetAttachedDiskDestructionTimeout() const;

    ui32 GetAllocationUnitSSD() const;
    ui32 GetSSDUnitReadBandwidth() const;
    ui32 GetSSDUnitWriteBandwidth() const;
    ui32 GetSSDMaxReadBandwidth() const;
    ui32 GetSSDMaxWriteBandwidth() const;
    ui32 GetRealSSDUnitReadBandwidth() const;
    ui32 GetRealSSDUnitWriteBandwidth() const;
    ui32 GetSSDUnitReadIops() const;
    ui32 GetSSDUnitWriteIops() const;
    ui32 GetSSDMaxReadIops() const;
    ui32 GetSSDMaxWriteIops() const;
    ui32 GetRealSSDUnitReadIops() const;
    ui32 GetRealSSDUnitWriteIops() const;
    ui32 GetSSDMaxBlobsPerRange() const;
    ui32 GetSSDV2MaxBlobsPerRange() const;
    ui32 GetSSDMaxBlobsPerUnit() const;

    ui32 GetAllocationUnitHDD() const;
    ui32 GetHDDUnitReadBandwidth() const;
    ui32 GetHDDUnitWriteBandwidth() const;
    ui32 GetHDDMaxReadBandwidth() const;
    ui32 GetHDDMaxWriteBandwidth() const;
    ui32 GetRealHDDUnitReadBandwidth() const;
    ui32 GetRealHDDUnitWriteBandwidth() const;
    ui32 GetHDDUnitReadIops() const;
    ui32 GetHDDUnitWriteIops() const;
    ui32 GetHDDMaxReadIops() const;
    ui32 GetHDDMaxWriteIops() const;
    ui32 GetRealHDDUnitReadIops() const;
    ui32 GetRealHDDUnitWriteIops() const;
    ui32 GetHDDMaxBlobsPerRange() const;
    ui32 GetHDDV2MaxBlobsPerRange() const;
    ui32 GetHDDMaxBlobsPerUnit() const;

    ui32 GetAllocationUnitNonReplicatedSSD() const;
    ui32 GetNonReplicatedSSDUnitReadBandwidth() const;
    ui32 GetNonReplicatedSSDUnitWriteBandwidth() const;
    ui32 GetNonReplicatedSSDMaxReadBandwidth() const;
    ui32 GetNonReplicatedSSDMaxWriteBandwidth() const;
    ui32 GetNonReplicatedSSDUnitReadIops() const;
    ui32 GetNonReplicatedSSDUnitWriteIops() const;
    ui32 GetNonReplicatedSSDMaxReadIops() const;
    ui32 GetNonReplicatedSSDMaxWriteIops() const;

    ui32 GetAllocationUnitNonReplicatedHDD() const;
    ui32 GetNonReplicatedHDDUnitReadBandwidth() const;
    ui32 GetNonReplicatedHDDUnitWriteBandwidth() const;
    ui32 GetNonReplicatedHDDMaxReadBandwidth() const;
    ui32 GetNonReplicatedHDDMaxWriteBandwidth() const;
    ui32 GetNonReplicatedHDDUnitReadIops() const;
    ui32 GetNonReplicatedHDDUnitWriteIops() const;
    ui32 GetNonReplicatedHDDMaxReadIops() const;
    ui32 GetNonReplicatedHDDMaxWriteIops() const;
    TString GetNonReplicatedHDDPoolName() const;

    ui32 GetAllocationUnitMirror2SSD() const;
    ui32 GetMirror2SSDUnitReadBandwidth() const;
    ui32 GetMirror2SSDUnitWriteBandwidth() const;
    ui32 GetMirror2SSDMaxReadBandwidth() const;
    ui32 GetMirror2SSDMaxWriteBandwidth() const;
    ui32 GetMirror2SSDUnitReadIops() const;
    ui32 GetMirror2SSDUnitWriteIops() const;
    ui32 GetMirror2SSDMaxReadIops() const;
    ui32 GetMirror2SSDMaxWriteIops() const;

    ui32 GetMirror2DiskReplicaCount() const;

    ui32 GetAllocationUnitMirror3SSD() const;
    ui32 GetMirror3SSDUnitReadBandwidth() const;
    ui32 GetMirror3SSDUnitWriteBandwidth() const;
    ui32 GetMirror3SSDMaxReadBandwidth() const;
    ui32 GetMirror3SSDMaxWriteBandwidth() const;
    ui32 GetMirror3SSDUnitReadIops() const;
    ui32 GetMirror3SSDUnitWriteIops() const;
    ui32 GetMirror3SSDMaxReadIops() const;
    ui32 GetMirror3SSDMaxWriteIops() const;

    ui32 GetMirror3DiskReplicaCount() const;

    bool GetThrottlingEnabled() const;
    bool GetThrottlingEnabledSSD() const;
    ui32 GetThrottlingBurstPercentage() const;
    ui32 GetThrottlingMaxPostponedWeight() const;
    ui32 GetDefaultPostponedRequestWeight() const;
    TDuration GetThrottlingBoostTime() const;
    TDuration GetThrottlingBoostRefillTime() const;
    ui32 GetThrottlingSSDBoostUnits() const;
    ui32 GetThrottlingHDDBoostUnits() const;
    TDuration GetMaxThrottlerDelay() const;
    TDuration GetThrottlerStateWriteInterval() const;

    ui32 GetCompactionScoreThresholdForBackpressure() const;
    ui32 GetCompactionScoreLimitForBackpressure() const;
    ui32 GetCompactionScoreFeatureMaxValue() const;
    ui32 GetFreshByteCountThresholdForBackpressure() const;
    ui32 GetFreshByteCountLimitForBackpressure() const;
    ui32 GetFreshByteCountFeatureMaxValue() const;
    ui64 GetCleanupQueueBytesThresholdForBackpressure() const;
    ui64 GetCleanupQueueBytesLimitForBackpressure() const;
    ui32 GetCleanupQueueBytesFeatureMaxValue() const;
    ui32 GetMaxWriteCostMultiplier() const;
    ui32 GetFreshByteCountHardLimit() const;
    bool GetDiskSpaceScoreThrottlingEnabled() const;

    TDuration GetStatsUploadInterval() const;

    NCloud::NProto::EAuthorizationMode GetAuthorizationMode() const;

    TString GetHDDSystemChannelPoolKind() const;
    TString GetHDDLogChannelPoolKind() const;
    TString GetHDDIndexChannelPoolKind() const;
    TString GetHDDMixedChannelPoolKind() const;
    TString GetHDDMergedChannelPoolKind() const;
    TString GetHDDFreshChannelPoolKind() const;
    TString GetSSDSystemChannelPoolKind() const;
    TString GetSSDLogChannelPoolKind() const;
    TString GetSSDIndexChannelPoolKind() const;
    TString GetSSDMixedChannelPoolKind() const;
    TString GetSSDMergedChannelPoolKind() const;
    TString GetSSDFreshChannelPoolKind() const;
    TString GetHybridSystemChannelPoolKind() const;
    TString GetHybridLogChannelPoolKind() const;
    TString GetHybridIndexChannelPoolKind() const;
    TString GetHybridMixedChannelPoolKind() const;
    TString GetHybridMergedChannelPoolKind() const;
    TString GetHybridFreshChannelPoolKind() const;
    bool GetAllocateSeparateMixedChannels() const;
    bool GetPoolKindChangeAllowed() const;

    TString GetFolderId() const;

    ui32 GetChannelFreeSpaceThreshold() const;
    ui32 GetChannelMinFreeSpace() const;

    ui32 GetMinChannelCount() const;
    ui32 GetFreshChannelCount() const;

    ui32 GetZoneBlockCount() const;
    ui32 GetHotZoneRequestCountFactor() const;
    ui32 GetColdZoneRequestCountFactor() const;

    bool GetWriteRequestBatchingEnabled() const;

    bool GetFreshChannelWriteRequestsEnabled() const;

    ui32 GetBlockListCacheSizePercentage() const;

    bool GetBlockDigestsEnabled() const;
    bool GetUseTestBlockDigestGenerator() const;
    ui32 GetDigestedBlocksPercentage() const;

    TDuration GetIndexStructuresConversionAttemptInterval() const;

    TDuration GetNonReplicatedDiskRecyclingPeriod() const;
    TDuration GetNonReplicatedDiskRepairTimeout() const;
    TDuration GetNonReplicatedDiskSwitchToReadOnlyTimeout() const;
    TDuration GetAgentRequestTimeout() const;

    TDuration GetNonReplicatedAgentMinTimeout() const;
    TDuration GetNonReplicatedAgentMaxTimeout() const;
    TDuration GetNonReplicatedAgentDisconnectRecoveryInterval() const;
    double GetNonReplicatedAgentTimeoutGrowthFactor() const;

    NProto::EVolumePreemptionType GetVolumePreemptionType() const;
    ui32 GetPreemptionPushPercentage() const;
    ui32 GetPreemptionPullPercentage() const;

    bool IsBalancerFeatureEnabled(
        const TString& cloudId,
        const TString& folderId,
        const TString& diskId) const;
    bool IsIncrementalCompactionFeatureEnabled(
        const TString& cloudId,
        const TString& folderId,
        const TString& diskId) const;
    bool IsMultipartitionVolumesFeatureEnabled(
        const TString& cloudId,
        const TString& folderId,
        const TString& diskId) const;
    bool IsAllocateFreshChannelFeatureEnabled(
        const TString& cloudId,
        const TString& folderId,
        const TString& diskId) const;
    bool IsFreshChannelWriteRequestsFeatureEnabled(
        const TString& cloudId,
        const TString& folderId,
        const TString& diskId) const;
    bool IsMixedIndexCacheV1FeatureEnabled(
        const TString& cloudId,
        const TString& folderId,
        const TString& diskId) const;
    bool IsBatchCompactionFeatureEnabled(
        const TString& cloudId,
        const TString& folderId,
        const TString& diskId) const;
    bool IsBlobPatchingFeatureEnabled(
        const TString& cloudId,
        const TString& folderId,
        const TString& diskId) const;
    bool IsUseRdmaFeatureEnabled(
        const TString& cloudId,
        const TString& folderId,
        const TString& diskId) const;
    bool IsChangeThrottlingPolicyFeatureEnabled(
        const TString& cloudId,
        const TString& folderId,
        const TString& diskId) const;
    bool IsReplaceDeviceFeatureEnabled(
        const TString& cloudId,
        const TString& folderId,
        const TString& diskId) const;
    bool IsUseNonReplicatedHDDInsteadOfReplicatedFeatureEnabled(
        const TString& cloudId,
        const TString& folderId,
        const TString& diskId) const;
    bool IsAddingUnconfirmedBlobsFeatureEnabled(
        const TString& cloudId,
        const TString& folderId,
        const TString& diskId) const;

    [[nodiscard]] bool IsEncryptionAtRestForDiskRegistryBasedDisksFeatureEnabled(
        const TString& cloudId,
        const TString& folderId,
        const TString& diskId) const;

    TDuration GetMaxTimedOutDeviceStateDurationFeatureValue(
        const TString& cloudId,
        const TString& folderId,
        const TString& diskId) const;

    TString GetSSDSystemChannelPoolKindFeatureValue(
        const TString& cloudId,
        const TString& folderId,
        const TString& diskId) const;
    TString GetSSDLogChannelPoolKindFeatureValue(
        const TString& cloudId,
        const TString& folderId,
        const TString& diskId) const;
    TString GetSSDIndexChannelPoolKindFeatureValue(
        const TString& cloudId,
        const TString& folderId,
        const TString& diskId) const;
    TString GetSSDFreshChannelPoolKindFeatureValue(
        const TString& cloudId,
        const TString& folderId,
        const TString& diskId) const;

    ui32 GetDefaultTabletVersion() const;

    bool GetAcquireNonReplicatedDevices() const;

    ui32 GetNonReplicatedInflightLimit() const;
    TDuration GetMaxTimedOutDeviceStateDuration() const;

    ui32 GetMaxDisksInPlacementGroup() const;
    ui32 GetMaxPlacementPartitionCount() const;
    ui32 GetMaxDisksInPartitionPlacementGroup() const;

    ui32 GetMaxBrokenHddPlacementGroupPartitionsAfterDeviceRemoval() const;

    TDuration GetBrokenDiskDestructionDelay() const;

    TDuration GetAutomaticallyReplacedDevicesFreezePeriod() const;
    ui32 GetMaxAutomaticDeviceReplacementsPerHour() const;

    TDuration GetVolumeHistoryDuration() const;
    ui32 GetVolumeHistoryCacheSize() const;
    ui32 GetVolumeMetaHistoryDisplayedRecordLimit() const;

    ui64 GetBytesPerPartition() const;
    ui64 GetBytesPerPartitionSSD() const;
    ui32 GetBytesPerStripe() const;
    ui32 GetMaxPartitionsPerVolume() const;
    bool GetMultipartitionVolumesEnabled() const;

    TDuration GetNonReplicatedInfraTimeout() const;
    TDuration GetNonReplicatedInfraUnavailableAgentTimeout() const;

    TDuration GetNonReplicatedMinRequestTimeoutSSD() const;
    TDuration GetNonReplicatedMaxRequestTimeoutSSD() const;
    TDuration GetNonReplicatedMinRequestTimeoutHDD() const;
    TDuration GetNonReplicatedMaxRequestTimeoutHDD() const;

    TDuration GetDeletedCheckpointHistoryLifetime() const;
    bool GetNonReplicatedMigrationStartAllowed() const;
    bool GetNonReplicatedVolumeMigrationDisabled() const;
    ui32 GetMigrationIndexCachingInterval() const;
    ui32 GetMaxMigrationBandwidth() const;
    ui32 GetMaxMigrationIoDepth() const;
    ui32 GetExpectedDiskAgentSize() const;
    ui32 GetMaxNonReplicatedDeviceMigrationsInProgress() const;
    ui32 GetMaxNonReplicatedDeviceMigrationPercentageInProgress() const;

    bool GetMirroredMigrationStartAllowed() const;

    bool GetOptimizeForShortRanges() const;

    bool GetUserDataDebugDumpAllowed() const;

    bool GetRunV2SoftGcAtStartup() const;

    TDuration GetPlacementGroupAlertPeriod() const;

    bool GetEnableLoadActor() const;

    ui64 GetCpuMatBenchNsSystemThreshold() const;
    ui64 GetCpuMatBenchNsUserThreshold() const;
    ui32 GetCpuLackThreshold() const;
    TDuration GetInitialPullDelay() const;

    ui32 GetLogicalUsedBlocksUpdateBlockCount() const;

    bool GetDumpBlockCommitIdsIntoProfileLog() const;
    bool GetDumpBlobUpdatesIntoProfileLog() const;

    bool GetEnableConversionIntoMixedIndexV2() const;

    ui32 GetStatsUploadDiskCount() const;
    TDuration GetStatsUploadRetryTimeout() const;

    bool GetRemoteMountOnly() const;
    ui32 GetMaxLocalVolumes() const;

    TDuration GetDiskRegistryVolumeConfigUpdatePeriod() const;
    bool GetDiskRegistryAlwaysAllocatesLocalDisks() const;
    bool GetDiskRegistryCleanupConfigOnRemoveHost() const;
    TDuration GetReassignRequestRetryTimeout() const;
    ui32 GetReassignChannelsPercentageThreshold() const;

    TString GetCommonSSDPoolKind() const;
    ui64 GetMaxSSDGroupWriteBandwidth() const;
    ui64 GetMaxSSDGroupReadBandwidth() const;
    ui64 GetMaxSSDGroupWriteIops() const;
    ui64 GetMaxSSDGroupReadIops() const;

    TString GetCommonHDDPoolKind() const;
    ui64 GetMaxHDDGroupWriteBandwidth() const;
    ui64 GetMaxHDDGroupReadBandwidth() const;
    ui64 GetMaxHDDGroupWriteIops() const;
    ui64 GetMaxHDDGroupReadIops() const;

    TString GetCommonOverlayPrefixPoolKind() const;

    bool GetMixedIndexCacheV1Enabled() const;
    ui32 GetMixedIndexCacheV1SizeSSD() const;

    ui32 GetMaxReadBlobErrorsBeforeSuicide() const;

    bool GetRejectMountOnAddClientTimeout() const;

    TDuration GetNonReplicatedVolumeNotificationTimeout() const;

    TDuration GetNonReplicatedSecureEraseTimeout() const;
    ui32 GetMaxDevicesToErasePerDeviceNameForDefaultPoolKind() const;
    ui32 GetMaxDevicesToErasePerDeviceNameForLocalPoolKind() const;
    ui32 GetMaxDevicesToErasePerDeviceNameForGlobalPoolKind() const;

    TString GetTabletBootInfoBackupFilePath() const;
    bool GetHiveProxyFallbackMode() const;
    TString GetPathDescriptionBackupFilePath() const;
    bool GetSSProxyFallbackMode() const;

    ui32 GetRdmaTargetPort() const;
    bool GetUseNonreplicatedRdmaActor() const;
    bool GetUseRdma() const;

    bool GetNonReplicatedDontSuspendDevices() const;
    TDuration GetAddClientRetryTimeoutIncrement() const;

    void Dump(IOutputStream& out) const;
    void DumpHtml(IOutputStream& out) const;

    ui32 GetDiskRegistrySplitTransactionCounter() const;

    TDuration GetDiskRegistryBackupPeriod() const;
    TString GetDiskRegistryBackupDirPath() const;

    ui32 GetMaxNonReplicatedDiskDeallocationRequests() const;

    TDuration GetDiskRegistryMetricsCachePeriod() const;

    TString GetDiskRegistryCountersHost() const;

    TDuration GetBalancerActionDelayInterval() const;

    bool GetUseMirrorResync() const;
    bool GetForceMirrorResync() const;
    ui32 GetResyncIndexCachingInterval() const;
    TDuration GetResyncAfterClientInactivityInterval() const;
    ui32 GetMirrorReadReplicaCount() const;

    TString GetManuallyPreemptedVolumesFile() const;
    TDuration GetManuallyPreemptedVolumeLivenessCheckPeriod() const;
    bool GetDisableManuallyPreemptedVolumesTracking() const;

    TDuration GetPingMetricsHalfDecayInterval() const;

    bool GetDisableStartPartitionsForGc() const;

    bool GetAddingUnconfirmedBlobsEnabled() const;

    ui32 GetBlobCompressionRate() const;
    TString GetBlobCompressionCodec() const;

    bool GetSerialNumberValidationEnabled() const;

    TVector<TString> GetKnownSpareNodes() const;
    ui32 GetSpareNodeProbability() const;

    bool GetRejectLateRequestsAtDiskAgentEnabled() const;
    bool GetAssignIdToWriteAndZeroRequestsEnabled() const;

    TDuration GetAgentListExpiredParamsCleanupInterval() const;

    ui64 GetTenantHiveTabletId() const;

    bool GetUseShadowDisksForNonreplDiskCheckpoints() const;

    ui64 GetDiskPrefixLengthWithBlockChecksumsInBlobs() const;
    bool GetCheckBlockChecksumsInBlobsUponRead() const;

    bool GetConfigsDispatcherServiceEnabled() const;

    TDuration GetCachedAcquireRequestLifetime() const;

    ui32 GetUnconfirmedBlobCountHardLimit() const;

    TString GetCachedDiskAgentConfigPath() const;
    TString GetCachedDiskAgentSessionsPath() const;

    bool GetUseDirectCopyRange() const;
    ui32 GetMaxShadowDiskFillBandwidth() const;
    ui32 GetMaxShadowDiskFillIoDepth() const;
    ui32 GetBackgroundOperationsTotalBandwidth() const;

    TDuration GetMinAcquireShadowDiskRetryDelayWhenBlocked() const;
    TDuration GetMaxAcquireShadowDiskRetryDelayWhenBlocked() const;
    TDuration GetMinAcquireShadowDiskRetryDelayWhenNonBlocked() const;
    TDuration GetMaxAcquireShadowDiskRetryDelayWhenNonBlocked() const;
    TDuration GetMaxAcquireShadowDiskTotalTimeoutWhenBlocked() const;
    TDuration GetMaxAcquireShadowDiskTotalTimeoutWhenNonBlocked() const;

    TDuration GetWaitDependentDisksRetryRequestDelay() const;

    TDuration GetVolumeProxyCacheRetryDuration() const;

    TDuration GetServiceSelfPingInterval() const;

    bool GetDataScrubbingEnabled() const;
    bool GetResyncRangeAfterScrubbing() const;
    TDuration GetScrubbingInterval() const;
    TDuration GetScrubbingChecksumMismatchTimeout() const;
    ui64 GetScrubbingBandwidth() const;
    ui64 GetMaxScrubbingBandwidth() const;
    ui64 GetMinScrubbingBandwidth() const;

    bool GetOptimizeVoidBuffersTransferForReadsEnabled() const;

    ui32 GetVolumeHistoryCleanupItemCount() const;
    TVector<TString> GetDestructionAllowedOnlyForDisksWithIdPrefixes() const;

    TDuration GetIdleAgentDeployByCmsDelay() const;
    TDuration GetDiskRegistryDisksNotificationTimeout() const;

    bool GetAllowLiteDiskReallocations() const;

    TString GetNodeRegistrationToken() const;
    ui32 GetNodeRegistrationMaxAttempts() const;
    TDuration GetNodeRegistrationTimeout() const;
    TDuration GetNodeRegistrationErrorTimeout() const;
    TString GetNodeRegistrationRootCertsFile() const;
    TCertificate GetNodeRegistrationCert() const;
    TString GetNodeType() const;

    NCloud::NProto::TConfigDispatcherSettings GetConfigDispatcherSettings() const;

    TDuration GetBlobStorageAsyncGetTimeoutHDD() const;
    TDuration GetBlobStorageAsyncGetTimeoutSSD() const;

    [[nodiscard]] bool GetEncryptionAtRestForDiskRegistryBasedDisksEnabled() const;

    [[nodiscard]] bool GetDisableFullPlacementGroupCountCalculation() const;
    [[nodiscard]] double GetDiskRegistryInitialAgentRejectionThreshold() const;
<<<<<<< HEAD
    [[nodiscard]] bool GetUseDirectAcquireReleaseDevicesSending() const;
=======
    [[nodiscard]] bool GetEnableToChangeStatesFromDiskRegistryMonpage() const;
    [[nodiscard]] bool
    GetEnableToChangeErrorStatesFromDiskRegistryMonpage() const;
>>>>>>> 93e2bcb8
};

ui64 GetAllocationUnit(
    const TStorageConfig& config,
    NCloud::NProto::EStorageMediaKind mediaKind);

void AdaptNodeRegistrationParams(
    const TString& overriddenNodeType,
    const NProto::TServerConfig& serverConfig,
    NProto::TStorageServiceConfig& storageConfig);

}   // namespace NCloud::NBlockStore::NStorage<|MERGE_RESOLUTION|>--- conflicted
+++ resolved
@@ -622,13 +622,12 @@
 
     [[nodiscard]] bool GetDisableFullPlacementGroupCountCalculation() const;
     [[nodiscard]] double GetDiskRegistryInitialAgentRejectionThreshold() const;
-<<<<<<< HEAD
-    [[nodiscard]] bool GetUseDirectAcquireReleaseDevicesSending() const;
-=======
+
     [[nodiscard]] bool GetEnableToChangeStatesFromDiskRegistryMonpage() const;
     [[nodiscard]] bool
     GetEnableToChangeErrorStatesFromDiskRegistryMonpage() const;
->>>>>>> 93e2bcb8
+
+    [[nodiscard]] bool GetUseDirectAcquireReleaseDevicesSending() const;
 };
 
 ui64 GetAllocationUnit(
