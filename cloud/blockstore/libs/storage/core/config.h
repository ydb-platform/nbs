#pragma once

#include "public.h"

#include <cloud/blockstore/config/server.pb.h>
#include <cloud/blockstore/config/storage.pb.h>
#include <cloud/storage/core/libs/features/features_config.h>
#include <cloud/storage/core/protos/media.pb.h>

#include <util/datetime/base.h>
#include <util/generic/string.h>
#include <util/stream/output.h>

namespace NCloud::NBlockStore::NStorage {

////////////////////////////////////////////////////////////////////////////////

struct TCertificate
{
    TString CertFile;
    TString CertPrivateKeyFile;
};

struct TLinkedDiskFillBandwidth
{
    ui32 Bandwidth = 0;
    ui32 IoDepth = 0;
};

////////////////////////////////////////////////////////////////////////////////

class TStorageConfig
{
private:
    struct TImpl;
    std::unique_ptr<TImpl> Impl;

public:
    TStorageConfig(
        NProto::TStorageServiceConfig storageServiceConfig,
        NFeatures::TFeaturesConfigPtr featuresConfig);
    ~TStorageConfig();

    void SetFeaturesConfig(NFeatures::TFeaturesConfigPtr featuresConfig);

    void Register(NKikimr::TControlBoard& controlBoard);

    static TStorageConfigPtr Merge(
        TStorageConfigPtr config,
        const NProto::TStorageServiceConfig& patch);

    struct TValueByName
    {
        enum class ENameStatus
        {
            NotFound,
            FoundInDefaults,
            FoundInProto
        };

        ENameStatus Status;
        TString Value;

        explicit TValueByName(ENameStatus status) : Status(status) {}

        TValueByName(const TString& value)
            : Status(ENameStatus::FoundInProto)
            , Value(value) {}
    };

    TValueByName GetValueByName(const TString& name) const;

    [[nodiscard]] NProto::TStorageServiceConfig GetStorageConfigProto() const;

    TString GetSchemeShardDir() const;
    ui32 GetWriteBlobThreshold() const;
    ui32 GetWriteBlobThresholdSSD() const;
    [[nodiscard]] ui32 GetWriteMixedBlobThresholdHDD() const;
    ui32 GetFlushThreshold() const;
    ui32 GetFreshBlobCountFlushThreshold() const;
    ui32 GetFreshBlobByteCountFlushThreshold() const;
    ui32 GetFlushBlobSizeThreshold() const;
    bool GetFlushToDevNull() const;

    NProto::ECompactionType GetSSDCompactionType() const;
    NProto::ECompactionType GetHDDCompactionType() const;
    bool GetV1GarbageCompactionEnabled() const;
    ui32 GetCompactionGarbageThreshold() const;
    ui32 GetCompactionGarbageBlobLimit() const;
    ui32 GetCompactionGarbageBlockLimit() const;
    ui32 GetCompactionRangeGarbageThreshold() const;
    ui32 GetMaxAffectedBlocksPerCompaction() const;
    TDuration GetMaxCompactionDelay() const;
    TDuration GetMinCompactionDelay() const;
    TDuration GetMaxCompactionExecTimePerSecond() const;
    ui32 GetCompactionScoreHistorySize() const;
    ui32 GetCompactionScoreLimitForThrottling() const;
    ui64 GetTargetCompactionBytesPerOp() const;
    ui32 GetMaxSkippedBlobsDuringCompaction() const;
    bool GetIncrementalCompactionEnabled() const;
    ui32 GetCompactionCountPerRunIncreasingThreshold() const;
    ui32 GetCompactionCountPerRunDecreasingThreshold() const;
    ui32 GetCompactionRangeCountPerRun() const;
    ui32 GetMaxCompactionRangeCountPerRun() const;
    ui32 GetGarbageCompactionRangeCountPerRun() const;
    ui32 GetForcedCompactionRangeCountPerRun() const;
    TDuration GetCompactionCountPerRunChangingPeriod() const;
    bool GetBatchCompactionEnabled() const;
    bool GetBlobPatchingEnabled() const;
    ui32 GetMaxDiffPercentageForBlobPatching() const;

    ui32 GetCleanupThreshold() const;
    ui32 GetUpdateBlobsThreshold() const;
    ui32 GetMaxBlobsToCleanup() const;
    TDuration GetMaxCleanupDelay() const;
    TDuration GetMinCleanupDelay() const;
    TDuration GetMaxCleanupExecTimePerSecond() const;
    ui32 GetCleanupScoreHistorySize() const;
    ui64 GetCleanupQueueBytesLimitForThrottling() const;

    ui32 GetCollectGarbageThreshold() const;
    bool GetDontEnqueueCollectGarbageUponPartitionStartup() const;
    TDuration GetHiveLockExpireTimeout() const;
    TDuration GetTabletRebootCoolDownIncrement() const;
    TDuration GetTabletRebootCoolDownMax() const;
    TDuration GetMinExternalBootRequestTimeout() const;
    TDuration GetExternalBootRequestTimeoutIncrement() const;
    TDuration GetMaxExternalBootRequestTimeout() const;
    bool GetDisableLocalService() const;
    ui32 GetPipeClientRetryCount() const;
    TDuration GetPipeClientMinRetryTime() const;
    TDuration GetPipeClientMaxRetryTime() const;
    TDuration GetCompactionRetryTimeout() const;
    TDuration GetCleanupRetryTimeout() const;
    ui64 GetMaxReadWriteRangeSize() const;
    ui64 GetMaxChangedBlocksRangeBlocksCount() const;
    ui32 GetMaxBlobRangeSize() const;
    ui32 GetMaxRangesPerBlob() const;
    ui32 GetMaxBlobSize() const;
    ui32 GetMaxIORequestsInFlight() const;
    ui32 GetMaxIORequestsInFlightSSD() const;
    bool GetAllowVersionInModifyScheme() const;
    TString GetServiceVersionInfo() const;

    TDuration GetInactiveClientsTimeout() const;
    TDuration GetClientRemountPeriod() const;
    TDuration GetInitialAddClientTimeout() const;
    TDuration GetLocalStartAddClientTimeout() const;
    TDuration GetAttachedDiskDestructionTimeout() const;

    ui32 GetAllocationUnitSSD() const;
    ui32 GetSSDUnitReadBandwidth() const;
    ui32 GetSSDUnitWriteBandwidth() const;
    ui32 GetSSDMaxReadBandwidth() const;
    ui32 GetSSDMaxWriteBandwidth() const;
    ui32 GetRealSSDUnitReadBandwidth() const;
    ui32 GetRealSSDUnitWriteBandwidth() const;
    ui32 GetSSDUnitReadIops() const;
    ui32 GetSSDUnitWriteIops() const;
    ui32 GetSSDMaxReadIops() const;
    ui32 GetSSDMaxWriteIops() const;
    ui32 GetRealSSDUnitReadIops() const;
    ui32 GetRealSSDUnitWriteIops() const;
    ui32 GetSSDMaxBlobsPerRange() const;
    ui32 GetSSDV2MaxBlobsPerRange() const;
    ui32 GetSSDMaxBlobsPerUnit() const;

    ui32 GetAllocationUnitHDD() const;
    ui32 GetHDDUnitReadBandwidth() const;
    ui32 GetHDDUnitWriteBandwidth() const;
    ui32 GetHDDMaxReadBandwidth() const;
    ui32 GetHDDMaxWriteBandwidth() const;
    ui32 GetRealHDDUnitReadBandwidth() const;
    ui32 GetRealHDDUnitWriteBandwidth() const;
    ui32 GetHDDUnitReadIops() const;
    ui32 GetHDDUnitWriteIops() const;
    ui32 GetHDDMaxReadIops() const;
    ui32 GetHDDMaxWriteIops() const;
    ui32 GetRealHDDUnitReadIops() const;
    ui32 GetRealHDDUnitWriteIops() const;
    ui32 GetHDDMaxBlobsPerRange() const;
    ui32 GetHDDV2MaxBlobsPerRange() const;
    ui32 GetHDDMaxBlobsPerUnit() const;

    ui32 GetAllocationUnitNonReplicatedSSD() const;
    ui32 GetNonReplicatedSSDUnitReadBandwidth() const;
    ui32 GetNonReplicatedSSDUnitWriteBandwidth() const;
    ui32 GetNonReplicatedSSDMaxReadBandwidth() const;
    ui32 GetNonReplicatedSSDMaxWriteBandwidth() const;
    ui32 GetNonReplicatedSSDUnitReadIops() const;
    ui32 GetNonReplicatedSSDUnitWriteIops() const;
    ui32 GetNonReplicatedSSDMaxReadIops() const;
    ui32 GetNonReplicatedSSDMaxWriteIops() const;

    ui32 GetAllocationUnitNonReplicatedHDD() const;
    ui32 GetNonReplicatedHDDUnitReadBandwidth() const;
    ui32 GetNonReplicatedHDDUnitWriteBandwidth() const;
    ui32 GetNonReplicatedHDDMaxReadBandwidth() const;
    ui32 GetNonReplicatedHDDMaxWriteBandwidth() const;
    ui32 GetNonReplicatedHDDUnitReadIops() const;
    ui32 GetNonReplicatedHDDUnitWriteIops() const;
    ui32 GetNonReplicatedHDDMaxReadIops() const;
    ui32 GetNonReplicatedHDDMaxWriteIops() const;
    TString GetNonReplicatedHDDPoolName() const;

    ui32 GetAllocationUnitMirror2SSD() const;
    ui32 GetMirror2SSDUnitReadBandwidth() const;
    ui32 GetMirror2SSDUnitWriteBandwidth() const;
    ui32 GetMirror2SSDMaxReadBandwidth() const;
    ui32 GetMirror2SSDMaxWriteBandwidth() const;
    ui32 GetMirror2SSDUnitReadIops() const;
    ui32 GetMirror2SSDUnitWriteIops() const;
    ui32 GetMirror2SSDMaxReadIops() const;
    ui32 GetMirror2SSDMaxWriteIops() const;

    ui32 GetMirror2DiskReplicaCount() const;

    ui32 GetAllocationUnitMirror3SSD() const;
    ui32 GetMirror3SSDUnitReadBandwidth() const;
    ui32 GetMirror3SSDUnitWriteBandwidth() const;
    ui32 GetMirror3SSDMaxReadBandwidth() const;
    ui32 GetMirror3SSDMaxWriteBandwidth() const;
    ui32 GetMirror3SSDUnitReadIops() const;
    ui32 GetMirror3SSDUnitWriteIops() const;
    ui32 GetMirror3SSDMaxReadIops() const;
    ui32 GetMirror3SSDMaxWriteIops() const;

    ui32 GetMirror3DiskReplicaCount() const;

    bool GetThrottlingEnabled() const;
    bool GetThrottlingEnabledSSD() const;
    ui32 GetThrottlingBurstPercentage() const;
    ui32 GetThrottlingMaxPostponedWeight() const;
    ui32 GetDefaultPostponedRequestWeight() const;
    TDuration GetThrottlingBoostTime() const;
    TDuration GetThrottlingBoostRefillTime() const;
    ui32 GetThrottlingSSDBoostUnits() const;
    ui32 GetThrottlingHDDBoostUnits() const;
    TDuration GetMaxThrottlerDelay() const;
    TDuration GetThrottlerStateWriteInterval() const;

    ui32 GetCompactionScoreThresholdForBackpressure() const;
    ui32 GetCompactionScoreLimitForBackpressure() const;
    ui32 GetCompactionScoreFeatureMaxValue() const;
    ui32 GetFreshByteCountThresholdForBackpressure() const;
    ui32 GetFreshByteCountLimitForBackpressure() const;
    ui32 GetFreshByteCountFeatureMaxValue() const;
    ui64 GetCleanupQueueBytesThresholdForBackpressure() const;
    ui64 GetCleanupQueueBytesLimitForBackpressure() const;
    ui32 GetCleanupQueueBytesFeatureMaxValue() const;
    ui32 GetMaxWriteCostMultiplier() const;
    ui32 GetFreshByteCountHardLimit() const;
    bool GetDiskSpaceScoreThrottlingEnabled() const;

    TDuration GetStatsUploadInterval() const;

    NCloud::NProto::EAuthorizationMode GetAuthorizationMode() const;

    TString GetHDDSystemChannelPoolKind() const;
    TString GetHDDLogChannelPoolKind() const;
    TString GetHDDIndexChannelPoolKind() const;
    TString GetHDDMixedChannelPoolKind() const;
    TString GetHDDMergedChannelPoolKind() const;
    TString GetHDDFreshChannelPoolKind() const;
    TString GetSSDSystemChannelPoolKind() const;
    TString GetSSDLogChannelPoolKind() const;
    TString GetSSDIndexChannelPoolKind() const;
    TString GetSSDMixedChannelPoolKind() const;
    TString GetSSDMergedChannelPoolKind() const;
    TString GetSSDFreshChannelPoolKind() const;
    TString GetHybridSystemChannelPoolKind() const;
    TString GetHybridLogChannelPoolKind() const;
    TString GetHybridIndexChannelPoolKind() const;
    TString GetHybridMixedChannelPoolKind() const;
    TString GetHybridMergedChannelPoolKind() const;
    TString GetHybridFreshChannelPoolKind() const;
    bool GetAllocateSeparateMixedChannels() const;
    bool GetPoolKindChangeAllowed() const;
    [[nodiscard]] ui32 GetMixedChannelsPercentageFromMerged() const;

    TString GetFolderId() const;

    ui32 GetChannelFreeSpaceThreshold() const;
    ui32 GetChannelMinFreeSpace() const;

    ui32 GetMinChannelCount() const;
    ui32 GetFreshChannelCount() const;

    ui32 GetZoneBlockCount() const;
    ui32 GetHotZoneRequestCountFactor() const;
    ui32 GetColdZoneRequestCountFactor() const;

    bool GetWriteRequestBatchingEnabled() const;

    bool GetFreshChannelWriteRequestsEnabled() const;

    ui32 GetBlockListCacheSizePercentage() const;

    bool GetBlockDigestsEnabled() const;
    bool GetUseTestBlockDigestGenerator() const;
    ui32 GetDigestedBlocksPercentage() const;

    TDuration GetIndexStructuresConversionAttemptInterval() const;

    TDuration GetNonReplicatedDiskRecyclingPeriod() const;
    TDuration GetNonReplicatedDiskRepairTimeout() const;
    TDuration GetNonReplicatedDiskSwitchToReadOnlyTimeout() const;
    TDuration GetAgentRequestTimeout() const;

    TDuration GetNonReplicatedAgentMinTimeout() const;
    TDuration GetNonReplicatedAgentMaxTimeout() const;
    TDuration GetNonReplicatedAgentDisconnectRecoveryInterval() const;
    double GetNonReplicatedAgentTimeoutGrowthFactor() const;

    NProto::EVolumePreemptionType GetVolumePreemptionType() const;
    ui32 GetPreemptionPushPercentage() const;
    ui32 GetPreemptionPullPercentage() const;

    bool IsBalancerFeatureEnabled(
        const TString& cloudId,
        const TString& folderId,
        const TString& diskId) const;
    bool IsIncrementalCompactionFeatureEnabled(
        const TString& cloudId,
        const TString& folderId,
        const TString& diskId) const;
    bool IsMultipartitionVolumesFeatureEnabled(
        const TString& cloudId,
        const TString& folderId,
        const TString& diskId) const;
    bool IsAllocateFreshChannelFeatureEnabled(
        const TString& cloudId,
        const TString& folderId,
        const TString& diskId) const;
    bool IsFreshChannelWriteRequestsFeatureEnabled(
        const TString& cloudId,
        const TString& folderId,
        const TString& diskId) const;
    bool IsMixedIndexCacheV1FeatureEnabled(
        const TString& cloudId,
        const TString& folderId,
        const TString& diskId) const;
    bool IsBatchCompactionFeatureEnabled(
        const TString& cloudId,
        const TString& folderId,
        const TString& diskId) const;
    bool IsBlobPatchingFeatureEnabled(
        const TString& cloudId,
        const TString& folderId,
        const TString& diskId) const;
    bool IsUseRdmaFeatureEnabled(
        const TString& cloudId,
        const TString& folderId,
        const TString& diskId) const;
    bool IsChangeThrottlingPolicyFeatureEnabled(
        const TString& cloudId,
        const TString& folderId,
        const TString& diskId) const;
    bool IsReplaceDeviceFeatureEnabled(
        const TString& cloudId,
        const TString& folderId,
        const TString& diskId) const;
    bool IsUseNonReplicatedHDDInsteadOfReplicatedFeatureEnabled(
        const TString& cloudId,
        const TString& folderId,
        const TString& diskId) const;
    bool IsAddingUnconfirmedBlobsFeatureEnabled(
        const TString& cloudId,
        const TString& folderId,
        const TString& diskId) const;

    [[nodiscard]] bool IsEncryptionAtRestForDiskRegistryBasedDisksFeatureEnabled(
        const TString& cloudId,
        const TString& folderId,
        const TString& diskId) const;

    [[nodiscard]] bool IsLaggingDevicesForMirror2DisksFeatureEnabled(
        const TString& cloudId,
        const TString& folderId,
        const TString& diskId) const;
    [[nodiscard]] bool IsLaggingDevicesForMirror3DisksFeatureEnabled(
        const TString& cloudId,
        const TString& folderId,
        const TString& diskId) const;

    TDuration GetMaxTimedOutDeviceStateDurationFeatureValue(
        const TString& cloudId,
        const TString& folderId,
        const TString& diskId) const;

    TString GetSSDSystemChannelPoolKindFeatureValue(
        const TString& cloudId,
        const TString& folderId,
        const TString& diskId) const;
    TString GetSSDLogChannelPoolKindFeatureValue(
        const TString& cloudId,
        const TString& folderId,
        const TString& diskId) const;
    TString GetSSDIndexChannelPoolKindFeatureValue(
        const TString& cloudId,
        const TString& folderId,
        const TString& diskId) const;
    TString GetSSDFreshChannelPoolKindFeatureValue(
        const TString& cloudId,
        const TString& folderId,
        const TString& diskId) const;

    ui32 GetDefaultTabletVersion() const;

    bool GetAcquireNonReplicatedDevices() const;

    ui32 GetNonReplicatedInflightLimit() const;
    TDuration GetMaxTimedOutDeviceStateDuration() const;

    ui32 GetMaxDisksInPlacementGroup() const;
    ui32 GetMaxPlacementPartitionCount() const;
    ui32 GetMaxDisksInPartitionPlacementGroup() const;

    ui32 GetMaxBrokenHddPlacementGroupPartitionsAfterDeviceRemoval() const;

    TDuration GetBrokenDiskDestructionDelay() const;

    TDuration GetAutomaticallyReplacedDevicesFreezePeriod() const;
    ui32 GetMaxAutomaticDeviceReplacementsPerHour() const;

    TDuration GetVolumeHistoryDuration() const;
    ui32 GetVolumeHistoryCacheSize() const;
    ui32 GetVolumeMetaHistoryDisplayedRecordLimit() const;

    ui64 GetBytesPerPartition() const;
    ui64 GetBytesPerPartitionSSD() const;
    ui32 GetBytesPerStripe() const;
    ui32 GetMaxPartitionsPerVolume() const;
    bool GetMultipartitionVolumesEnabled() const;

    TDuration GetNonReplicatedInfraTimeout() const;
    TDuration GetNonReplicatedInfraUnavailableAgentTimeout() const;

    TDuration GetNonReplicatedMinRequestTimeoutSSD() const;
    TDuration GetNonReplicatedMaxRequestTimeoutSSD() const;
    TDuration GetNonReplicatedMinRequestTimeoutHDD() const;
    TDuration GetNonReplicatedMaxRequestTimeoutHDD() const;

    TDuration GetDeletedCheckpointHistoryLifetime() const;
    bool GetNonReplicatedMigrationStartAllowed() const;
    bool GetNonReplicatedVolumeMigrationDisabled() const;
    ui32 GetMigrationIndexCachingInterval() const;
    ui32 GetMaxMigrationBandwidth() const;
    ui32 GetMaxMigrationIoDepth() const;
    ui32 GetExpectedDiskAgentSize() const;
    ui32 GetMaxNonReplicatedDeviceMigrationsInProgress() const;
    ui32 GetMaxNonReplicatedDeviceMigrationPercentageInProgress() const;

    bool GetMirroredMigrationStartAllowed() const;

    bool GetOptimizeForShortRanges() const;

    bool GetUserDataDebugDumpAllowed() const;

    bool GetRunV2SoftGcAtStartup() const;

    TDuration GetPlacementGroupAlertPeriod() const;

    bool GetEnableLoadActor() const;

    ui64 GetCpuMatBenchNsSystemThreshold() const;
    ui64 GetCpuMatBenchNsUserThreshold() const;
    ui32 GetCpuLackThreshold() const;
    TDuration GetInitialPullDelay() const;

    ui32 GetLogicalUsedBlocksUpdateBlockCount() const;

    bool GetDumpBlockCommitIdsIntoProfileLog() const;
    bool GetDumpBlobUpdatesIntoProfileLog() const;

    bool GetEnableConversionIntoMixedIndexV2() const;

    ui32 GetStatsUploadDiskCount() const;
    TDuration GetStatsUploadRetryTimeout() const;

    bool GetRemoteMountOnly() const;
    ui32 GetMaxLocalVolumes() const;

    TDuration GetDiskRegistryVolumeConfigUpdatePeriod() const;
    bool GetDiskRegistryAlwaysAllocatesLocalDisks() const;
    bool GetDiskRegistryCleanupConfigOnRemoveHost() const;
    TDuration GetReassignRequestRetryTimeout() const;
    ui32 GetReassignChannelsPercentageThreshold() const;

    TString GetCommonSSDPoolKind() const;
    ui64 GetMaxSSDGroupWriteBandwidth() const;
    ui64 GetMaxSSDGroupReadBandwidth() const;
    ui64 GetMaxSSDGroupWriteIops() const;
    ui64 GetMaxSSDGroupReadIops() const;

    TString GetCommonHDDPoolKind() const;
    ui64 GetMaxHDDGroupWriteBandwidth() const;
    ui64 GetMaxHDDGroupReadBandwidth() const;
    ui64 GetMaxHDDGroupWriteIops() const;
    ui64 GetMaxHDDGroupReadIops() const;

    TString GetCommonOverlayPrefixPoolKind() const;

    bool GetMixedIndexCacheV1Enabled() const;
    ui32 GetMixedIndexCacheV1SizeSSD() const;

    ui32 GetMaxReadBlobErrorsBeforeSuicide() const;

    bool GetRejectMountOnAddClientTimeout() const;

    TDuration GetNonReplicatedVolumeNotificationTimeout() const;

    TDuration GetNonReplicatedSecureEraseTimeout() const;
    ui32 GetMaxDevicesToErasePerDeviceNameForDefaultPoolKind() const;
    ui32 GetMaxDevicesToErasePerDeviceNameForLocalPoolKind() const;
    ui32 GetMaxDevicesToErasePerDeviceNameForGlobalPoolKind() const;

    TString GetTabletBootInfoBackupFilePath() const;
    bool GetHiveProxyFallbackMode() const;
    TString GetPathDescriptionBackupFilePath() const;
    bool GetSSProxyFallbackMode() const;

    ui32 GetRdmaTargetPort() const;
    bool GetUseNonreplicatedRdmaActor() const;
    bool GetUseRdma() const;

    bool GetNonReplicatedDontSuspendDevices() const;
    TDuration GetAddClientRetryTimeoutIncrement() const;

    void Dump(IOutputStream& out) const;
    void DumpHtml(IOutputStream& out) const;

    ui32 GetDiskRegistrySplitTransactionCounter() const;

    TDuration GetDiskRegistryBackupPeriod() const;
    TString GetDiskRegistryBackupDirPath() const;

    ui32 GetMaxNonReplicatedDiskDeallocationRequests() const;

    TDuration GetDiskRegistryMetricsCachePeriod() const;

    TString GetDiskRegistryCountersHost() const;

    TDuration GetBalancerActionDelayInterval() const;

    bool GetUseMirrorResync() const;
    bool GetForceMirrorResync() const;
    ui32 GetResyncIndexCachingInterval() const;
    TDuration GetResyncAfterClientInactivityInterval() const;
    NProto::EResyncPolicy GetAutoResyncPolicy() const;
    NProto::EResyncPolicy GetForceResyncPolicy() const;
    ui32 GetMirrorReadReplicaCount() const;

    TString GetManuallyPreemptedVolumesFile() const;
    TDuration GetManuallyPreemptedVolumeLivenessCheckPeriod() const;
    bool GetDisableManuallyPreemptedVolumesTracking() const;

    TDuration GetPingMetricsHalfDecayInterval() const;

    bool GetDisableStartPartitionsForGc() const;

    bool GetAddingUnconfirmedBlobsEnabled() const;

    ui32 GetBlobCompressionRate() const;
    TString GetBlobCompressionCodec() const;

    bool GetSerialNumberValidationEnabled() const;

    TVector<TString> GetKnownSpareNodes() const;
    ui32 GetSpareNodeProbability() const;

    bool GetRejectLateRequestsAtDiskAgentEnabled() const;
    bool GetAssignIdToWriteAndZeroRequestsEnabled() const;

    TDuration GetAgentListExpiredParamsCleanupInterval() const;

    ui64 GetTenantHiveTabletId() const;

    bool GetUseShadowDisksForNonreplDiskCheckpoints() const;

    ui64 GetDiskPrefixLengthWithBlockChecksumsInBlobs() const;
    bool GetCheckBlockChecksumsInBlobsUponRead() const;

    bool GetConfigsDispatcherServiceEnabled() const;

    TDuration GetCachedAcquireRequestLifetime() const;

    ui32 GetUnconfirmedBlobCountHardLimit() const;

    TString GetCachedDiskAgentConfigPath() const;
    TString GetCachedDiskAgentSessionsPath() const;

    bool GetUseDirectCopyRange() const;
    ui32 GetMaxShadowDiskFillBandwidth() const;
    ui32 GetMaxShadowDiskFillIoDepth() const;
    ui32 GetBackgroundOperationsTotalBandwidth() const;

    TDuration GetMinAcquireShadowDiskRetryDelayWhenBlocked() const;
    TDuration GetMaxAcquireShadowDiskRetryDelayWhenBlocked() const;
    TDuration GetMinAcquireShadowDiskRetryDelayWhenNonBlocked() const;
    TDuration GetMaxAcquireShadowDiskRetryDelayWhenNonBlocked() const;
    TDuration GetMaxAcquireShadowDiskTotalTimeoutWhenBlocked() const;
    TDuration GetMaxAcquireShadowDiskTotalTimeoutWhenNonBlocked() const;

    TDuration GetWaitDependentDisksRetryRequestDelay() const;

    TDuration GetVolumeProxyCacheRetryDuration() const;

    TDuration GetServiceSelfPingInterval() const;

    bool GetDataScrubbingEnabled() const;
    bool GetResyncRangeAfterScrubbing() const;
    TDuration GetScrubbingInterval() const;
    TDuration GetScrubbingChecksumMismatchTimeout() const;
    ui64 GetScrubbingBandwidth() const;
    ui64 GetMaxScrubbingBandwidth() const;
    ui64 GetMinScrubbingBandwidth() const;
    bool GetAutomaticallyEnableBufferCopyingAfterChecksumMismatch() const;
    NProto::EResyncPolicy GetScrubbingResyncPolicy() const;

    bool GetOptimizeVoidBuffersTransferForReadsEnabled() const;

    ui32 GetVolumeHistoryCleanupItemCount() const;
    TVector<TString> GetDestructionAllowedOnlyForDisksWithIdPrefixes() const;

    TDuration GetIdleAgentDeployByCmsDelay() const;
    TDuration GetDiskRegistryDisksNotificationTimeout() const;

    bool GetAllowLiteDiskReallocations() const;

    TString GetNodeRegistrationToken() const;
    ui32 GetNodeRegistrationMaxAttempts() const;
    TDuration GetNodeRegistrationTimeout() const;
    TDuration GetNodeRegistrationErrorTimeout() const;
    TString GetNodeType() const;
    TString GetNodeRegistrationRootCertsFile() const;
    TCertificate GetNodeRegistrationCert() const;
    bool GetNodeRegistrationUseSsl() const;

    [[nodiscard]] bool GetLaggingDevicesForMirror2DisksEnabled() const;
    [[nodiscard]] bool GetLaggingDevicesForMirror3DisksEnabled() const;
    [[nodiscard]] TDuration GetLaggingDeviceTimeoutThreshold() const;
    [[nodiscard]] TDuration GetLaggingDevicePingInterval() const;
    [[nodiscard]] bool GetResyncAfterLaggingAgentMigration() const;
    [[nodiscard]] bool GetMultiAgentWriteEnabled() const;
    [[nodiscard]] ui32 GetMultiAgentWriteRequestSizeThreshold() const;

    NCloud::NProto::TConfigDispatcherSettings GetConfigDispatcherSettings() const;

    TDuration GetBlobStorageAsyncGetTimeoutHDD() const;
    TDuration GetBlobStorageAsyncGetTimeoutSSD() const;

    [[nodiscard]] bool GetEncryptionAtRestForDiskRegistryBasedDisksEnabled() const;

    [[nodiscard]] bool GetDisableFullPlacementGroupCountCalculation() const;
    [[nodiscard]] double GetDiskRegistryInitialAgentRejectionThreshold() const;
    [[nodiscard]] bool GetEnableToChangeStatesFromDiskRegistryMonpage() const;
    [[nodiscard]] bool
    GetEnableToChangeErrorStatesFromDiskRegistryMonpage() const;

    [[nodiscard]] bool GetCalculateSplittedUsedQuotaMetric() const;

    bool GetYdbViewerServiceEnabled() const;

    [[nodiscard]] bool GetNonReplicatedVolumeDirectAcquireEnabled() const;
    [[nodiscard]] TDuration GetDestroyVolumeTimeout() const;

    ui32 GetCompactionMergedBlobThresholdHDD() const;

    [[nodiscard]] ui32 GetBSGroupsPerChannelToWarmup() const;
    [[nodiscard]] TDuration GetWarmupBSGroupConnectionsTimeout() const;
    [[nodiscard]] bool GetAllowAdditionalSystemTablets() const;

    [[nodiscard]] ui32 GetCheckRangeMaxRangeSize() const;

    [[nodiscard]] bool GetDisableZeroBlocksThrottlingForYDBBasedDisks() const;
    [[nodiscard]] bool GetLocalDiskAsyncDeallocationEnabled() const;
<<<<<<< HEAD
=======

    [[nodiscard]] bool GetDoNotStopVolumeTabletOnLockLost() const;

    [[nodiscard]] TVector<NProto::TLinkedDiskFillBandwidth>
    GetLinkedDiskFillBandwidth() const;
>>>>>>> 35d2b7aa
};

ui64 GetAllocationUnit(
    const TStorageConfig& config,
    NCloud::NProto::EStorageMediaKind mediaKind);

void AdaptNodeRegistrationParams(
    const TString& overriddenNodeType,
    const NProto::TServerConfig& serverConfig,
    NProto::TStorageServiceConfig& storageConfig);

TLinkedDiskFillBandwidth GetLinkedDiskFillBandwidth(
    const TStorageConfig& config,
    NCloud::NProto::EStorageMediaKind leaderMediaKind,
    NCloud::NProto::EStorageMediaKind followerMediaKind);

}   // namespace NCloud::NBlockStore::NStorage<|MERGE_RESOLUTION|>--- conflicted
+++ resolved
@@ -675,14 +675,11 @@
 
     [[nodiscard]] bool GetDisableZeroBlocksThrottlingForYDBBasedDisks() const;
     [[nodiscard]] bool GetLocalDiskAsyncDeallocationEnabled() const;
-<<<<<<< HEAD
-=======
 
     [[nodiscard]] bool GetDoNotStopVolumeTabletOnLockLost() const;
 
     [[nodiscard]] TVector<NProto::TLinkedDiskFillBandwidth>
     GetLinkedDiskFillBandwidth() const;
->>>>>>> 35d2b7aa
 };
 
 ui64 GetAllocationUnit(
