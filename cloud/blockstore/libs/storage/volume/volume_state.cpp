--- conflicted
+++ resolved
@@ -919,11 +919,7 @@
 void TVolumeState::AddOrUpdateFollower(TFollowerDiskInfo follower)
 {
     for (auto& followerInfo: FollowerDisks) {
-<<<<<<< HEAD
-        if (followerInfo.Uuid == follower.Uuid) {
-=======
         if (followerInfo.LinkUUID == follower.LinkUUID) {
->>>>>>> 35d2b7aa
             followerInfo = std::move(follower);
             return;
         }
@@ -931,25 +927,11 @@
     FollowerDisks.push_back(std::move(follower));
 }
 
-<<<<<<< HEAD
-void TVolumeState::RemoveFollower(const TString& uuid)
-=======
 void TVolumeState::RemoveFollower(const TString& linkUUID)
->>>>>>> 35d2b7aa
 {
     EraseIf(
         FollowerDisks,
         [&](const TFollowerDiskInfo& follower)
-<<<<<<< HEAD
-        { return follower.Uuid == uuid; });
-}
-
-std::optional<TFollowerDiskInfo> TVolumeState::FindFollowerByUuid(
-    const TString& uuid) const
-{
-    for (const auto& follower: FollowerDisks) {
-        if (follower.Uuid == uuid) {
-=======
         { return follower.LinkUUID == linkUUID; });
 }
 
@@ -958,7 +940,6 @@
 {
     for (const auto& follower: FollowerDisks) {
         if (follower.LinkUUID == linkUUID) {
->>>>>>> 35d2b7aa
             return follower;
         }
     }
@@ -976,8 +957,6 @@
     return std::nullopt;
 }
 
-<<<<<<< HEAD
-=======
 void TVolumeState::UpdateScrubberCounters(TScrubbingInfo counters)
 {
     ScrubbingInfo.FullScanCount +=
@@ -992,7 +971,6 @@
         counters.FixedPartial.end());
 }
 
->>>>>>> 35d2b7aa
 bool TVolumeState::CanPreemptClient(
     const TString& oldClientId,
     TInstant referenceTimestamp,
