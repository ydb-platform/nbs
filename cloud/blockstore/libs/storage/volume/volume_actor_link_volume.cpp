--- conflicted
+++ resolved
@@ -15,10 +15,7 @@
     Y_UNUSED(tx);
     Y_UNUSED(args);
 
-<<<<<<< HEAD
-=======
     args.LinkUUID = CreateGuidAsString();
->>>>>>> 35d2b7aa
     return true;
 }
 
@@ -40,17 +37,10 @@
     TVolumeDatabase db(tx.DB);
 
     auto newFollower = TFollowerDiskInfo{
-<<<<<<< HEAD
-        .Uuid = CreateGuidAsString(),
-        .FollowerDiskId = args.FollowerDiskId,
-        .ScaleUnitId = "",
-        .MigrationBlockIndex = std::nullopt};
-=======
         .LinkUUID = args.LinkUUID,
         .FollowerDiskId = args.FollowerDiskId,
         .ScaleUnitId = "",
         .MigratedBytes = std::nullopt};
->>>>>>> 35d2b7aa
 
     db.WriteFollower(newFollower);
     State->AddOrUpdateFollower(std::move(newFollower));
@@ -63,14 +53,10 @@
     auto response =
         std::make_unique<TEvVolume::TEvLinkLeaderVolumeToFollowerResponse>(
             MakeError(S_OK));
-<<<<<<< HEAD
-    NCloud::Reply(ctx, *args.RequestInfo, std::move(response));
-=======
     response->Record.SetLinkUUID(args.LinkUUID);
     NCloud::Reply(ctx, *args.RequestInfo, std::move(response));
 
     RestartPartition(ctx, {});
->>>>>>> 35d2b7aa
 }
 
 ////////////////////////////////////////////////////////////////////////////////
@@ -92,15 +78,9 @@
     ITransactionBase::TTransactionContext& tx,
     TTxVolume::TRemoveFollower& args)
 {
-<<<<<<< HEAD
-    Y_DEBUG_ABORT_UNLESS(!args.Id.empty());
-
-    auto follower = State->FindFollowerByUuid(args.Id);
-=======
     Y_DEBUG_ABORT_UNLESS(!args.LinkUUID.empty());
 
     auto follower = State->FindFollowerByUuid(args.LinkUUID);
->>>>>>> 35d2b7aa
     Y_DEBUG_ABORT_UNLESS(follower);
 
     LOG_INFO(
@@ -112,11 +92,7 @@
         follower->FollowerDiskId.c_str());
 
     TVolumeDatabase db(tx.DB);
-<<<<<<< HEAD
-    State->RemoveFollower(args.Id);
-=======
     State->RemoveFollower(args.LinkUUID);
->>>>>>> 35d2b7aa
     db.DeleteFollower(*follower);
 }
 
@@ -128,8 +104,6 @@
         std::make_unique<TEvVolume::TEvUnlinkLeaderVolumeFromFollowerResponse>(
             MakeError(S_OK));
     NCloud::Reply(ctx, *args.RequestInfo, std::move(response));
-<<<<<<< HEAD
-=======
 
     RestartPartition(ctx, {});
 }
@@ -183,7 +157,6 @@
     response->NewState = args.FollowerInfo.State;
     response->MigratedBytes = args.FollowerInfo.MigratedBytes;
     NCloud::Reply(ctx, *args.RequestInfo, std::move(response));
->>>>>>> 35d2b7aa
 }
 
 ////////////////////////////////////////////////////////////////////////////////
@@ -193,10 +166,7 @@
     const TActorContext& ctx)
 {
     const auto* msg = ev->Get();
-<<<<<<< HEAD
-=======
-
->>>>>>> 35d2b7aa
+
     LOG_INFO(
         ctx,
         TBlockStoreComponents::VOLUME,
@@ -225,10 +195,7 @@
     const TActorContext& ctx)
 {
     const auto* msg = ev->Get();
-<<<<<<< HEAD
-=======
-
->>>>>>> 35d2b7aa
+
     LOG_INFO(
         ctx,
         TBlockStoreComponents::VOLUME,
@@ -252,9 +219,6 @@
     ExecuteTx<TRemoveFollower>(
         ctx,
         CreateRequestInfo(ev->Sender, ev->Cookie, msg->CallContext),
-<<<<<<< HEAD
-        follower->Uuid);
-=======
         follower->LinkUUID);
 }
 
@@ -321,7 +285,6 @@
         ctx,
         std::move(requestInfo),
         std::move(*followerInfo));
->>>>>>> 35d2b7aa
 }
 
 }   // namespace NCloud::NBlockStore::NStorage