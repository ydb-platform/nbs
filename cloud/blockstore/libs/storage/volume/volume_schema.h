#pragma once

#include "public.h"

#include <cloud/blockstore/libs/storage/core/tablet_schema.h>
#include <cloud/blockstore/libs/storage/protos_ydb/volume.pb.h>
#include <cloud/blockstore/config/storage.pb.h>

#include <contrib/ydb/core/scheme/scheme_types_defs.h>
#include <contrib/ydb/core/tablet_flat/flat_cxx_database.h>

namespace NCloud::NBlockStore::NStorage {

////////////////////////////////////////////////////////////////////////////////

struct TVolumeSchema
    : public NKikimr::NIceDb::Schema
{
    struct Meta
        : public TTableSchema<1>
    {
        struct Id
            : public Column<1, NKikimr::NScheme::NTypeIds::Uint32>
        {
        };

        struct VolumeMeta
            : public Column<2, NKikimr::NScheme::NTypeIds::String>
        {
            using Type = NProto::TVolumeMeta;
        };

        struct StartPartitionsNeeded
            : public Column<3, NKikimr::NScheme::NTypeIds::Bool>
        {
        };

        struct StorageConfig
            : public Column<4, NKikimr::NScheme::NTypeIds::String>
        {
            using Type = NProto::TStorageServiceConfig;
        };

        using TKey = TableKey<Id>;
        using TColumns = TableColumns<
            Id, VolumeMeta, StartPartitionsNeeded, StorageConfig>;
    };

    struct Clients
        : public TTableSchema<2>
    {
        struct ClientId
            : public Column<1, NKikimr::NScheme::NTypeIds::String>
        {
        };

        struct ClientInfo
            : public Column<2, NKikimr::NScheme::NTypeIds::String>
        {
            using Type = NProto::TVolumeClientInfo;
        };

        using TKey = TableKey<ClientId>;
        using TColumns = TableColumns<ClientId, ClientInfo>;
    };

    struct History
        : public TTableSchema<3>
    {
        struct Timestamp
            : public Column<1, NKikimr::NScheme::NTypeIds::Uint64>
        {
        };

        struct SeqNo
            : public Column<2, NKikimr::NScheme::NTypeIds::Uint64>
        {
        };

        struct OperationInfo
            : public Column<3, NKikimr::NScheme::NTypeIds::String>
        {
            using Type = NProto::TVolumeOperation;
        };

        using TKey = TableKey<Timestamp, SeqNo>;
        using TKeyColumns = TableColumns<Timestamp, SeqNo>;
        using TColumns = TableColumns<Timestamp, SeqNo, OperationInfo>;
    };

    struct PartStats
        : public TTableSchema<4>
    {
        struct PartTabletId
            : public Column<1, NKikimr::NScheme::NTypeIds::Uint64>
        {
        };

        struct Stats
            : public Column<2, NKikimr::NScheme::NTypeIds::String>
        {
            using Type = NProto::TCachedPartStats;
        };

        using TKey = TableKey<PartTabletId>;
        using TColumns = TableColumns<PartTabletId, Stats>;
    };

    struct CheckpointRequests
        : public TTableSchema<5>
    {
        struct RequestId
            : public Column<1, NKikimr::NScheme::NTypeIds::Uint64>
        {
        };

        struct CheckpointId
            : public Column<2, NKikimr::NScheme::NTypeIds::String>
        {
        };

        struct Timestamp
            : public Column<3, NKikimr::NScheme::NTypeIds::Uint64>
        {
        };

        struct State
            : public Column<4, NKikimr::NScheme::NTypeIds::Uint32>
        {
        };

        struct ReqType
            : public Column<5, NKikimr::NScheme::NTypeIds::Uint32>
        {
        };

        struct CheckpointType
            : public Column<6, NKikimr::NScheme::NTypeIds::Uint32>
        {
        };

        struct ShadowDiskId
            : public Column<7, NKikimr::NScheme::NTypeIds::String>
        {
        };

        struct ShadowDiskProcessedBlockCount
            : public Column<8, NKikimr::NScheme::NTypeIds::Uint64>
        {
        };

        struct ShadowDiskState
            : public Column<9, NKikimr::NScheme::NTypeIds::Uint32>
        {
        };

        struct CheckpointError
            : public Column<10, NKikimr::NScheme::NTypeIds::String>
        {
        };

        using TKey = TableKey<RequestId>;
        using TColumns = TableColumns<
            RequestId,
            CheckpointId,
            Timestamp,
            State,
            ReqType,
            CheckpointType,
            ShadowDiskId,
            ShadowDiskProcessedBlockCount,
            ShadowDiskState,
            CheckpointError>;
    };

    struct NonReplPartStats
        : public TTableSchema<6>
    {
        struct Id
            : public Column<1, NKikimr::NScheme::NTypeIds::Uint64>
        {
        };

        struct Stats
            : public Column<2, NKikimr::NScheme::NTypeIds::String>
        {
            using Type = NProto::TCachedPartStats;
        };

        using TKey = TableKey<Id>;
        using TColumns = TableColumns<Id, Stats>;
    };

    struct UsedBlocks
        : public TTableSchema<7>
    {
        struct RangeIndex
            : public Column<1, NKikimr::NScheme::NTypeIds::Uint32>
        {
        };

        struct Bitmap
            : public Column<2, NKikimr::NScheme::NTypeIds::String>
        {
            using Type = TStringBuf;
        };

        using TKey = TableKey<RangeIndex>;
        using TColumns = TableColumns<
            RangeIndex,
            Bitmap>;
    };

    struct ThrottlerState
        : public TTableSchema<8>
    {
        struct Id
            : public Column<1, NKikimr::NScheme::NTypeIds::Uint32>
        {
        };

        struct Budget
            : public Column<2, NKikimr::NScheme::NTypeIds::Uint64>
        {
        };

        using TKey = TableKey<Id>;
        using TColumns = TableColumns<Id, Budget>;
    };

    struct MetaHistory
        : public TTableSchema<9>
    {
        struct Version
            : public Column<1, NKikimr::NScheme::NTypeIds::Uint32>
        {
        };

        struct Timestamp
            : public Column<2, NKikimr::NScheme::NTypeIds::Uint64>
        {
        };

        struct VolumeMeta
            : public Column<3, NKikimr::NScheme::NTypeIds::String>
        {
            using Type = NProto::TVolumeMeta;
        };

        using TKey = TableKey<Version>;
        using TColumns = TableColumns<Version, Timestamp, VolumeMeta>;
    };

    struct VolumeParams
        : public TTableSchema<10>
    {
        struct Key
            : public Column<1, NKikimr::NScheme::NTypeIds::String>
        {
        };

        struct Value
            : public Column<2, NKikimr::NScheme::NTypeIds::String>
        {
        };

        struct ValidUntil
            : public Column<3, NKikimr::NScheme::NTypeIds::Uint64>
        {
        };

        using TKey = TableKey<Key>;
        using TColumns = TableColumns<Key, Value, ValidUntil>;
    };

    struct FollowerDisks: public TTableSchema<11>
    {
        struct Uuid: public Column<1, NKikimr::NScheme::NTypeIds::String>
        {
        };

        struct FollowerDiskId
            : public Column<2, NKikimr::NScheme::NTypeIds::String>
        {
        };

        struct ScaleUnitId: public Column<3, NKikimr::NScheme::NTypeIds::String>
        {
        };

        struct State: public Column<4, NKikimr::NScheme::NTypeIds::Uint32>
        {
        };

<<<<<<< HEAD
        struct MigratedBlockCount
=======
        struct MigratedBytes
>>>>>>> 35d2b7aa
            : public Column<5, NKikimr::NScheme::NTypeIds::Uint64>
        {
        };

        using TKey = TableKey<Uuid>;
        using TColumns = TableColumns<
            Uuid,
            FollowerDiskId,
            ScaleUnitId,
            State,
<<<<<<< HEAD
            MigratedBlockCount>;
=======
            MigratedBytes>;
>>>>>>> 35d2b7aa
    };

    using TTables = SchemaTables<
        Meta,
        Clients,
        History,
        PartStats,
        CheckpointRequests,
        NonReplPartStats,
        UsedBlocks,
        ThrottlerState,
        MetaHistory,
        VolumeParams,
        FollowerDisks
    >;
};

}   // namespace NCloud::NBlockStore::NStorage<|MERGE_RESOLUTION|>--- conflicted
+++ resolved
@@ -292,11 +292,7 @@
         {
         };
 
-<<<<<<< HEAD
-        struct MigratedBlockCount
-=======
         struct MigratedBytes
->>>>>>> 35d2b7aa
             : public Column<5, NKikimr::NScheme::NTypeIds::Uint64>
         {
         };
@@ -307,11 +303,7 @@
             FollowerDiskId,
             ScaleUnitId,
             State,
-<<<<<<< HEAD
-            MigratedBlockCount>;
-=======
             MigratedBytes>;
->>>>>>> 35d2b7aa
     };
 
     using TTables = SchemaTables<
