#include "volume_actor.h"

#include "volume_database.h"

#include <cloud/blockstore/libs/storage/api/bootstrapper.h>
#include <cloud/blockstore/libs/storage/api/service.h>
#include <cloud/blockstore/libs/storage/api/stats_service.h>
#include <cloud/blockstore/libs/storage/api/undelivered.h>
#include <cloud/blockstore/libs/storage/core/monitoring_utils.h>
#include <cloud/blockstore/libs/storage/core/proto_helpers.h>
#include <cloud/blockstore/libs/storage/volume/model/volume_throttler_logger.h>

// TODO: invalid reference
#include <cloud/blockstore/libs/storage/service/service_events_private.h>

#include <cloud/storage/core/libs/throttling/tablet_throttler.h>
#include <cloud/storage/core/libs/throttling/tablet_throttler_logger.h>

#include <contrib/ydb/core/base/tablet_pipe.h>
#include <contrib/ydb/core/node_whiteboard/node_whiteboard.h>
#include <contrib/ydb/core/tablet/tablet_counters_aggregator.h>

#include <library/cpp/lwtrace/log_shuttle.h>
#include <library/cpp/lwtrace/protos/lwtrace.pb.h>
#include <library/cpp/lwtrace/signature.h>

#include <util/string/builder.h>
#include <util/stream/str.h>

namespace NCloud::NBlockStore::NStorage {

using namespace NActors;

using namespace NKikimr;
using namespace NKikimr::NNodeWhiteboard;
using namespace NKikimr::NTabletFlatExecutor;

using namespace NCloud::NBlockStore::NStorage::NPartition;

using namespace NCloud::NStorage;

namespace {

constexpr TInstant DRTabletIdRequestRetryInterval = TInstant::Seconds(3);

}   // namespace

////////////////////////////////////////////////////////////////////////////////

const TVolumeActor::TStateInfo TVolumeActor::States[STATE_MAX] = {
    { "Boot",   (IActor::TReceiveFunc)&TVolumeActor::StateBoot   },
    { "Init",   (IActor::TReceiveFunc)&TVolumeActor::StateInit   },
    { "Work",   (IActor::TReceiveFunc)&TVolumeActor::StateWork   },
    { "Zombie", (IActor::TReceiveFunc)&TVolumeActor::StateZombie },
};

TVolumeActor::TVolumeActor(
        const TActorId& owner,
        TTabletStorageInfoPtr storage,
        TStorageConfigPtr config,
        TDiagnosticsConfigPtr diagnosticsConfig,
        IProfileLogPtr profileLog,
        IBlockDigestGeneratorPtr blockDigestGenerator,
        ITraceSerializerPtr traceSerializer,
        NRdma::IClientPtr rdmaClient,
        NServer::IEndpointEventHandlerPtr endpointEventHandler,
        EVolumeStartMode startMode)
    : TActor(&TThis::StateBoot)
    , TTabletBase(owner, std::move(storage))
    , GlobalStorageConfig(config)
    , Config(std::move(config))
    , DiagnosticsConfig(std::move(diagnosticsConfig))
    , ProfileLog(std::move(profileLog))
    , BlockDigestGenerator(std::move(blockDigestGenerator))
    , TraceSerializer(std::move(traceSerializer))
    , RdmaClient(std::move(rdmaClient))
    , EndpointEventHandler(std::move(endpointEventHandler))
    , StartMode(startMode)
    , ThrottlerLogger(
        TabletID(),
        [this](ui32 opType, TDuration time) {
            UpdateDelayCounter(
                static_cast<TVolumeThrottlingPolicy::EOpType>(opType),
                time);
        }
    )
{}

TVolumeActor::~TVolumeActor()
{
    // For unit tests under asan only, since test actor
    // runtime just calls destructor upon test completion
    // Usually we terminate inflight transactions
    // in BeforeDie.
    ReleaseTransactions();
}

TString TVolumeActor::GetStateName(ui32 state)
{
    if (state < STATE_MAX) {
        return States[state].Name;
    }
    return "<unknown>";
}

void TVolumeActor::Enqueue(STFUNC_SIG)
{
    ALOG_ERROR(TBlockStoreComponents::VOLUME,
        "[" << TabletID() << "]"
        << " IGNORING message type# " << ev->GetTypeRewrite()
        << " from Sender# " << ToString(ev->Sender)
        << " in StateBoot");
}

void TVolumeActor::DefaultSignalTabletActive(const TActorContext& ctx)
{
    Y_UNUSED(ctx); // postpone until LoadState transaction completes
}

void TVolumeActor::BecomeAux(const TActorContext& ctx, EState state)
{
    Y_DEBUG_ABORT_UNLESS(state < STATE_MAX);

    if (state == EState::STATE_INIT) {
        VolumeRequestIdGenerator =
            TCompositeId::FromGeneration(Executor()->Generation());
    }

    Become(States[state].Func);
    CurrentState = state;

    LOG_DEBUG(ctx, TBlockStoreComponents::VOLUME,
        "[%lu] Switched to state %s (system: %s, user: %s, executor: %s)",
        TabletID(),
        States[state].Name.data(),
        ToString(Tablet()).data(),
        ToString(SelfId()).data(),
        ToString(ExecutorID()).data());

    ReportTabletState(ctx);
}

void TVolumeActor::ReportTabletState(const TActorContext& ctx)
{
    auto service = MakeNodeWhiteboardServiceId(SelfId().NodeId());

    auto request = std::make_unique<TEvWhiteboard::TEvTabletStateUpdate>(
        TabletID(),
        CurrentState);

    NCloud::Send(ctx, service, std::move(request));
}

void TVolumeActor::RegisterCounters(const TActorContext& ctx)
{
    Y_DEBUG_ABORT_UNLESS(State);

    Y_UNUSED(ctx);

    if (!Counters) {
        auto counters = CreateVolumeCounters();

        // LAME: ownership transferred to executor
        Counters = counters.get();
        Executor()->RegisterExternalTabletCounters(counters.release());

        // only aggregated statistics will be reported by default
        // (you can always turn on per-tablet statistics on monitoring page)
        // TabletCountersAddTablet(TabletID(), ctx);
    }

    if (!VolumeSelfCounters) {
        VolumeSelfCounters = CreateVolumeSelfCounters(
            State->CountersPolicy(),
            DiagnosticsConfig->GetHistogramCounterOptions());
    }
}

void TVolumeActor::ScheduleRegularUpdates(const TActorContext& ctx)
{
    if (!UpdateCountersScheduled) {
        ctx.Schedule(UpdateCountersInterval,
            new TEvVolumePrivate::TEvUpdateCounters());
        UpdateCountersScheduled = true;
    }

    if (!UpdateLeakyBucketCountersScheduled) {
        ctx.Schedule(UpdateLeakyBucketCountersInterval,
            new TEvVolumePrivate::TEvUpdateThrottlerState());
        UpdateLeakyBucketCountersScheduled = true;
    }

    if (!UpdateReadWriteClientInfoScheduled) {
        ctx.Schedule(UpdateCountersInterval,
            new TEvVolumePrivate::TEvUpdateReadWriteClientInfo());
        UpdateReadWriteClientInfoScheduled = true;
    }

    if (!RemoveExpiredVolumeParamsScheduled && State) {
        const auto delay = State->GetVolumeParams().GetNextExpirationDelay(ctx.Now());
        if (delay.Defined()) {
            ctx.Schedule(ctx.Now() + *delay,
                    new TEvVolumePrivate::TEvRemoveExpiredVolumeParams());
            RemoveExpiredVolumeParamsScheduled = true;
        }
    }
}

void TVolumeActor::UpdateLeakyBucketCounters(const TActorContext& ctx)
{
    Y_UNUSED(ctx);

    if (!State) {
        return;
    }

    auto& simple = VolumeSelfCounters->Simple;
    auto& cumulative = VolumeSelfCounters->Cumulative;
    auto& tp = State->AccessThrottlingPolicy();

    const auto splittedUsedQuota = tp.TakeSplittedUsedQuota();
    const auto usedIopsQuotaPercentage = splittedUsedQuota.Iops * 100.0;
    const auto usedBandwidthQuotaPercentage =
        splittedUsedQuota.Bandwidth * 100.0;

    cumulative.UsedIopsQuota.Increment(std::round(usedIopsQuotaPercentage));
    cumulative.UsedBandwidthQuota.Increment(
        std::round(usedBandwidthQuotaPercentage));

    const auto currentSpentBudgetSharePercentage =
        100.0 * tp.CalculateCurrentSpentBudgetShare(ctx.Now());

    const auto currentRate = static_cast<ui64>(std::round(
        Min((Config->GetCalculateSplittedUsedQuotaMetric()
                 ? usedIopsQuotaPercentage + usedBandwidthQuotaPercentage
                 : currentSpentBudgetSharePercentage),
            100.0)));
    simple.MaxUsedQuota.Set(Max(simple.MaxUsedQuota.Value, currentRate));
    cumulative.UsedQuota.Increment(currentRate);
}

void TVolumeActor::UpdateCounters(const TActorContext& ctx)
{
    Y_UNUSED(ctx);

    if (!State) {
        return;
    }

    SendPartStatsToService(ctx);
    SendSelfStatsToService(ctx);
}

void TVolumeActor::OnActivateExecutor(const TActorContext& ctx)
{
    ExecutorActivationTimestamp = ctx.Now();

    LOG_INFO(ctx, TBlockStoreComponents::VOLUME,
        "[%lu] Activated executor",
        TabletID());

    ScheduleRegularUpdates(ctx);

    if (!Executor()->GetStats().IsFollower) {
        ExecuteTx<TInitSchema>(ctx);
    }

    BecomeAux(ctx, STATE_INIT);
}

bool TVolumeActor::ReassignChannelsEnabled() const
{
    return true;
}

bool TVolumeActor::OnRenderAppHtmlPage(
    NMon::TEvRemoteHttpInfo::TPtr ev,
    const TActorContext& ctx)
{
    if (!Executor() || !Executor()->GetStats().IsActive) {
        return false;
    }

    if (ev) {
        HandleHttpInfo(ev, ctx);
    }
    return true;
}

void TVolumeActor::OnDetach(const TActorContext& ctx)
{
    Counters = nullptr;

    BeforeDie(ctx);
    Die(ctx);
}

void TVolumeActor::OnTabletDead(
    TEvTablet::TEvTabletDead::TPtr& ev,
    const TActorContext& ctx)
{
    Y_UNUSED(ev);

    BeforeDie(ctx);
    Die(ctx);
}

void TVolumeActor::BeforeDie(const TActorContext& ctx)
{
    UnregisterVolume(ctx);
    StopPartitions(ctx, {});
    TerminateTransactions(ctx);
    KillActors(ctx);
    CancelRequests(ctx);
    OnDiskRegistryBasedPartitionStopped(
        ctx,
        TActorId(),
        0,   // 0 means that it's over, need to call all callbacks.
        MakeError(E_REJECTED, "tablet is shutting down"));
}

void TVolumeActor::KillActors(const TActorContext& ctx)
{
    for (auto& actor: Actors) {
        NCloud::Send<TEvents::TEvPoisonPill>(ctx, actor);
    }
}

void TVolumeActor::AddTransaction(TRequestInfo& requestInfo)
{
    requestInfo.Ref();

    Y_ABORT_UNLESS(requestInfo.Empty());
    ActiveTransactions.PushBack(&requestInfo);
}

void TVolumeActor::RemoveTransaction(TRequestInfo& requestInfo)
{
    Y_ABORT_UNLESS(!requestInfo.Empty());
    requestInfo.Unlink();

    Y_ABORT_UNLESS(requestInfo.RefCount() > 1);
    requestInfo.UnRef();
}

void TVolumeActor::TerminateTransactions(const TActorContext& ctx)
{
    while (ActiveTransactions) {
        TRequestInfo* requestInfo = ActiveTransactions.PopFront();
        if (requestInfo->CancelRoutine) {
            requestInfo->CancelRequest(ctx);
        }

        Y_ABORT_UNLESS(requestInfo->RefCount() >= 1);
        requestInfo->UnRef();
    }
}

void TVolumeActor::ReleaseTransactions()
{
    while (ActiveTransactions) {
        TRequestInfo* requestInfo = ActiveTransactions.PopFront();
        Y_ABORT_UNLESS(requestInfo->RefCount() >= 1);
        requestInfo->UnRef();
    }
}

TString TVolumeActor::GetVolumeStatusString(TVolumeActor::EStatus status) const
{
    switch (status)
    {
        case TVolumeActor::STATUS_ONLINE: {
            return State->GetLocalMountClientId().empty() ?
                "Online":
                "Online (preempted)";
        }
        case TVolumeActor::STATUS_INACTIVE: return "Inactive";
        case TVolumeActor::STATUS_MOUNTED: return "Mounted";
        default: return "Offline";
    }
}

TVolumeActor::EStatus TVolumeActor::GetVolumeStatus() const
{
    if (State) {
        auto state = State->GetPartitionsState();
        if (state == TPartitionInfo::READY) {
            return (StartMode == EVolumeStartMode::MOUNTED)
                ? TVolumeActor::STATUS_MOUNTED
                : TVolumeActor::STATUS_ONLINE;
        } else if (state == TPartitionInfo::UNKNOWN) {
            return TVolumeActor::STATUS_INACTIVE;
        }
    }
    return TVolumeActor::STATUS_OFFLINE;
}

NRdma::IClientPtr TVolumeActor::GetRdmaClient() const
{
    return (Config->GetUseNonreplicatedRdmaActor() && State->GetUseRdma())
               ? RdmaClient
               : NRdma::IClientPtr{};
}

ui64 TVolumeActor::GetBlocksCount() const
{
    return State ? State->GetBlocksCount() : 0;
}

void TVolumeActor::OnServicePipeDisconnect(
    const TActorContext& ctx,
    const TActorId& serverId,
    TInstant timestamp)
{
    Y_UNUSED(ctx);
    if (State) {
        State->SetServiceDisconnected(serverId, timestamp);
    }
}

void TVolumeActor::RegisterVolume(const TActorContext& ctx)
{
    DoRegisterVolume(ctx, State->GetDiskId());
}

void TVolumeActor::DoRegisterVolume(
    const TActorContext& ctx,
    const TString& diskId)
{
    Y_DEBUG_ABORT_UNLESS(diskId);

    NProto::TVolume volume;
    VolumeConfigToVolume(State->GetMeta().GetVolumeConfig(), volume);

    if (State->GetDiskId() != diskId) {
        // Handle shadow disk.
        volume.SetDiskId(diskId);
    }

    {
        auto request = std::make_unique<TEvService::TEvRegisterVolume>(
            volume.GetDiskId(),
            TabletID(),
            volume);
        NCloud::Send(ctx, MakeStorageServiceId(), std::move(request));
    }

    {
        auto request = std::make_unique<TEvStatsService::TEvRegisterVolume>(
            volume.GetDiskId(),
            TabletID(),
            std::move(volume));
        NCloud::Send(ctx, MakeStorageStatsServiceId(), std::move(request));
    }
}

void TVolumeActor::UnregisterVolume(const TActorContext& ctx)
{
    if (!State) {
        return;
    }

    DoUnregisterVolume(ctx, State->GetDiskId());

    // Unregister shadow disks volumes.
    for (const auto& [checkpointId, checkpointInfo]:
         State->GetCheckpointStore().GetActiveCheckpoints())
    {
        if (checkpointInfo.ShadowDiskId) {
            DoUnregisterVolume(ctx, checkpointInfo.ShadowDiskId);
        }
    }
}

void TVolumeActor::DoUnregisterVolume(
    const TActorContext& ctx,
    const TString& diskId)
{
    Y_DEBUG_ABORT_UNLESS(diskId);

    NCloud::Send(
        ctx,
        MakeStorageServiceId(),
        std::make_unique<TEvService::TEvUnregisterVolume>(diskId));

    NCloud::Send(
        ctx,
        MakeStorageStatsServiceId(),
        std::make_unique<TEvStatsService::TEvUnregisterVolume>(diskId));
}

void TVolumeActor::SendVolumeConfigUpdated(const TActorContext& ctx)
{
    NProto::TVolume volume;
    VolumeConfigToVolume(State->GetMeta().GetVolumeConfig(), volume);
    {
        auto request = std::make_unique<TEvService::TEvVolumeConfigUpdated>(
            State->GetDiskId(),
            volume);
        NCloud::Send(ctx, MakeStorageServiceId(), std::move(request));
    }

    {
        auto request = std::make_unique<TEvStatsService::TEvVolumeConfigUpdated>(
            State->GetDiskId(),
            std::move(volume));
        NCloud::Send(ctx, MakeStorageStatsServiceId(), std::move(request));
    }
}

void TVolumeActor::SendVolumeSelfCounters(const TActorContext& ctx)
{
    auto request = std::make_unique<TEvStatsService::TEvVolumeSelfCounters>(
        State->GetConfig().GetDiskId(),
        State->HasActiveClients(ctx.Now()),
        State->IsPreempted(SelfId()),
        std::move(VolumeSelfCounters),
        FailedBoots);
    FailedBoots = 0;
    NCloud::Send(ctx, MakeStorageStatsServiceId(), std::move(request));
}

void TVolumeActor::ResetThrottlingPolicy()
{
    ThrottlerLogger.SetupTabletId(TabletID());
    if (!Throttler) {
        Throttler = CreateTabletThrottler(
            *this,
            ThrottlerLogger,
            State->AccessThrottlingPolicy());
    } else {
        Throttler->ResetPolicy(State->AccessThrottlingPolicy());
    }
}

void TVolumeActor::CancelRequests(const TActorContext& ctx)
{
    if (ShuttingDown) {
        return;
    }
    ShuttingDown = true;

    for (auto& [volumeRequestId, volumeRequest]: VolumeRequests) {
        volumeRequest.CancelRequest(
            ctx,
            MakeError(E_REJECTED, "Shutting down"));
    }
    VolumeRequests.clear();

    if (Throttler) {
        // Throttler can be uninitialized if tablet was not fully initialized.
        Throttler->OnShutDown(ctx);
    }

    while (ActiveReadHistoryRequests) {
        TRequestInfo* requestInfo = ActiveReadHistoryRequests.PopFront();
        TStringStream out;
        NMonitoringUtils::DumpTabletNotReady(out);
        NCloud::Reply(
            ctx,
            *requestInfo,
            std::make_unique<NMon::TEvRemoteHttpInfoRes>(out.Str()));

        Y_ABORT_UNLESS(requestInfo->RefCount() >= 1);
        requestInfo->UnRef();
    }

    CancelPendingRequests(ctx, PendingRequests);
}

NKikimr::NMetrics::TResourceMetrics* TVolumeActor::GetResourceMetrics()
{
    return Executor()->GetResourceMetrics();
}

bool TVolumeActor::CheckReadWriteBlockRange(const TBlockRange64& range) const
{
    return TBlockRange64::WithLength(0, State->GetBlocksCount())
        .Contains(range);
}

////////////////////////////////////////////////////////////////////////////////

void TVolumeActor::HandlePoisonPill(
    const TEvents::TEvPoisonPill::TPtr&,
    const TActorContext& ctx)
{
    CancelRequests(ctx);
    NCloud::Send<TEvents::TEvPoisonPill>(ctx, Tablet());
    BecomeAux(ctx, STATE_ZOMBIE);
}

void TVolumeActor::HandlePoisonTaken(
    const TEvents::TEvPoisonTaken::TPtr& ev,
    const TActorContext& ctx)
{
    LOG_INFO(ctx, TBlockStoreComponents::VOLUME,
        "[%lu] Partition %s stopped",
        TabletID(),
        ev->Sender.ToString().c_str());

    OnDiskRegistryBasedPartitionStopped(
        ctx,
        ev->Sender,
        ev->Cookie,
        NProto::TError());
}

void TVolumeActor::HandleUpdateThrottlerState(
    const TEvVolumePrivate::TEvUpdateThrottlerState::TPtr& ev,
    const TActorContext& ctx)
{
    UpdateLeakyBucketCountersScheduled = false;

    UpdateLeakyBucketCounters(ctx);
    ScheduleRegularUpdates(ctx);

    if (!State) {
        return;
    }

    const auto mediaKind = static_cast<NCloud::NProto::EStorageMediaKind>(
        GetNewestConfig().GetStorageMediaKind());
    if ((mediaKind == NCloud::NProto::EStorageMediaKind::STORAGE_MEDIA_HDD
            || mediaKind == NCloud::NProto::EStorageMediaKind::STORAGE_MEDIA_HYBRID)
            && ctx.Now() - Config->GetThrottlerStateWriteInterval() >= LastThrottlerStateWrite)
    {
        auto requestInfo = CreateRequestInfo(
            ev->Sender,
            ev->Cookie,
            ev->Get()->CallContext);

        ExecuteTx<TWriteThrottlerState>(
            ctx,
            std::move(requestInfo),
            TVolumeDatabase::TThrottlerStateInfo{
                State->GetThrottlingPolicy().GetCurrentBoostBudget().MilliSeconds()
            });
    }
}

void TVolumeActor::HandleUpdateCounters(
    const TEvVolumePrivate::TEvUpdateCounters::TPtr& ev,
    const TActorContext& ctx)
{
    Y_UNUSED(ev);

    UpdateCountersScheduled = false;

    UpdateCounters(ctx);
    ScheduleRegularUpdates(ctx);

    if (State) {
        State->AccessMountHistory().CleanupHistoryIfNeeded(
            ctx.Now() - Config->GetVolumeHistoryDuration());

        auto requestInfo = CreateRequestInfo(
            ev->Sender,
            ev->Cookie,
            ev->Get()->CallContext);

        ExecuteTx<TCleanupHistory>(
            ctx,
            std::move(requestInfo),
            ctx.Now() - Config->GetVolumeHistoryDuration(),
            Config->GetVolumeHistoryCleanupItemCount());
    }
}

void TVolumeActor::HandleServerConnected(
    const TEvTabletPipe::TEvServerConnected::TPtr& ev,
    const TActorContext& ctx)
{
    const auto* msg = ev->Get();

    LOG_DEBUG(ctx, TBlockStoreComponents::VOLUME,
        "[%lu] Pipe client %s (server %s) connected to volume %s",
        TabletID(),
        ToString(msg->ClientId).data(),
        ToString(msg->ServerId).data(),
        (State ? State->GetDiskId().Quote().data() : "<empty>"));
}

void TVolumeActor::HandleServerDisconnected(
    const TEvTabletPipe::TEvServerDisconnected::TPtr& ev,
    const TActorContext& ctx)
{
    const auto* msg = ev->Get();
    const auto now = ctx.Now();

    LOG_DEBUG(ctx, TBlockStoreComponents::VOLUME,
        "[%lu] Pipe client %s (server %s) disconnected from volume %s at %s",
        TabletID(),
        ToString(msg->ClientId).data(),
        ToString(msg->ServerId).data(),
        (State ? State->GetDiskId().Quote().data() : "<empty>"),
        now.ToString().data());

    OnServicePipeDisconnect(ctx, msg->ServerId, now);
}

void TVolumeActor::HandleServerDestroyed(
    const TEvTabletPipe::TEvServerDestroyed::TPtr& ev,
    const TActorContext& ctx)
{
    const auto* msg = ev->Get();
    const auto now = ctx.Now();

    LOG_DEBUG(ctx, TBlockStoreComponents::VOLUME,
        "[%lu] Pipe client %s's server %s got destroyed for volume %s at %s",
        TabletID(),
        ToString(msg->ClientId).data(),
        ToString(msg->ServerId).data(),
        (State ? State->GetDiskId().Quote().data() : "<empty>"),
        now.ToString().data());

    OnServicePipeDisconnect(ctx, msg->ServerId, now);
}

void TVolumeActor::HandleGetDrTabletInfoResponse(
    const TEvDiskRegistryProxy::TEvGetDrTabletInfoResponse::TPtr& ev,
    const NActors::TActorContext& ctx)
{
    Y_UNUSED(ctx);
    const auto* msg = ev->Get();

    if (HasError(msg->GetError())) {
        auto request =
            std::make_unique<TEvDiskRegistryProxy::TEvGetDrTabletInfoRequest>();
        TActivationContext::Schedule(
            DRTabletIdRequestRetryInterval,
            new IEventHandle(
                MakeDiskRegistryProxyServiceId(),
                SelfId(),
                request.release()));
        return;
    }

    DiskRegistryTabletId = msg->TabletId;
}

void TVolumeActor::ResetServicePipes(const TActorContext& ctx)
{
    for (const auto& actor: State->ClearPipeServerIds(ctx.Now())) {
        NCloud::Send<TEvents::TEvPoisonPill>(ctx, actor);
    }
}

void TVolumeActor::HandleGetStorageConfig(
    const TEvVolume::TEvGetStorageConfigRequest::TPtr& ev,
    const TActorContext& ctx)
{
    auto response = std::make_unique<TEvVolume::TEvGetStorageConfigResponse>();
    *response->Record.MutableStorageConfig() = Config->GetStorageConfigProto();

    NCloud::Reply(
        ctx,
        *ev,
        std::move(response));
}

void TVolumeActor::HandleTakeVolumeRequestId(
    const TEvVolumePrivate::TEvTakeVolumeRequestIdRequest::TPtr& ev,
    const NActors::TActorContext& ctx)
{
    if (!VolumeRequestIdGenerator->CanAdvance()) {
        auto resp =
            std::make_unique<TEvVolumePrivate::TEvTakeVolumeRequestIdResponse>(
                MakeError(
                    E_REJECTED,
                    "can't advance request id, restarting tablet"));
        NCloud::Reply(ctx, *ev, std::move(resp));
        NCloud::Send(ctx, SelfId(), std::make_unique<TEvents::TEvPoisonPill>());
        return;
    }

    auto resp =
        std::make_unique<TEvVolumePrivate::TEvTakeVolumeRequestIdResponse>(
            VolumeRequestIdGenerator->Advance());
    NCloud::Reply(ctx, *ev, std::move(resp));
}

bool TVolumeActor::HandleRequests(STFUNC_SIG)
{
    switch (ev->GetTypeRewrite()) {
        BLOCKSTORE_VOLUME_REQUESTS(BLOCKSTORE_HANDLE_REQUEST, TEvVolume)
        BLOCKSTORE_VOLUME_REQUESTS_PRIVATE(
            BLOCKSTORE_HANDLE_REQUEST,
            TEvVolumePrivate)
        BLOCKSTORE_VOLUME_REQUESTS_FWD_SERVICE(
            BLOCKSTORE_HANDLE_REQUEST,
            TEvService)

        BLOCKSTORE_VOLUME_HANDLED_RESPONSES(
            BLOCKSTORE_HANDLE_RESPONSE,
            TEvVolume)
        BLOCKSTORE_VOLUME_HANDLED_RESPONSES_FWD_SERVICE(
            BLOCKSTORE_HANDLE_RESPONSE,
            TEvService)

        default:
            return false;
    }

    return true;
}

bool TVolumeActor::RejectRequests(STFUNC_SIG)
{
    switch (ev->GetTypeRewrite()) {
        BLOCKSTORE_VOLUME_REQUESTS(BLOCKSTORE_REJECT_REQUEST, TEvVolume)
        BLOCKSTORE_VOLUME_REQUESTS_PRIVATE(
            BLOCKSTORE_REJECT_REQUEST,
            TEvVolumePrivate)
        BLOCKSTORE_VOLUME_REQUESTS_FWD_SERVICE(
            BLOCKSTORE_REJECT_REQUEST,
            TEvService)

        BLOCKSTORE_VOLUME_HANDLED_RESPONSES(
            BLOCKSTORE_IGNORE_RESPONSE,
            TEvVolume)
        BLOCKSTORE_VOLUME_HANDLED_RESPONSES_FWD_SERVICE(
            BLOCKSTORE_IGNORE_RESPONSE,
            TEvService)

        default:
            return false;
    }

    return true;
}

////////////////////////////////////////////////////////////////////////////////

STFUNC(TVolumeActor::StateBoot)
{
    UpdateActorStatsSampled(ActorContext());
    switch (ev->GetTypeRewrite()) {
        HFunc(TEvents::TEvPoisonPill, HandlePoisonPill);

        IgnoreFunc(TEvTabletPipe::TEvServerConnected);
        IgnoreFunc(TEvTabletPipe::TEvServerDisconnected);

        HFunc(TEvVolumePrivate::TEvUpdateCounters, HandleUpdateCounters);
        HFunc(
            TEvVolumePrivate::TEvUpdateThrottlerState,
            HandleUpdateThrottlerState);
        HFunc(
            TEvVolumePrivate::TEvUpdateReadWriteClientInfo,
            HandleUpdateReadWriteClientInfo);
        HFunc(
            TEvVolumePrivate::TEvRemoveExpiredVolumeParams,
            HandleRemoveExpiredVolumeParams);

        BLOCKSTORE_HANDLE_REQUEST(WaitReady, TEvVolume)

        default:
            if (!RejectRequests(ev)) {
                StateInitImpl(ev, SelfId());
            }
            break;
    }
}

STFUNC(TVolumeActor::StateInit)
{
    UpdateActorStatsSampled(ActorContext());
    switch (ev->GetTypeRewrite()) {
        HFunc(TEvents::TEvPoisonPill, HandlePoisonPill);

        IgnoreFunc(TEvTabletPipe::TEvServerConnected);
        IgnoreFunc(TEvTabletPipe::TEvServerDisconnected);

        HFunc(
            TEvVolumePrivate::TEvProcessUpdateVolumeConfig,
            HandleProcessUpdateVolumeConfig);
        HFunc(
            TEvBlockStore::TEvUpdateVolumeConfig,
            HandleUpdateVolumeConfig);
        HFunc(
            TEvVolumePrivate::TEvAllocateDiskIfNeeded,
            HandleAllocateDiskIfNeeded);
        HFunc(
            TEvDiskRegistry::TEvAllocateDiskResponse,
            HandleAllocateDiskResponse);

        HFunc(TEvVolumePrivate::TEvUpdateCounters, HandleUpdateCounters);
        HFunc(
            TEvVolumePrivate::TEvUpdateThrottlerState,
            HandleUpdateThrottlerState);
        HFunc(
            TEvVolumePrivate::TEvUpdateReadWriteClientInfo,
            HandleUpdateReadWriteClientInfo);
        HFunc(
            TEvVolumePrivate::TEvRemoveExpiredVolumeParams,
            HandleRemoveExpiredVolumeParams);

        HFunc(
            TEvVolumePrivate::TEvUpdateShadowDiskStateRequest,
            HandleUpdateShadowDiskState);

        HFunc(
            TEvVolumePrivate::TEvUpdateFollowerStateRequest,
            HandleUpdateFollowerState);

        HFunc(
            TEvDiskRegistryProxy::TEvGetDrTabletInfoResponse,
            HandleGetDrTabletInfoResponse);

        BLOCKSTORE_HANDLE_REQUEST(WaitReady, TEvVolume)

        default:
            if (!RejectRequests(ev) && !HandleDefaultEvents(ev, SelfId())) {
                HandleUnexpectedEvent(
                    ev,
                    TBlockStoreComponents::VOLUME,
                    __PRETTY_FUNCTION__);
            }
            break;
    }
}

STFUNC(TVolumeActor::StateWork)
{
    UpdateActorStatsSampled(ActorContext());
    switch (ev->GetTypeRewrite()) {
        HFunc(TEvents::TEvPoisonPill, HandlePoisonPill);
        HFunc(TEvents::TEvPoisonTaken, HandlePoisonTaken);
        HFunc(TEvents::TEvWakeup, HandleWakeup);

        HFunc(TEvTabletPipe::TEvServerConnected, HandleServerConnected);
        HFunc(TEvTabletPipe::TEvServerDisconnected, HandleServerDisconnected);
        HFunc(TEvTabletPipe::TEvServerDestroyed, HandleServerDestroyed);

        HFunc(TEvBootstrapper::TEvStatus, HandleTabletStatus);
        HFunc(
            TEvVolumePrivate::TEvProcessUpdateVolumeConfig,
            HandleProcessUpdateVolumeConfig);
        HFunc(TEvBlockStore::TEvUpdateVolumeConfig, HandleUpdateVolumeConfig);
        HFunc(
            TEvVolumePrivate::TEvAllocateDiskIfNeeded,
            HandleAllocateDiskIfNeeded);

        HFunc(TEvVolumePrivate::TEvUpdateCounters, HandleUpdateCounters);
        HFunc(
            TEvVolumePrivate::TEvUpdateThrottlerState,
            HandleUpdateThrottlerState);
        HFunc(
            TEvVolumePrivate::TEvUpdateReadWriteClientInfo,
            HandleUpdateReadWriteClientInfo);
        HFunc(
            TEvVolumePrivate::TEvRemoveExpiredVolumeParams,
            HandleRemoveExpiredVolumeParams);

        HFunc(
            TEvVolume::TEvDiskRegistryBasedPartitionCounters,
            HandleDiskRegistryBasedPartCounters);
        HFunc(TEvStatsService::TEvVolumePartCounters, HandlePartCounters);
        HFunc(TEvVolumePrivate::TEvPartStatsSaved, HandlePartStatsSaved);
        HFunc(TEvVolume::TEvScrubberCounters, HandleScrubberCounters);
        HFunc(
            TEvVolumePrivate::TEvWriteOrZeroCompleted,
            HandleWriteOrZeroCompleted);
        HFunc(
            TEvDiskRegistry::TEvAcquireDiskResponse,
            HandleAcquireDiskResponse);
        HFunc(
            TEvVolumePrivate::TEvDevicesAcquireFinished,
            HandleDevicesAcquireFinished);
        HFunc(
            TEvVolumePrivate::TEvAcquireDiskIfNeeded,
            HandleAcquireDiskIfNeeded);
        HFunc(TEvVolume::TEvReacquireDisk, HandleReacquireDisk);
        HFunc(TEvVolume::TEvRdmaUnavailable, HandleRdmaUnavailable);
        HFunc(
            TEvDiskRegistry::TEvReleaseDiskResponse,
            HandleReleaseDiskResponse);
        HFunc(
            TEvVolumePrivate::TEvDevicesReleaseFinished,
            HandleDevicesReleasedFinished);
        HFunc(
            TEvDiskRegistry::TEvAllocateDiskResponse,
            HandleAllocateDiskResponse);

        HFunc(
            TEvVolumePrivate::TEvRetryStartPartition,
            HandleRetryStartPartition);

        HFunc(TEvHiveProxy::TEvBootExternalResponse, HandleBootExternalResponse);
        HFunc(TEvPartition::TEvWaitReadyResponse, HandleWaitReadyResponse);
        HFunc(TEvPartition::TEvBackpressureReport, HandleBackpressureReport);
        HFunc(TEvPartition::TEvGarbageCollectorCompleted, HandleGarbageCollectorCompleted);

        HFunc(TEvVolume::TEvPreparePartitionMigrationRequest, HandlePreparePartitionMigration);

        HFunc(TEvVolume::TEvUpdateMigrationState, HandleUpdateMigrationState);
        HFunc(TEvVolume::TEvUpdateResyncState, HandleUpdateResyncState);
        HFunc(TEvVolume::TEvResyncFinished, HandleResyncFinished);

        HFunc(
            TEvDiskRegistry::TEvAddLaggingDevicesResponse,
            HandleAddLaggingDevicesResponse);
        HFunc(
            TEvVolumePrivate::TEvReportLaggingDevicesToDR,
            HandleReportLaggingDevicesToDR);
        HFunc(
            TEvVolumePrivate::TEvDeviceTimedOutRequest,
            HandleDeviceTimedOut);
        HFunc(
            TEvVolumePrivate::TEvUpdateLaggingAgentMigrationState,
            HandleUpdateLaggingAgentMigrationState);
        HFunc(
            TEvVolumePrivate::TEvLaggingAgentMigrationFinished,
            HandleLaggingAgentMigrationFinished);

        HFunc(
            TEvPartitionCommonPrivate::TEvLongRunningOperation,
            HandleLongRunningBlobOperation);

        HFunc(
            TEvVolumePrivate::TEvUpdateShadowDiskStateRequest,
            HandleUpdateShadowDiskState);

        HFunc(
            TEvVolumePrivate::TEvUpdateFollowerStateRequest,
            HandleUpdateFollowerState);

        HFunc(
            TEvDiskRegistryProxy::TEvGetDrTabletInfoResponse,
            HandleGetDrTabletInfoResponse);

<<<<<<< HEAD
=======
        IgnoreFunc(TEvLocal::TEvTabletMetrics);

>>>>>>> 35d2b7aa
        default:
            if (!HandleRequests(ev) && !HandleDefaultEvents(ev, SelfId())) {
                HandleUnexpectedEvent(
                    ev,
                    TBlockStoreComponents::VOLUME,
                    __PRETTY_FUNCTION__);
            }
            break;
    }
}

STFUNC(TVolumeActor::StateZombie)
{
    UpdateActorStatsSampled(ActorContext());
    switch (ev->GetTypeRewrite()) {
        IgnoreFunc(TEvTabletPipe::TEvServerConnected);
        IgnoreFunc(TEvTabletPipe::TEvServerDisconnected);

        HFunc(TEvTablet::TEvTabletDead, HandleTabletDead);

        IgnoreFunc(TEvVolumePrivate::TEvAllocateDiskIfNeeded);
        IgnoreFunc(TEvVolumePrivate::TEvUpdateCounters);
        IgnoreFunc(TEvVolumePrivate::TEvUpdateThrottlerState);
        IgnoreFunc(TEvVolumePrivate::TEvUpdateReadWriteClientInfo);
        IgnoreFunc(TEvVolumePrivate::TEvRemoveExpiredVolumeParams);
        IgnoreFunc(TEvVolumePrivate::TEvReportLaggingDevicesToDR);
        IgnoreFunc(TEvVolumePrivate::TEvDeviceTimedOutRequest);
        IgnoreFunc(TEvVolumePrivate::TEvAcquireDiskIfNeeded);
        IgnoreFunc(TEvVolumePrivate::TEvUpdateLaggingAgentMigrationState);
        IgnoreFunc(TEvVolumePrivate::TEvLaggingAgentMigrationFinished);

        IgnoreFunc(TEvStatsService::TEvVolumePartCounters);

        IgnoreFunc(TEvPartition::TEvWaitReadyResponse);

        HFunc(TEvents::TEvPoisonPill, HandlePoisonPill);
        HFunc(TEvents::TEvPoisonTaken, HandlePoisonTaken);
        HFunc(TEvTablet::TEvTabletStop, HandleTabletStop);

        IgnoreFunc(TEvLocal::TEvTabletMetrics);

        IgnoreFunc(TEvBootstrapper::TEvStatus);

        IgnoreFunc(TEvPartitionCommonPrivate::TEvLongRunningOperation);

        IgnoreFunc(TEvVolumePrivate::TEvUpdateShadowDiskStateRequest);
        IgnoreFunc(TEvVolumePrivate::TEvUpdateFollowerStateRequest);

        IgnoreFunc(TEvDiskRegistryProxy::TEvGetDrTabletInfoResponse);

        IgnoreFunc(TEvDiskRegistry::TEvAddLaggingDevicesResponse);

        IgnoreFunc(TEvVolume::TEvLinkLeaderVolumeToFollowerRequest);
        IgnoreFunc(TEvVolume::TEvUnlinkLeaderVolumeFromFollowerRequest);

        default:
            if (!RejectRequests(ev)) {
                HandleUnexpectedEvent(
                    ev,
                    TBlockStoreComponents::VOLUME,
                    __PRETTY_FUNCTION__);
            }
            break;
    }
}

////////////////////////////////////////////////////////////////////////////////

TString DescribeAllocation(const NProto::TAllocateDiskResponse& record)
{
    auto outputDevice = [] (const auto& device, TStringBuilder& out) {
        out << "("
            << device.GetDeviceUUID() << " "
            << device.GetBlocksCount() << " "
            << device.GetBlockSize()
        << ") ";
    };

    auto outputDevices = [=] (const auto& devices, TStringBuilder& out) {
        out << "[";
        if (devices.size() != 0) {
            out << " ";
        }
        for (const auto& device: devices) {
            outputDevice(device, out);
        }
        out << "]";
    };

    TStringBuilder result;
    result << "Devices ";
    outputDevices(record.GetDevices(), result);

    result << " Migrations [";
    if (record.MigrationsSize() != 0) {
        result << " ";
    }
    for (const auto& m: record.GetMigrations()) {
        result << m.GetSourceDeviceId() << " -> ";
        outputDevice(m.GetTargetDevice(), result);
    }
    result << "]";

    result << " Replicas [";
    if (record.ReplicasSize() != 0) {
        result << " ";
    }
    for (const auto& replica: record.GetReplicas()) {
        outputDevices(replica.GetDevices(), result);
        result << " ";
    }
    result << "]";

    result << " FreshDeviceIds [";
    if (record.DeviceReplacementUUIDsSize() != 0) {
        result << " ";
    }
    for (const auto& deviceId: record.GetDeviceReplacementUUIDs()) {
        result << deviceId << " ";
    }
    result << "]";

    return result;
}

////////////////////////////////////////////////////////////////////////////////

}   // namespace NCloud::NBlockStore::NStorage<|MERGE_RESOLUTION|>--- conflicted
+++ resolved
@@ -1029,11 +1029,8 @@
             TEvDiskRegistryProxy::TEvGetDrTabletInfoResponse,
             HandleGetDrTabletInfoResponse);
 
-<<<<<<< HEAD
-=======
         IgnoreFunc(TEvLocal::TEvTabletMetrics);
 
->>>>>>> 35d2b7aa
         default:
             if (!HandleRequests(ev) && !HandleDefaultEvents(ev, SelfId())) {
                 HandleUnexpectedEvent(
