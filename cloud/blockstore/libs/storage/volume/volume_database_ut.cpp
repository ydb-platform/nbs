#include "volume_database.h"

#include <cloud/blockstore/libs/service/request_helpers.h>
#include <cloud/blockstore/libs/storage/testlib/test_executor.h>
#include <cloud/blockstore/public/api/protos/mount.pb.h>

#include <contrib/ydb/library/actors/core/actorid.h>
#include <library/cpp/testing/unittest/registar.h>

#include <util/generic/guid.h>

#include <optional>

namespace NCloud::NBlockStore::NStorage {

////////////////////////////////////////////////////////////////////////////////

bool operator==(
    const TRuntimeVolumeParamsValue& lhs,
    const TRuntimeVolumeParamsValue& rhs)
{
    return lhs.Key == rhs.Key
        && lhs.Value == rhs.Value
        && lhs.ValidUntil == rhs.ValidUntil;
}

namespace {

////////////////////////////////////////////////////////////////////////////////

NProto::TVolumeClientInfo CreateVolumeClientInfo(
    NProto::EVolumeAccessMode accessMode,
    NProto::EVolumeMountMode mountMode,
    ui32 mountFlags)
{
    NProto::TVolumeClientInfo info;
    info.SetClientId(CreateGuidAsString());
    info.SetVolumeAccessMode(accessMode);
    info.SetVolumeMountMode(mountMode);
    info.SetMountFlags(mountFlags);
    return info;
}

THistoryLogItem CreateAddClient(
    TInstant timestamp,
    ui64 seqNo,
    const NProto::TVolumeClientInfo& add,
    const NProto::TError& error,
    const NActors::TActorId& pipeServer,
    const NActors::TActorId& senderId)
{
    THistoryLogItem res;
    res.Key = { timestamp, seqNo };

    NProto::TVolumeOperation& op = res.Operation;
    *op.MutableAdd() = add;
    *op.MutableError() = error;
    auto& requesterInfo = *op.MutableRequesterInfo();
    requesterInfo.SetLocalPipeServerId(ToString(pipeServer));
    requesterInfo.SetSenderActorId(ToString(senderId));
    return res;
}

THistoryLogItem CreateRemoveClient(
    TInstant timestamp,
    ui64 seqNo,
    const TString& clientId,
    const TString& reason,
    const NProto::TError& error)
{
    THistoryLogItem res;
    res.Key = { timestamp, seqNo };

    NProto::TVolumeOperation& op = res.Operation;
    NProto::TRemoveClientOperation removeInfo;
    removeInfo.SetClientId(clientId);
    removeInfo.SetReason(reason);
    *op.MutableRemove() = removeInfo;
    *op.MutableError() = error;
    return res;
}

void CheckAddClientLog(
    const NProto::TVolumeClientInfo& client,
    const NProto::TVolumeClientInfo& record)
{
    UNIT_ASSERT_VALUES_EQUAL(client.GetClientId(), record.GetClientId());
    UNIT_ASSERT_VALUES_EQUAL(
        static_cast<ui32>(client.GetVolumeAccessMode()),
        static_cast<ui32>(record.GetVolumeAccessMode()));
    UNIT_ASSERT_VALUES_EQUAL(
        static_cast<ui32>(client.GetVolumeMountMode()),
        static_cast<ui32>(record.GetVolumeMountMode()));
}

void CheckRemoveClientLog(
    const TString& client,
    const TString& reason,
    const NProto::TRemoveClientOperation& record)
{
    UNIT_ASSERT_VALUES_EQUAL(client, record.GetClientId());
    UNIT_ASSERT_VALUES_EQUAL(reason, record.GetReason());
}

}   // namespace

////////////////////////////////////////////////////////////////////////////////

Y_UNIT_TEST_SUITE(TVolumeDatabaseTest)
{
    // TODO: tests for
    //  * meta
    //  * history
    //  * part stats
    //  * used blocks

    Y_UNIT_TEST(ShouldStoreClients)
    {
        TTestExecutor executor;
        executor.WriteTx([&] (TVolumeDatabase db) {
            db.InitSchema();
        });

        executor.WriteTx([&] (TVolumeDatabase db) {
            ui32 mountFlags = 0;
            SetProtoFlag(mountFlags, NProto::MF_THROTTLING_DISABLED);

            NProto::TVolumeClientInfo info;
            info.SetClientId("c1");
            info.SetHost("h1");
            info.SetVolumeMountMode(NProto::VOLUME_MOUNT_LOCAL);
            info.SetVolumeAccessMode(NProto::VOLUME_ACCESS_READ_WRITE);
            info.SetMountSeqNumber(1);
            db.WriteClient(info);

            info = {};
            info.SetClientId("c2");
            info.SetHost("h2");
            info.SetVolumeMountMode(NProto::VOLUME_MOUNT_REMOTE);
            info.SetVolumeAccessMode(NProto::VOLUME_ACCESS_READ_ONLY);
            info.SetMountFlags(mountFlags);
            info.SetMountSeqNumber(2);
            db.WriteClient(info);

            info = {};
            info.SetClientId("c3");
            info.SetHost("h3");
            info.SetVolumeMountMode(NProto::VOLUME_MOUNT_REMOTE);
            info.SetVolumeAccessMode(NProto::VOLUME_ACCESS_READ_ONLY);
            info.SetMountSeqNumber(3);
            db.WriteClient(info);

            info = {};
            mountFlags = 0;
            SetProtoFlag(mountFlags, NProto::MF_FORCE_WRITE);
            info.SetClientId("c4");
            info.SetHost("h4");
            info.SetVolumeMountMode(NProto::VOLUME_MOUNT_REMOTE);
            info.SetVolumeAccessMode(NProto::VOLUME_ACCESS_READ_ONLY);
            info.SetMountFlags(mountFlags);
            info.SetMountSeqNumber(4);
            db.WriteClient(info);

            info.SetMountFlags(mountFlags);
        });

        THashMap<TString, TVolumeClientState> infos;

        executor.ReadTx([&] (TVolumeDatabase db) {
            UNIT_ASSERT(db.ReadClients(infos));

            auto info1 = infos["c1"].GetVolumeClientInfo();
            auto info2 = infos["c2"].GetVolumeClientInfo();
            auto info3 = infos["c3"].GetVolumeClientInfo();
            auto info4 = infos["c4"].GetVolumeClientInfo();

            UNIT_ASSERT_VALUES_EQUAL(4, infos.size());

            UNIT_ASSERT_VALUES_EQUAL("c1", info1.GetClientId());
            UNIT_ASSERT_VALUES_EQUAL("h1", info1.GetHost());
            UNIT_ASSERT_VALUES_EQUAL(
                static_cast<ui32>(NProto::VOLUME_MOUNT_LOCAL),
                static_cast<ui32>(info1.GetVolumeMountMode()));
            UNIT_ASSERT_VALUES_EQUAL(
                static_cast<ui32>(NProto::VOLUME_ACCESS_READ_WRITE),
                static_cast<ui32>(info1.GetVolumeAccessMode()));
            UNIT_ASSERT(!HasProtoFlag(
                info1.GetMountFlags(),
                NProto::MF_THROTTLING_DISABLED));
            UNIT_ASSERT(!HasProtoFlag(
                info1.GetMountFlags(),
                NProto::MF_FORCE_WRITE));
            UNIT_ASSERT_VALUES_EQUAL(1, info1.GetMountSeqNumber());

            UNIT_ASSERT_VALUES_EQUAL("c2", info2.GetClientId());
            UNIT_ASSERT_VALUES_EQUAL("h2", info2.GetHost());
            UNIT_ASSERT_VALUES_EQUAL(
                static_cast<ui32>(NProto::VOLUME_MOUNT_REMOTE),
                static_cast<ui32>(info2.GetVolumeMountMode()));
            UNIT_ASSERT_VALUES_EQUAL(
                static_cast<ui32>(NProto::VOLUME_ACCESS_READ_ONLY),
                static_cast<ui32>(info2.GetVolumeAccessMode()));
            UNIT_ASSERT(HasProtoFlag(
                info2.GetMountFlags(),
                NProto::MF_THROTTLING_DISABLED));
            UNIT_ASSERT(!HasProtoFlag(
                info2.GetMountFlags(),
                NProto::MF_FORCE_WRITE));
            UNIT_ASSERT_VALUES_EQUAL(2, info2.GetMountSeqNumber());

            UNIT_ASSERT_VALUES_EQUAL("c3", info3.GetClientId());
            UNIT_ASSERT_VALUES_EQUAL("h3", info3.GetHost());
            UNIT_ASSERT_VALUES_EQUAL(
                static_cast<ui32>(NProto::VOLUME_MOUNT_REMOTE),
                static_cast<ui32>(info3.GetVolumeMountMode()));
            UNIT_ASSERT_VALUES_EQUAL(
                static_cast<ui32>(NProto::VOLUME_ACCESS_READ_ONLY),
                static_cast<ui32>(info3.GetVolumeAccessMode()));
            UNIT_ASSERT(!HasProtoFlag(
                info3.GetMountFlags(),
                NProto::MF_THROTTLING_DISABLED));
            UNIT_ASSERT(!HasProtoFlag(
                info3.GetMountFlags(),
                NProto::MF_FORCE_WRITE));
            UNIT_ASSERT_VALUES_EQUAL(3, info3.GetMountSeqNumber());

            UNIT_ASSERT_VALUES_EQUAL("c4", info4.GetClientId());
            UNIT_ASSERT_VALUES_EQUAL("h4", info4.GetHost());
            UNIT_ASSERT_VALUES_EQUAL(
                static_cast<ui32>(NProto::VOLUME_MOUNT_REMOTE),
                static_cast<ui32>(info4.GetVolumeMountMode()));
            UNIT_ASSERT_VALUES_EQUAL(
                static_cast<ui32>(NProto::VOLUME_ACCESS_READ_ONLY),
                static_cast<ui32>(info4.GetVolumeAccessMode()));
            UNIT_ASSERT(!HasProtoFlag(
                info4.GetMountFlags(),
                NProto::MF_THROTTLING_DISABLED));
            UNIT_ASSERT(HasProtoFlag(
                info4.GetMountFlags(),
                NProto::MF_FORCE_WRITE));
            UNIT_ASSERT_VALUES_EQUAL(4, info4.GetMountSeqNumber());
        });
    }

    Y_UNIT_TEST(ShouldStoreCheckpointRequests)
    {
        TTestExecutor executor;
        executor.WriteTx([&] (TVolumeDatabase db) {
            db.InitSchema();
        });

        executor.WriteTx([&] (TVolumeDatabase db) {
            db.WriteCheckpointRequest(TCheckpointRequest{
                1,
                "xxx",
                TInstant::Seconds(111),
                ECheckpointRequestType::Create,
                ECheckpointRequestState::Saved,
                ECheckpointType::Normal,
                true});
            db.WriteCheckpointRequest(TCheckpointRequest{
                2,
                "yyy",
                TInstant::Seconds(222),
                ECheckpointRequestType::Create,
                ECheckpointRequestState::Saved,
                ECheckpointType::Normal,
                false});
            db.WriteCheckpointRequest(TCheckpointRequest{
                3,
                "zzz",
                TInstant::Seconds(333),
                ECheckpointRequestType::Create,
                ECheckpointRequestState::Saved,
                ECheckpointType::Normal,
                true});
            db.WriteCheckpointRequest(TCheckpointRequest{
                4,
                "xxx",
                TInstant::Seconds(444),
                ECheckpointRequestType::Create,
                ECheckpointRequestState::Saved,
                ECheckpointType::Normal,
                false});
            db.UpdateCheckpointRequest(
                1,
                true,
                "shadow-disk-id",
                EShadowDiskState::New,
                TString());
            db.UpdateCheckpointRequest(
                3,
                false,
                "",
                EShadowDiskState::None,
                "Error message");
        });

        executor.ReadTx([&] (TVolumeDatabase db) {
            TVector<TCheckpointRequest> requests;
            THashMap<TString, TInstant> deletedCheckpoints;
            TVector<ui64> outdatedCheckpointRequestIds;

            UNIT_ASSERT(db.ReadCheckpointRequests(
                deletedCheckpoints,
                requests,
                outdatedCheckpointRequestIds));

            UNIT_ASSERT_VALUES_EQUAL(4, requests.size());
            UNIT_ASSERT_VALUES_EQUAL(1, requests[0].RequestId);
            UNIT_ASSERT_VALUES_EQUAL("xxx", requests[0].CheckpointId);
            UNIT_ASSERT_VALUES_EQUAL("shadow-disk-id", requests[0].ShadowDiskId);
            UNIT_ASSERT_VALUES_EQUAL(
                TInstant::Seconds(111),
                requests[0].Timestamp
            );
            UNIT_ASSERT_VALUES_EQUAL(
                static_cast<ui32>(ECheckpointRequestState::Completed),
                static_cast<ui32>(requests[0].State)
            );
            UNIT_ASSERT_VALUES_EQUAL(2, requests[1].RequestId);
            UNIT_ASSERT_VALUES_EQUAL("yyy", requests[1].CheckpointId);
            UNIT_ASSERT_VALUES_EQUAL("", requests[1].ShadowDiskId);
            UNIT_ASSERT_VALUES_EQUAL(
                TInstant::Seconds(222),
                requests[1].Timestamp
            );
            UNIT_ASSERT_VALUES_EQUAL(
                static_cast<ui32>(ECheckpointRequestState::Saved),
                static_cast<ui32>(requests[1].State)
            );
            UNIT_ASSERT_VALUES_EQUAL(3, requests[2].RequestId);
            UNIT_ASSERT_VALUES_EQUAL("zzz", requests[2].CheckpointId);
            UNIT_ASSERT_VALUES_EQUAL("", requests[2].ShadowDiskId);
            UNIT_ASSERT_VALUES_EQUAL("Error message", requests[2].CheckpointError);
            UNIT_ASSERT_VALUES_EQUAL(
                TInstant::Seconds(333),
                requests[2].Timestamp
            );
            UNIT_ASSERT_VALUES_EQUAL(
                static_cast<ui32>(ECheckpointRequestState::Rejected),
                static_cast<ui32>(requests[2].State)
            );
            UNIT_ASSERT_VALUES_EQUAL(4, requests[3].RequestId);
            UNIT_ASSERT_VALUES_EQUAL("xxx", requests[3].CheckpointId);
            UNIT_ASSERT_VALUES_EQUAL("", requests[3].ShadowDiskId);
            UNIT_ASSERT_VALUES_EQUAL(
                TInstant::Seconds(444),
                requests[3].Timestamp
            );
            UNIT_ASSERT_VALUES_EQUAL(
                static_cast<ui32>(ECheckpointRequestState::Saved),
                static_cast<ui32>(requests[3].State)
            );
        });
    }

    Y_UNIT_TEST(ShouldStoreCheckpointShadowDiskInfo)
    {
        TTestExecutor executor;
        executor.WriteTx([&](TVolumeDatabase db) { db.InitSchema(); });

        executor.WriteTx(
            [&](TVolumeDatabase db)
            {
                db.WriteCheckpointRequest(TCheckpointRequest{
                    1,
                    "xxx",
                    TInstant::Seconds(111),
                    ECheckpointRequestType::Create,
                    ECheckpointRequestState::Saved,
                    ECheckpointType::Normal,
                    false});
                db.UpdateCheckpointRequest(
                    1,
                    true,
                    "shadow-disk-id",
                    EShadowDiskState::New,
                    TString());
            });

        executor.ReadTx(
            [&](TVolumeDatabase db)
            {
                TVector<TCheckpointRequest> requests;
                THashMap<TString, TInstant> deletedCheckpoints;
                TVector<ui64> outdatedCheckpointRequestIds;

                UNIT_ASSERT(db.ReadCheckpointRequests(
                    deletedCheckpoints,
                    requests,
                    outdatedCheckpointRequestIds));

                UNIT_ASSERT_VALUES_EQUAL(1, requests.size());
                UNIT_ASSERT_VALUES_EQUAL(1, requests[0].RequestId);
                UNIT_ASSERT_VALUES_EQUAL("xxx", requests[0].CheckpointId);
                UNIT_ASSERT_VALUES_EQUAL(
                    "shadow-disk-id",
                    requests[0].ShadowDiskId);
                UNIT_ASSERT_VALUES_EQUAL(
                    TInstant::Seconds(111),
                    requests[0].Timestamp);
                UNIT_ASSERT_VALUES_EQUAL(
                    static_cast<ui32>(ECheckpointRequestState::Completed),
                    static_cast<ui32>(requests[0].State));
                UNIT_ASSERT_VALUES_EQUAL(
                    0,
                    requests[0].ShadowDiskProcessedBlockCount);
                UNIT_ASSERT_VALUES_EQUAL(
                    EShadowDiskState::New,
                    requests[0].ShadowDiskState);
            });

        executor.WriteTx(
            [&](TVolumeDatabase db)
            {
                db.UpdateShadowDiskState(
                    1,
                    512,
                    EShadowDiskState::Preparing);
            });

        executor.ReadTx(
            [&](TVolumeDatabase db)
            {
                TVector<TCheckpointRequest> requests;
                THashMap<TString, TInstant> deletedCheckpoints;
                TVector<ui64> outdatedCheckpointRequestIds;

                UNIT_ASSERT(db.ReadCheckpointRequests(
                    deletedCheckpoints,
                    requests,
                    outdatedCheckpointRequestIds));

                UNIT_ASSERT_VALUES_EQUAL(1, requests.size());
                UNIT_ASSERT_VALUES_EQUAL(1, requests[0].RequestId);
                UNIT_ASSERT_VALUES_EQUAL("xxx", requests[0].CheckpointId);
                UNIT_ASSERT_VALUES_EQUAL(
                    "shadow-disk-id",
                    requests[0].ShadowDiskId);
                UNIT_ASSERT_VALUES_EQUAL(
                    512,
                    requests[0].ShadowDiskProcessedBlockCount);
                UNIT_ASSERT_VALUES_EQUAL(
                    EShadowDiskState::Preparing,
                    requests[0].ShadowDiskState);
            });

        executor.WriteTx(
            [&](TVolumeDatabase db)
            {
                db.UpdateShadowDiskState(
                    1,
                    1024,
                    EShadowDiskState::Ready);
            });

        executor.ReadTx(
            [&](TVolumeDatabase db)
            {
                TVector<TCheckpointRequest> requests;
                THashMap<TString, TInstant> deletedCheckpoints;
                TVector<ui64> outdatedCheckpointRequestIds;

                UNIT_ASSERT(db.ReadCheckpointRequests(
                    deletedCheckpoints,
                    requests,
                    outdatedCheckpointRequestIds));

                UNIT_ASSERT_VALUES_EQUAL(1, requests.size());
                UNIT_ASSERT_VALUES_EQUAL(1, requests[0].RequestId);
                UNIT_ASSERT_VALUES_EQUAL("xxx", requests[0].CheckpointId);
                UNIT_ASSERT_VALUES_EQUAL(
                    "shadow-disk-id",
                    requests[0].ShadowDiskId);
                UNIT_ASSERT_VALUES_EQUAL(
                    1024,
                    requests[0].ShadowDiskProcessedBlockCount);
                UNIT_ASSERT_VALUES_EQUAL(
                    EShadowDiskState::Ready,
                    requests[0].ShadowDiskState);
            });
    }

    Y_UNIT_TEST(ShouldStorePartStats)
    {
        TTestExecutor executor;
        executor.WriteTx([&] (TVolumeDatabase db) {
            db.InitSchema();
        });

        executor.WriteTx([&] (TVolumeDatabase db) {
            for (ui32 i = 0; i < 2; ++i) {
                NProto::TCachedPartStats stats;
                stats.SetMixedBytesCount(1 * i);
                stats.SetMergedBytesCount(2 * i);
                stats.SetFreshBytesCount(3 * i);
                stats.SetUsedBytesCount(4 * i);
                stats.SetBytesCount(5 * i);
                stats.SetCheckpointBytes(6 * i);
                stats.SetCompactionScore(7 * i);
                stats.SetCompactionGarbageScore(8 * i);
                stats.SetCleanupQueueBytes(9 * i);
                stats.SetGarbageQueueBytes(10 * i);
                stats.SetLogicalUsedBytesCount(11 * i);

                db.WritePartStats(i, stats);
            }
        });

        executor.ReadTx([&] (TVolumeDatabase db) {
            TVector<TVolumeDatabase::TPartStats> stats;
            UNIT_ASSERT(db.ReadPartStats(stats));
            UNIT_ASSERT_VALUES_EQUAL(2, stats.size());

            for (ui32 i = 0; i < 2; ++i) {
                UNIT_ASSERT_VALUES_EQUAL(i, stats[i].TabletId);
                const auto& stat = stats[i].Stats;
                UNIT_ASSERT_VALUES_EQUAL(1 * i, stat.GetMixedBytesCount());
                UNIT_ASSERT_VALUES_EQUAL(2 * i, stat.GetMergedBytesCount());
                UNIT_ASSERT_VALUES_EQUAL(3 * i, stat.GetFreshBytesCount());
                UNIT_ASSERT_VALUES_EQUAL(4 * i, stat.GetUsedBytesCount());
                UNIT_ASSERT_VALUES_EQUAL(5 * i, stat.GetBytesCount());
                UNIT_ASSERT_VALUES_EQUAL(6 * i, stat.GetCheckpointBytes());
                UNIT_ASSERT_VALUES_EQUAL(7 * i, stat.GetCompactionScore());
                UNIT_ASSERT_VALUES_EQUAL(8 * i, stat.GetCompactionGarbageScore());
                UNIT_ASSERT_VALUES_EQUAL(9 * i, stat.GetCleanupQueueBytes());
                UNIT_ASSERT_VALUES_EQUAL(10 * i, stat.GetGarbageQueueBytes());
                UNIT_ASSERT_VALUES_EQUAL(11 * i, stat.GetLogicalUsedBytesCount());
            }
        });
    }

    Y_UNIT_TEST(ShouldStoreNonReplPartStats)
    {
        TTestExecutor executor;
        executor.WriteTx([&] (TVolumeDatabase db) {
            db.InitSchema();
        });

        executor.WriteTx([&] (TVolumeDatabase db) {
            for (ui32 i = 0; i < 2; ++i) {
                NProto::TCachedPartStats stats;
                stats.SetMixedBytesCount(1 * i);
                stats.SetMergedBytesCount(2 * i);
                stats.SetFreshBytesCount(3 * i);
                stats.SetUsedBytesCount(4 * i);
                stats.SetBytesCount(5 * i);
                stats.SetCheckpointBytes(6 * i);
                stats.SetCompactionScore(7 * i);
                stats.SetCompactionGarbageScore(8 * i);
                stats.SetCleanupQueueBytes(9 * i);
                stats.SetGarbageQueueBytes(10 * i);
                stats.SetLogicalUsedBytesCount(11 * i);

                db.WriteNonReplPartStats(i, stats);
            }
        });

        executor.ReadTx([&] (TVolumeDatabase db) {
            TVector<TVolumeDatabase::TPartStats> stats;
            UNIT_ASSERT(db.ReadNonReplPartStats(stats));
            UNIT_ASSERT_VALUES_EQUAL(2, stats.size());

            for (ui32 i = 0; i < 2; ++i) {
                UNIT_ASSERT_VALUES_EQUAL(i, stats[i].TabletId);
                const auto& stat = stats[i].Stats;
                UNIT_ASSERT_VALUES_EQUAL(1 * i, stat.GetMixedBytesCount());
                UNIT_ASSERT_VALUES_EQUAL(2 * i, stat.GetMergedBytesCount());
                UNIT_ASSERT_VALUES_EQUAL(3 * i, stat.GetFreshBytesCount());
                UNIT_ASSERT_VALUES_EQUAL(4 * i, stat.GetUsedBytesCount());
                UNIT_ASSERT_VALUES_EQUAL(5 * i, stat.GetBytesCount());
                UNIT_ASSERT_VALUES_EQUAL(6 * i, stat.GetCheckpointBytes());
                UNIT_ASSERT_VALUES_EQUAL(7 * i, stat.GetCompactionScore());
                UNIT_ASSERT_VALUES_EQUAL(8 * i, stat.GetCompactionGarbageScore());
                UNIT_ASSERT_VALUES_EQUAL(9 * i, stat.GetCleanupQueueBytes());
                UNIT_ASSERT_VALUES_EQUAL(10 * i, stat.GetGarbageQueueBytes());
                UNIT_ASSERT_VALUES_EQUAL(11 * i, stat.GetLogicalUsedBytesCount());
            }
        });
    }

    Y_UNIT_TEST(ShouldRemoveOutdatedDeletedCheckpointsFromHistory)
    {
        TTestExecutor executor;
        executor.WriteTx([&] (TVolumeDatabase db) {
            db.InitSchema();
        });

        executor.WriteTx([&] (TVolumeDatabase db) {
            db.WriteCheckpointRequest(TCheckpointRequest{
                1,
                "xxx",
                TInstant::Seconds(111),
                ECheckpointRequestType::Create,
                ECheckpointRequestState::Saved,
                ECheckpointType::Normal,
                false});
            db.WriteCheckpointRequest(TCheckpointRequest{
                2,
                "yyy",
                TInstant::Seconds(222),
                ECheckpointRequestType::Create,
                ECheckpointRequestState::Saved,
                ECheckpointType::Normal,
                false});
            db.WriteCheckpointRequest(TCheckpointRequest{
                3,
                "xxx",
                TInstant::Seconds(333),
                ECheckpointRequestType::Delete,
                ECheckpointRequestState::Saved,
                ECheckpointType::Normal,
                false});
            db.WriteCheckpointRequest(TCheckpointRequest{
                4,
                "yyy",
                TInstant::Seconds(444),
                ECheckpointRequestType::Delete,
                ECheckpointRequestState::Saved,
                ECheckpointType::Normal,
                false});
            db.UpdateCheckpointRequest(
                1,
                true,
                "",
                EShadowDiskState::None,
                TString());
            db.UpdateCheckpointRequest(
                2,
                true,
                "",
                EShadowDiskState::None,
                TString());
            db.UpdateCheckpointRequest(
                3,
                true,
                "",
                EShadowDiskState::None,
                TString());
            db.UpdateCheckpointRequest(
                4,
                true,
                "",
                EShadowDiskState::None,
                TString());
        });

        executor.ReadTx([&] (TVolumeDatabase db) {
            TVector<TCheckpointRequest> requests;
            THashMap<TString, TInstant> deletedCheckpoints;
            TVector<ui64> outdatedCheckpointRequestIds;

            UNIT_ASSERT(db.CollectCheckpointsToDelete(
                TDuration::Days(1),
                TInstant::Seconds(0),
                deletedCheckpoints));

            UNIT_ASSERT_VALUES_EQUAL(0, deletedCheckpoints.size());

            UNIT_ASSERT(db.ReadCheckpointRequests(
                deletedCheckpoints,
                requests,
                outdatedCheckpointRequestIds));

            UNIT_ASSERT_VALUES_EQUAL(0, outdatedCheckpointRequestIds.size());

            UNIT_ASSERT_VALUES_EQUAL(4, requests.size());
            UNIT_ASSERT_VALUES_EQUAL(1, requests[0].RequestId);
            UNIT_ASSERT_VALUES_EQUAL("xxx", requests[0].CheckpointId);
            UNIT_ASSERT_VALUES_EQUAL(
                TInstant::Seconds(111),
                requests[0].Timestamp
            );
            UNIT_ASSERT_VALUES_EQUAL(
                static_cast<ui32>(ECheckpointRequestState::Completed),
                static_cast<ui32>(requests[0].State)
            );
            UNIT_ASSERT_VALUES_EQUAL(
                static_cast<ui32>(ECheckpointRequestType::Create),
                static_cast<ui32>(requests[0].ReqType)
            );

            UNIT_ASSERT_VALUES_EQUAL(2, requests[1].RequestId);
            UNIT_ASSERT_VALUES_EQUAL("yyy", requests[1].CheckpointId);
            UNIT_ASSERT_VALUES_EQUAL(
                TInstant::Seconds(222),
                requests[1].Timestamp
            );
            UNIT_ASSERT_VALUES_EQUAL(
                static_cast<ui32>(ECheckpointRequestState::Completed),
                static_cast<ui32>(requests[1].State)
            );
            UNIT_ASSERT_VALUES_EQUAL(
                static_cast<ui32>(ECheckpointRequestType::Create),
                static_cast<ui32>(requests[1].ReqType)
            );

            UNIT_ASSERT_VALUES_EQUAL(3, requests[2].RequestId);
            UNIT_ASSERT_VALUES_EQUAL("xxx", requests[2].CheckpointId);
            UNIT_ASSERT_VALUES_EQUAL(
                TInstant::Seconds(333),
                requests[2].Timestamp
            );
            UNIT_ASSERT_VALUES_EQUAL(
                static_cast<ui32>(ECheckpointRequestState::Completed),
                static_cast<ui32>(requests[2].State)
            );
            UNIT_ASSERT_VALUES_EQUAL(
                static_cast<ui32>(ECheckpointRequestType::Delete),
                static_cast<ui32>(requests[2].ReqType)
            );

            UNIT_ASSERT_VALUES_EQUAL(4, requests[3].RequestId);
            UNIT_ASSERT_VALUES_EQUAL("yyy", requests[3].CheckpointId);
            UNIT_ASSERT_VALUES_EQUAL(
                TInstant::Seconds(444),
                requests[3].Timestamp
            );
            UNIT_ASSERT_VALUES_EQUAL(
                static_cast<ui32>(ECheckpointRequestState::Completed),
                static_cast<ui32>(requests[3].State)
            );
            UNIT_ASSERT_VALUES_EQUAL(
                static_cast<ui32>(ECheckpointRequestType::Delete),
                static_cast<ui32>(requests[3].ReqType)
            );
        });

        executor.ReadTx([&] (TVolumeDatabase db) {
            TVector<TCheckpointRequest> requests;
            THashMap<TString, TInstant> deletedCheckpoints;
            TVector<ui64> outdatedCheckpointRequestIds;

            UNIT_ASSERT(db.CollectCheckpointsToDelete(
                TDuration::Days(1),
                TInstant::Seconds(333) + TDuration::Days(1),
                deletedCheckpoints));

            UNIT_ASSERT_VALUES_EQUAL(1, deletedCheckpoints.size());

            UNIT_ASSERT(db.ReadCheckpointRequests(
                deletedCheckpoints,
                requests,
                outdatedCheckpointRequestIds));

            UNIT_ASSERT_VALUES_EQUAL(2, outdatedCheckpointRequestIds.size());

            UNIT_ASSERT_VALUES_EQUAL(2, requests.size());
            UNIT_ASSERT_VALUES_EQUAL(2, requests[0].RequestId);
            UNIT_ASSERT_VALUES_EQUAL("yyy", requests[0].CheckpointId);
            UNIT_ASSERT_VALUES_EQUAL(
                TInstant::Seconds(222),
                requests[0].Timestamp
            );
            UNIT_ASSERT_VALUES_EQUAL(
                static_cast<ui32>(ECheckpointRequestState::Completed),
                static_cast<ui32>(requests[0].State)
            );
            UNIT_ASSERT_VALUES_EQUAL(
                static_cast<ui32>(ECheckpointRequestType::Create),
                static_cast<ui32>(requests[0].ReqType)
            );

            UNIT_ASSERT_VALUES_EQUAL(4, requests[1].RequestId);
            UNIT_ASSERT_VALUES_EQUAL("yyy", requests[1].CheckpointId);
            UNIT_ASSERT_VALUES_EQUAL(
                TInstant::Seconds(444),
                requests[1].Timestamp
            );
            UNIT_ASSERT_VALUES_EQUAL(
                static_cast<ui32>(ECheckpointRequestState::Completed),
                static_cast<ui32>(requests[1].State)
            );
            UNIT_ASSERT_VALUES_EQUAL(
                static_cast<ui32>(ECheckpointRequestType::Delete),
                static_cast<ui32>(requests[1].ReqType)
            );

        });

        executor.WriteTx([&] (TVolumeDatabase db) {
            db.WriteCheckpointRequest(TCheckpointRequest{
                5,
                "yyy",
                TInstant::Seconds(555),
                ECheckpointRequestType::Create,
                ECheckpointRequestState::Saved,
                ECheckpointType::Normal,
                false});
            db.UpdateCheckpointRequest(
                5,
                true,
                "",
                EShadowDiskState::None,
                TString());
        });

        executor.ReadTx([&] (TVolumeDatabase db) {
            TVector<TCheckpointRequest> requests;
            THashMap<TString, TInstant> deletedCheckpoints;
            TVector<ui64> outdatedCheckpointRequestIds;

            UNIT_ASSERT(db.CollectCheckpointsToDelete(
                TDuration::Days(1),
                TInstant::Seconds(444) + TDuration::Days(1),
                deletedCheckpoints));

            UNIT_ASSERT_VALUES_EQUAL(2, deletedCheckpoints.size());

            UNIT_ASSERT(db.ReadCheckpointRequests(
                deletedCheckpoints,
                requests,
                outdatedCheckpointRequestIds));

            UNIT_ASSERT_VALUES_EQUAL(4, outdatedCheckpointRequestIds.size());

            UNIT_ASSERT_VALUES_EQUAL(1, requests.size());
        });
    }

    Y_UNIT_TEST(ShouldStoreVolumeHistory)
    {
        TTestExecutor executor;
        executor.WriteTx([&] (TVolumeDatabase db) {
            db.InitSchema();
        });

        auto one = CreateVolumeClientInfo(
            NProto::VOLUME_ACCESS_READ_WRITE,
            NProto::VOLUME_MOUNT_LOCAL,
            0);

        auto two = CreateVolumeClientInfo(
            NProto::VOLUME_ACCESS_READ_ONLY,
            NProto::VOLUME_MOUNT_REMOTE,
            0);

        executor.WriteTx([&] (TVolumeDatabase db) {
            // zero
            db.WriteHistory(CreateAddClient({}, 0, one, {}, {}, {}));
            db.WriteHistory(CreateAddClient({}, 1, two, {}, {}, {}));

            // first
            db.WriteHistory(
                CreateAddClient(TInstant::Seconds(1), 0, one, {}, {}, {}));

            // second
            db.WriteHistory(
                CreateRemoveClient(TInstant::Seconds(2), 0, one.GetClientId(), "reason1", {}));
            db.WriteHistory(
                CreateRemoveClient(TInstant::Seconds(2), 1, two.GetClientId(), "reason2", {}));
         });

        executor.ReadTx([&] (TVolumeDatabase db) {
            TVolumeMountHistorySlice records;

            UNIT_ASSERT(db.ReadHistory(
                { TInstant::Seconds(2), 1 },
                TInstant::Seconds(0),
                100,
                records));

            UNIT_ASSERT_VALUES_EQUAL(5, records.Items.size());
            UNIT_ASSERT_C(!records.HasMoreItems(), "Should read all records");

            CheckRemoveClientLog(two.GetClientId(), "reason2", records.Items[0].Operation.GetRemove());
            CheckRemoveClientLog(one.GetClientId(), "reason1", records.Items[1].Operation.GetRemove());

            CheckAddClientLog(one, records.Items[2].Operation.GetAdd());

            CheckAddClientLog(two, records.Items[3].Operation.GetAdd());
            CheckAddClientLog(one, records.Items[4].Operation.GetAdd());
        });

        executor.ReadTx([&] (TVolumeDatabase db) {
            TVolumeMountHistorySlice records;

            UNIT_ASSERT(db.ReadHistory(
                { TInstant::Seconds(2), 1 },
                TInstant::Seconds(0),
                100,
                records));

            UNIT_ASSERT_VALUES_EQUAL(5, records.Items.size());
            UNIT_ASSERT_C(!records.HasMoreItems(), "Should read all records");

            CheckRemoveClientLog(two.GetClientId(), "reason2", records.Items[0].Operation.GetRemove());
            CheckRemoveClientLog(one.GetClientId(), "reason1", records.Items[1].Operation.GetRemove());

            CheckAddClientLog(one, records.Items[2].Operation.GetAdd());

            CheckAddClientLog(two, records.Items[3].Operation.GetAdd());
            CheckAddClientLog(one, records.Items[4].Operation.GetAdd());
        });
    }

    Y_UNIT_TEST(ShouldReadOutdatedHistory)
    {
        TTestExecutor executor;
        executor.WriteTx([&] (TVolumeDatabase db) {
            db.InitSchema();
        });

        auto one = CreateVolumeClientInfo(
            NProto::VOLUME_ACCESS_READ_WRITE,
            NProto::VOLUME_MOUNT_LOCAL,
            0);

        auto two = CreateVolumeClientInfo(
            NProto::VOLUME_ACCESS_READ_ONLY,
            NProto::VOLUME_MOUNT_REMOTE,
            0);

        executor.WriteTx([&] (TVolumeDatabase db) {
            // zero
            db.WriteHistory(CreateAddClient({}, 0, one, {}, {}, {}));
            db.WriteHistory(CreateAddClient({}, 1, two, {}, {}, {}));

            // first
            db.WriteHistory(CreateAddClient(TInstant::Seconds(1), 0, one, {}, {}, {}));

            // second
            db.WriteHistory(
                CreateRemoveClient(TInstant::Seconds(2), 0, one.GetClientId(), "reason1", {}));
            db.WriteHistory(
                CreateRemoveClient(TInstant::Seconds(2), 1, two.GetClientId(), "reason2", {}));
         });

        executor.ReadTx([&] (TVolumeDatabase db) {
            TVector<THistoryLogKey> records;

            UNIT_ASSERT(db.ReadOutdatedHistory(
                TInstant::Seconds(1),
                1,
                records));

            UNIT_ASSERT_VALUES_EQUAL(1, records.size());

            UNIT_ASSERT_VALUES_EQUAL(THistoryLogKey(TInstant::Seconds(1)), records[0]);
        });

        executor.ReadTx([&] (TVolumeDatabase db) {
            TVector<THistoryLogKey> records;

            UNIT_ASSERT(db.ReadOutdatedHistory(
                TInstant::Seconds(1),
                Max<ui32>(),
                records));

            UNIT_ASSERT_VALUES_EQUAL(3, records.size());

            UNIT_ASSERT_VALUES_EQUAL(THistoryLogKey(TInstant::Seconds(1)), records[0]);
            UNIT_ASSERT_VALUES_EQUAL(THistoryLogKey({}, 1), records[1]);
            UNIT_ASSERT_VALUES_EQUAL(THistoryLogKey({}, 0), records[2]);
        });
    }

    Y_UNIT_TEST(ShouldReadRecordsInSpecifiedRange)
    {
        TTestExecutor executor;
        executor.WriteTx([&] (TVolumeDatabase db) {
            db.InitSchema();
        });

        auto one = CreateVolumeClientInfo(
            NProto::VOLUME_ACCESS_READ_WRITE,
            NProto::VOLUME_MOUNT_LOCAL,
            0);

        auto two = CreateVolumeClientInfo(
            NProto::VOLUME_ACCESS_READ_ONLY,
            NProto::VOLUME_MOUNT_REMOTE,
            0);

        executor.WriteTx([&] (TVolumeDatabase db) {
            // zero
            db.WriteHistory(CreateAddClient({}, 0, one, {}, {}, {}));
            db.WriteHistory(CreateAddClient({}, 1, two, {}, {}, {}));

            // first
            db.WriteHistory(CreateAddClient(TInstant::Seconds(1), 0, one, {}, {}, {}));

            // second
            db.WriteHistory(
                CreateRemoveClient(TInstant::Seconds(2), 0, one.GetClientId(), "reason1", {}));
            db.WriteHistory(
                CreateRemoveClient(TInstant::Seconds(2), 1, two.GetClientId(), "reason2", {}));
         });

        executor.ReadTx([&] (TVolumeDatabase db) {
            TVolumeMountHistorySlice records;

            UNIT_ASSERT(db.ReadHistory(
                {TInstant::Seconds(2), 1},
                TInstant::Seconds(1),
                100,
                records));

            UNIT_ASSERT_VALUES_EQUAL(3, records.Items.size());
            UNIT_ASSERT_C(
                !records.HasMoreItems(),
                "Should not take into account outdated records");

            CheckRemoveClientLog(two.GetClientId(), "reason2", records.Items[0].Operation.GetRemove());
            CheckRemoveClientLog(one.GetClientId(), "reason1", records.Items[1].Operation.GetRemove());

            CheckAddClientLog(one, records.Items[2].Operation.GetAdd());
        });
    }

    Y_UNIT_TEST(ShouldReadExactNumberOfRecords)
    {
        TTestExecutor executor;
        executor.WriteTx([&] (TVolumeDatabase db) {
            db.InitSchema();
        });

        auto one = CreateVolumeClientInfo(
            NProto::VOLUME_ACCESS_READ_WRITE,
            NProto::VOLUME_MOUNT_LOCAL,
            0);

        auto two = CreateVolumeClientInfo(
            NProto::VOLUME_ACCESS_READ_ONLY,
            NProto::VOLUME_MOUNT_REMOTE,
            0);

        executor.WriteTx([&] (TVolumeDatabase db) {
            // zero
            db.WriteHistory(CreateAddClient({}, 0, one, {}, {}, {}));
            db.WriteHistory(CreateAddClient({}, 1, two, {}, {}, {}));

            db.WriteHistory(CreateAddClient(TInstant::Seconds(1), 0, one, {}, {}, {}));
            db.WriteHistory(CreateAddClient(TInstant::Seconds(1), 1, two, {}, {}, {}));
         });

        executor.ReadTx([&] (TVolumeDatabase db) {
            TVolumeMountHistorySlice records;

            UNIT_ASSERT(db.ReadHistory(
                {TInstant::Seconds(2), 1},
                {},
                2,
                records));

            UNIT_ASSERT_VALUES_EQUAL(2, records.Items.size());
            UNIT_ASSERT_C(records.HasMoreItems(), "Should not read all records");

            CheckAddClientLog(two, records.Items[0].Operation.GetAdd());
            CheckAddClientLog(one, records.Items[1].Operation.GetAdd());
        });

        executor.ReadTx([&] (TVolumeDatabase db) {
            TVolumeMountHistorySlice records;

            UNIT_ASSERT(db.ReadHistory(
                {TInstant::Seconds(2), 1},
                {},
                0,
                records));

            UNIT_ASSERT_VALUES_EQUAL(0, records.Items.size());
            UNIT_ASSERT_C(records.HasMoreItems(), "Should not read all records");
        });
    }

    Y_UNIT_TEST(ShouldStoreThrottlerState)
    {
        TTestExecutor executor;
        executor.WriteTx([&] (TVolumeDatabase db) {
            db.InitSchema();
        });

        TMaybe<TVolumeDatabase::TThrottlerStateInfo> stateInfo;

        executor.ReadTx([&] (TVolumeDatabase db) {
            UNIT_ASSERT(db.ReadThrottlerState(stateInfo));

            UNIT_ASSERT(!stateInfo.Defined());
        });

        executor.WriteTx([&] (TVolumeDatabase db) {
            TVolumeDatabase::TThrottlerStateInfo info;
            info.Budget = 31415;
            db.WriteThrottlerState(info);
        });

        executor.ReadTx([&] (TVolumeDatabase db) {
            UNIT_ASSERT(db.ReadThrottlerState(stateInfo));

            UNIT_ASSERT(stateInfo.Defined());
            UNIT_ASSERT_VALUES_EQUAL(31415, stateInfo->Budget);
        });
    }

    Y_UNIT_TEST(ShouldStoreMetaHistory)
    {
        TTestExecutor executor;
        executor.WriteTx([&] (TVolumeDatabase db) {
            db.InitSchema();
        });

        TVector<TVolumeMetaHistoryItem> metas;

        executor.ReadTx([&] (TVolumeDatabase db) {
            UNIT_ASSERT(db.ReadMetaHistory(metas));
            UNIT_ASSERT_VALUES_EQUAL(0, metas.size());
        });

        executor.WriteTx([&] (TVolumeDatabase db) {
            NProto::TVolumeMeta meta;
            auto* device = meta.MutableDevices()->Add();
            device->SetDeviceUUID("uuid1");
            device->SetBlocksCount(1024);
            db.WriteMetaHistory(1, {TInstant::Seconds(10), meta});
            device->SetDeviceUUID("uuid2");
            db.WriteMetaHistory(2, {TInstant::Seconds(15), meta});
        });

        executor.ReadTx([&] (TVolumeDatabase db) {
            UNIT_ASSERT(db.ReadMetaHistory(metas));

            UNIT_ASSERT_VALUES_EQUAL(2, metas.size());
            UNIT_ASSERT_VALUES_EQUAL(TInstant::Seconds(10), metas[0].Timestamp);
            UNIT_ASSERT_VALUES_EQUAL(
                "uuid1",
                metas[0].Meta.GetDevices(0).GetDeviceUUID());
            UNIT_ASSERT_VALUES_EQUAL(
                1024,
                metas[0].Meta.GetDevices(0).GetBlocksCount());
            UNIT_ASSERT_VALUES_EQUAL(TInstant::Seconds(15), metas[1].Timestamp);
            UNIT_ASSERT_VALUES_EQUAL(
                "uuid2",
                metas[1].Meta.GetDevices(0).GetDeviceUUID());
            UNIT_ASSERT_VALUES_EQUAL(
                1024,
                metas[1].Meta.GetDevices(0).GetBlocksCount());
        });
    }

    Y_UNIT_TEST(ShouldDeleteExtremelyOldMetaHistory)
    {
        TTestExecutor executor;
        executor.WriteTx([&] (TVolumeDatabase db) {
            db.InitSchema();
        });

        TVector<TVolumeMetaHistoryItem> metas;

        executor.ReadTx([&] (TVolumeDatabase db) {
            UNIT_ASSERT(db.ReadMetaHistory(metas));
            UNIT_ASSERT_VALUES_EQUAL(0, metas.size());
        });

        const ui32 lastVersion = 2000;

        executor.WriteTx([&] (TVolumeDatabase db) {
            NProto::TVolumeMeta meta;
            auto* device = meta.MutableDevices()->Add();
            device->SetBlocksCount(1024);
            for (ui32 i = 0; i < lastVersion; ++i) {
                device->SetDeviceUUID(Sprintf("uuid%u", i));
                db.WriteMetaHistory(i, {TInstant::Seconds(i), meta});
            }
        });

        executor.ReadTx([&] (TVolumeDatabase db) {
            UNIT_ASSERT(db.ReadMetaHistory(metas));

            UNIT_ASSERT_VALUES_EQUAL(1000, metas.size());
            for (ui32 i = 0; i < metas.size(); ++i) {
                UNIT_ASSERT_VALUES_EQUAL(
                    Sprintf("uuid%u", lastVersion - 1000 + i),
                    metas[i].Meta.GetDevices(0).GetDeviceUUID());
                UNIT_ASSERT_VALUES_EQUAL(
                    TInstant::Seconds(lastVersion - 1000 + i),
                    metas[i].Timestamp);
                UNIT_ASSERT_VALUES_EQUAL(
                    1024,
                    metas[i].Meta.GetDevices(0).GetBlocksCount());
            }
        });
    }

    Y_UNIT_TEST(ShouldUpdateVolumeParams)
    {
        const TString keyToUpdate = "key_to_update";
        const TString keyToInsert = "key_to_insert";
        const TString keyToIgnore = "key_to_ignore";
        const TString valueOld = "1";
        const TString valueNew = "2";
        const TInstant validUntilOld = TInstant::MicroSeconds(100);
        const TInstant validUntilNew = TInstant::MicroSeconds(200);

        const auto paramVecToMap = [](const TVector<TRuntimeVolumeParamsValue>& params) {
            THashMap<TString, TRuntimeVolumeParamsValue> map;
            for (const auto& param: params) {
                map.try_emplace(param.Key, param);
            }
            return map;
        };

        // initialize data
        TTestExecutor executor;
        executor.WriteTx([&] (TVolumeDatabase db) {
            db.InitSchema();
        });

        executor.WriteTx([&] (TVolumeDatabase db) {
            db.WriteVolumeParams({
                {keyToUpdate, valueOld, validUntilOld},
                {keyToIgnore, valueOld, validUntilOld}
            });
        });

        TVector<TRuntimeVolumeParamsValue> volumeParams;
        executor.ReadTx([&] (TVolumeDatabase db) {
            UNIT_ASSERT(db.ReadVolumeParams(volumeParams));
            UNIT_ASSERT_VALUES_EQUAL(
                paramVecToMap(volumeParams),
                paramVecToMap({
                    {keyToUpdate, valueOld, validUntilOld},
                    {keyToIgnore, valueOld, validUntilOld}
                })
            );
        });

        // update data
        executor.WriteTx([&] (TVolumeDatabase db) {
            db.WriteVolumeParams({
                {keyToUpdate, valueNew, validUntilNew},
                {keyToInsert, valueOld, validUntilOld}
            });
        });

        volumeParams.clear();
        executor.ReadTx([&] (TVolumeDatabase db) {
            UNIT_ASSERT(db.ReadVolumeParams(volumeParams));
            UNIT_ASSERT_VALUES_EQUAL(
                paramVecToMap(volumeParams),
                paramVecToMap({
                    {keyToUpdate, valueNew, validUntilNew},
                    {keyToIgnore, valueOld, validUntilOld},
                    {keyToInsert, valueOld, validUntilOld}
                })
            );
        });
    }

    Y_UNIT_TEST(ShouldStoreStorageConfig)
    {
        TTestExecutor executor;
        executor.WriteTx([&] (TVolumeDatabase db) {
            db.InitSchema();

            NProto::TVolumeMeta meta;
            meta.MutableVolumeConfig()->SetDiskId("vol0");
            db.WriteMeta(meta);
        });

        TMaybe<NProto::TStorageServiceConfig> serviceConfig;

        executor.ReadTx([&] (TVolumeDatabase db) {
            UNIT_ASSERT(db.ReadStorageConfig(serviceConfig));

            UNIT_ASSERT(!serviceConfig.Defined());
        });

        executor.WriteTx([&] (TVolumeDatabase db) {
            NProto::TStorageServiceConfig config;
            config.SetCompactionRangeCountPerRun(100);
            db.WriteStorageConfig(config);
        });

        executor.ReadTx([&] (TVolumeDatabase db) {
            UNIT_ASSERT(db.ReadStorageConfig(serviceConfig));

            UNIT_ASSERT(serviceConfig.Defined());
            UNIT_ASSERT_VALUES_EQUAL(
                100, serviceConfig->GetCompactionRangeCountPerRun());
        });
    }

    Y_UNIT_TEST(ShouldStoreFollowers)
    {
        TTestExecutor executor;

        TFollowerDiskInfo follower1{
<<<<<<< HEAD
            .Uuid = "xxxxx",
=======
            .LinkUUID = "xxxxx",
>>>>>>> 35d2b7aa
            .FollowerDiskId = "volume_1",
            .ScaleUnitId = "SU_1"};

        TFollowerDiskInfo follower2{
<<<<<<< HEAD
            .Uuid = "yyyyy",
            .FollowerDiskId = "volume_2",
            .State = TFollowerDiskInfo::EState::Preparing,
            .MigrationBlockIndex = 100};
=======
            .LinkUUID = "yyyyy",
            .FollowerDiskId = "volume_2",
            .State = TFollowerDiskInfo::EState::Preparing,
            .MigratedBytes = 1_MB};
>>>>>>> 35d2b7aa

        executor.WriteTx(
            [&](TVolumeDatabase db)
            {
                db.InitSchema();
                db.WriteFollower(follower1);
                db.WriteFollower(follower2);
            });

        executor.ReadTx(
            [&](TVolumeDatabase db)
            {
                TFollowerDisks readFollowers;
                UNIT_ASSERT(db.ReadFollowers(readFollowers));
                UNIT_ASSERT_VALUES_EQUAL(2, readFollowers.size());
                UNIT_ASSERT_EQUAL(follower1, readFollowers[0]);
                UNIT_ASSERT_EQUAL(follower2, readFollowers[1]);
            });

<<<<<<< HEAD
        follower1.MigrationBlockIndex = 200;
=======
        follower1.MigratedBytes = 2_MB;
>>>>>>> 35d2b7aa
        follower1.State = TFollowerDiskInfo::EState::Ready;

        executor.WriteTx(
            [&](TVolumeDatabase db)
            {
                db.InitSchema();
                db.WriteFollower(follower1);
            });

        executor.ReadTx(
            [&](TVolumeDatabase db)
            {
                TFollowerDisks readFollowers;
                UNIT_ASSERT(db.ReadFollowers(readFollowers));
                UNIT_ASSERT_VALUES_EQUAL(2, readFollowers.size());
                UNIT_ASSERT_EQUAL(follower1, readFollowers[0]);
                UNIT_ASSERT_EQUAL(follower2, readFollowers[1]);
            });

        executor.WriteTx(
            [&](TVolumeDatabase db)
            {
                db.InitSchema();
                db.DeleteFollower(follower1);
            });

        executor.ReadTx(
            [&](TVolumeDatabase db)
            {
                TFollowerDisks readFollowers;
                UNIT_ASSERT(db.ReadFollowers(readFollowers));
                UNIT_ASSERT_VALUES_EQUAL(1, readFollowers.size());
                UNIT_ASSERT_EQUAL(follower2, readFollowers[0]);
            });
<<<<<<< HEAD
        }
=======
    }
>>>>>>> 35d2b7aa
}

}   // namespace NCloud::NBlockStore::NStorage

////////////////////////////////////////////////////////////////////////////////

template <>
void Out<NCloud::NBlockStore::NStorage::THistoryLogKey>(
    IOutputStream& out,
    const NCloud::NBlockStore::NStorage::THistoryLogKey& value)
{
    out << '{'
        << "Timestamp: " << value.Timestamp << ", "
        << "Seqno: " << value.SeqNo
        << '}';
}

template <>
void Out<NCloud::NBlockStore::NStorage::TRuntimeVolumeParamsValue>(
    IOutputStream& out,
    const NCloud::NBlockStore::NStorage::TRuntimeVolumeParamsValue& value)
{
    out << '{'
        << "Key: " << value.Key << ", "
        << "Value: " << value.Value << ", "
        << "ValidUntil: " << value.ValidUntil
        << '}';
}<|MERGE_RESOLUTION|>--- conflicted
+++ resolved
@@ -1287,26 +1287,15 @@
         TTestExecutor executor;
 
         TFollowerDiskInfo follower1{
-<<<<<<< HEAD
-            .Uuid = "xxxxx",
-=======
             .LinkUUID = "xxxxx",
->>>>>>> 35d2b7aa
             .FollowerDiskId = "volume_1",
             .ScaleUnitId = "SU_1"};
 
         TFollowerDiskInfo follower2{
-<<<<<<< HEAD
-            .Uuid = "yyyyy",
-            .FollowerDiskId = "volume_2",
-            .State = TFollowerDiskInfo::EState::Preparing,
-            .MigrationBlockIndex = 100};
-=======
             .LinkUUID = "yyyyy",
             .FollowerDiskId = "volume_2",
             .State = TFollowerDiskInfo::EState::Preparing,
             .MigratedBytes = 1_MB};
->>>>>>> 35d2b7aa
 
         executor.WriteTx(
             [&](TVolumeDatabase db)
@@ -1326,11 +1315,7 @@
                 UNIT_ASSERT_EQUAL(follower2, readFollowers[1]);
             });
 
-<<<<<<< HEAD
-        follower1.MigrationBlockIndex = 200;
-=======
         follower1.MigratedBytes = 2_MB;
->>>>>>> 35d2b7aa
         follower1.State = TFollowerDiskInfo::EState::Ready;
 
         executor.WriteTx(
@@ -1365,11 +1350,7 @@
                 UNIT_ASSERT_VALUES_EQUAL(1, readFollowers.size());
                 UNIT_ASSERT_EQUAL(follower2, readFollowers[0]);
             });
-<<<<<<< HEAD
-        }
-=======
-    }
->>>>>>> 35d2b7aa
+    }
 }
 
 }   // namespace NCloud::NBlockStore::NStorage
