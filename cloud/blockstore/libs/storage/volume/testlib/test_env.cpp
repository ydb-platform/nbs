#include "test_env.h"

#include <cloud/blockstore/libs/endpoints/endpoint_events.h>
#include <cloud/storage/core/libs/common/media.h>

namespace NCloud::NBlockStore::NStorage {

using namespace NActors;

using namespace NKikimr;

using namespace NCloud::NBlockStore::NStorage::NPartition;

using namespace NCloud::NStorage;

namespace NTestVolume {

////////////////////////////////////////////////////////////////////////////////

TString GetBlockContent(char fill, size_t size)
{
    return TString(size, fill);
}

TDiagnosticsConfigPtr CreateTestDiagnosticsConfig()
{
    return std::make_shared<TDiagnosticsConfig>(NProto::TDiagnosticsConfig());
}

void CheckForkJoin(const NLWTrace::TShuttleTrace& trace, bool forkRequired)
{
    bool forkSeen = false;
    ui32 forkBudget = 0;
    for (const auto& event: trace.GetEvents()) {
        if (event.GetName() == "Fork") {
            ++forkBudget;
            forkSeen = true;
        } else if (event.GetName() == "Join") {
            UNIT_ASSERT(forkBudget > 0);
            --forkBudget;
        }
    }

    UNIT_ASSERT(!forkRequired || forkSeen);
    UNIT_ASSERT_VALUES_EQUAL(0, forkBudget);
}

bool HasProbe(const NLWTrace::TShuttleTrace& trace, const TString& probeName)
{
    for (const auto& event: trace.GetEvents()) {
        if (event.GetName() == probeName) {
            return true;
        }
    }
    return false;
}

////////////////////////////////////////////////////////////////////////////////

void TFakeHiveProxy::HandleGetStorageInfo(
    const TEvHiveProxy::TEvGetStorageInfoRequest::TPtr& ev,
    const TActorContext& ctx)
{
    const auto* msg = ev->Get();

    TTabletStorageInfoPtr storageInfo;
    if (msg->TabletId == TestTabletId) {
        storageInfo = CreateTestTabletInfo(
            msg->TabletId,
            TTabletTypes::BlockStoreVolume);
    } else if (msg->TabletId == TestTabletId2) {
        storageInfo = CreateTestTabletInfo(
            msg->TabletId,
            TTabletTypes::BlockStorePartition);
    } else {
        Y_ABORT("Unexpected tablet id in fake hive proxy");
    }

    auto response = std::make_unique<TEvHiveProxy::TEvGetStorageInfoResponse>(
        std::move(storageInfo));

    NCloud::Reply(ctx, *ev, std::move(response));
}

void TFakeHiveProxy::HandleBootExternal(
    const TEvHiveProxy::TEvBootExternalRequest::TPtr& ev,
    const TActorContext& ctx)
{
    using EBootMode = TEvHiveProxy::TEvBootExternalResponse::EBootMode;

    const auto& msg = ev->Get();

    ui32 generation = 0;
    TTabletStorageInfoPtr storageInfo;
    if (msg->TabletId != TestTabletId) {
        generation = ++PartitionGeneration;
        storageInfo = CreateTestTabletInfo(
            msg->TabletId,
            TTabletTypes::BlockStorePartition);
    } else {
        Y_ABORT("Unexpected tablet id in fake hive proxy");
    }

    auto response = std::make_unique<TEvHiveProxy::TEvBootExternalResponse>(
        std::move(storageInfo),
        generation,
        EBootMode::MASTER,
        0);

    NCloud::Reply(ctx, *ev, std::move(response));
}

////////////////////////////////////////////////////////////////////////////////

TActorId TVolumeClient::GetSender() const
{
    return Sender;
}

void TVolumeClient::ReconnectPipe()
{
    PipeClient = Runtime.ConnectToPipe(
        TestTabletId,
        Sender,
        NodeIdx,
        NKikimr::GetPipeConfigWithRetries());
}

void TVolumeClient::RebootTablet()
{
    TVector<ui64> tablets = { TestTabletId };
    auto guard = CreateTabletScheduledEventsGuard(
        tablets,
        Runtime,
        Sender);

    NKikimr::RebootTablet(Runtime, TestTabletId, Sender);

    // sooner or later after reset pipe will reconnect
    // but we do not want to wait
    ReconnectPipe();
}

void TVolumeClient::RebootSysTablet()
{
    TVector<ui64> tablets = { TestTabletId };
    auto guard = CreateTabletScheduledEventsGuard(
        tablets,
        Runtime,
        Sender);

    NKikimr::RebootTablet(Runtime, TestTabletId, Sender, 0, true);

    // sooner or later after reset pipe will reconnect
    // but we do not want to wait
    ReconnectPipe();
}

<<<<<<< HEAD
std::unique_ptr<TEvBlockStore::TEvUpdateVolumeConfig> TVolumeClient::CreateUpdateVolumeConfigRequest(
    ui64 maxBandwidth,
=======
std::unique_ptr<TEvBlockStore::TEvUpdateVolumeConfig>
TVolumeClient::CreateUpdateVolumeConfigRequest(
    ui32 maxBandwidth,
>>>>>>> 4884287b
    ui32 maxIops,
    ui32 burstPercentage,
    ui32 maxPostponedWeight,
    bool throttlingEnabled,
    ui32 version,
    NCloud::NProto::EStorageMediaKind mediaKind,
    ui64 blockCount,
    TString diskId,
    TString cloudId,
    TString folderId,
    ui32 partitionCount,
    ui32 blocksPerStripe,
    TString tags,
    TString baseDiskId,
    TString baseDiskCheckpointId,
    NProto::EEncryptionMode encryption)
{
    auto request = std::make_unique<TEvBlockStore::TEvUpdateVolumeConfig>();
    request->Record.SetTxId(123);

    auto& volumeConfig = *request->Record.MutableVolumeConfig();
    volumeConfig.SetDiskId(std::move(diskId));
    volumeConfig.SetCloudId(std::move(cloudId));
    volumeConfig.SetFolderId(std::move(folderId));
    volumeConfig.SetBlockSize(DefaultBlockSize);
    volumeConfig.SetStorageMediaKind(mediaKind);
    for (ui32 i = 0; i < partitionCount; ++i) {
        volumeConfig.AddPartitions()->SetBlockCount(blockCount);
    }

    volumeConfig.SetBaseDiskId(std::move(baseDiskId));
    volumeConfig.SetBaseDiskCheckpointId(std::move(baseDiskCheckpointId));

    auto* cps = volumeConfig.MutableExplicitChannelProfiles();
    cps->Add()->SetDataKind(static_cast<ui32>(EChannelDataKind::System));
    cps->Add()->SetDataKind(static_cast<ui32>(EChannelDataKind::Log));
    cps->Add()->SetDataKind(static_cast<ui32>(EChannelDataKind::Index));
    cps->Add()->SetDataKind(static_cast<ui32>(EChannelDataKind::Merged));
    cps->Add()->SetDataKind(static_cast<ui32>(EChannelDataKind::Fresh));

    volumeConfig.SetVersion(version);
    volumeConfig.SetPerformanceProfileMaxReadBandwidth(maxBandwidth);
    volumeConfig.SetPerformanceProfileMaxWriteBandwidth(maxBandwidth);
    volumeConfig.SetPerformanceProfileMaxReadIops(maxIops);
    volumeConfig.SetPerformanceProfileMaxWriteIops(maxIops);
    volumeConfig.SetPerformanceProfileBurstPercentage(burstPercentage);
    volumeConfig.SetPerformanceProfileMaxPostponedWeight(maxPostponedWeight);
    volumeConfig.SetPerformanceProfileThrottlingEnabled(throttlingEnabled);

    if (!IsDiskRegistryMediaKind(mediaKind)) {
        for (ui32 i = 0; i < partitionCount; ++i) {
            auto* part = request->Record.AddPartitions();
            part->SetPartitionId(i);
            part->SetTabletId(NKikimr::MakeTabletID(0, HiveId, 2 + i));
        }
    }

    volumeConfig.SetBlocksPerStripe(blocksPerStripe);

    if (!tags.empty()) {
        *volumeConfig.MutableTagsStr() = std::move(tags);
    }

    if (encryption != NProto::NO_ENCRYPTION) {
        volumeConfig.MutableEncryptionDesc()->SetMode(encryption);
    }

    return request;
}

std::unique_ptr<TEvVolume::TEvWaitReadyRequest> TVolumeClient::CreateWaitReadyRequest()
{
    return std::make_unique<TEvVolume::TEvWaitReadyRequest>();
}

std::unique_ptr<TEvVolume::TEvAddClientRequest> TVolumeClient::CreateAddClientRequest(
    const NProto::TVolumeClientInfo& info)
{
    auto request = std::make_unique<TEvVolume::TEvAddClientRequest>();
    request->Record.MutableHeaders()->SetClientId(info.GetClientId());
    request->Record.SetInstanceId(info.GetInstanceId());
    request->Record.SetVolumeAccessMode(info.GetVolumeAccessMode());
    request->Record.SetVolumeMountMode(info.GetVolumeMountMode());
    request->Record.SetMountFlags(info.GetMountFlags());
    request->Record.SetMountSeqNumber(info.GetMountSeqNumber());
    return request;
}

std::unique_ptr<TEvVolume::TEvRemoveClientRequest> TVolumeClient::CreateRemoveClientRequest(
    const TString& clientId)
{
    auto request = std::make_unique<TEvVolume::TEvRemoveClientRequest>();
    request->Record.MutableHeaders()->SetClientId(clientId);
    return request;
}

std::unique_ptr<TEvService::TEvStatVolumeRequest> TVolumeClient::CreateStatVolumeRequest(
    const TString& clientId,
    const TVector<TString>& storageConfigFields,
    const bool noPartition)
{
    auto request = std::make_unique<TEvService::TEvStatVolumeRequest>();
    request->Record.MutableHeaders()->SetClientId(clientId);
    for (const auto& field: storageConfigFields) {
        request->Record.AddStorageConfigFields(field);
    }
    request->Record.SetNoPartition(noPartition);
    return request;
}

std::unique_ptr<TEvService::TEvReadBlocksRequest> TVolumeClient::CreateReadBlocksRequest(
    const TBlockRange64& readRange,
    const TString& clientId,
    const TString& checkpointId)
{
    auto request = std::make_unique<TEvService::TEvReadBlocksRequest>();
    request->Record.SetStartIndex(readRange.Start);
    request->Record.SetBlocksCount(readRange.Size());
    request->Record.SetCheckpointId(checkpointId);
    request->Record.MutableHeaders()->SetClientId(clientId);

    return request;
}

std::unique_ptr<TEvService::TEvReadBlocksLocalRequest>
TVolumeClient::CreateReadBlocksLocalRequest(
    const TBlockRange64& readRange,
    const TGuardedSgList& sglist,
    const TString& clientId,
    const TString& checkpointId)
{
    auto request = std::make_unique<TEvService::TEvReadBlocksLocalRequest>();
    request->Record.SetCheckpointId(checkpointId);
    request->Record.SetStartIndex(readRange.Start);
    request->Record.SetBlocksCount(readRange.Size());
    request->Record.MutableHeaders()->SetClientId(clientId);

    request->Record.Sglist = sglist;
    request->Record.BlockSize = DefaultBlockSize;
    return request;
}

std::unique_ptr<TEvService::TEvWriteBlocksRequest> TVolumeClient::CreateWriteBlocksRequest(
    const TBlockRange64& writeRange,
    const TString& clientId,
    char fill)
{
    return CreateWriteBlocksRequest(
        writeRange,
        clientId,
        GetBlockContent(fill));
}

std::unique_ptr<TEvService::TEvWriteBlocksRequest> TVolumeClient::CreateWriteBlocksRequest(
    const TBlockRange64& writeRange,
    const TString& clientId,
    const TString& blockContent)
{
    auto request = std::make_unique<TEvService::TEvWriteBlocksRequest>();
    request->Record.SetStartIndex(writeRange.Start);
    request->Record.MutableHeaders()->SetClientId(clientId);

    auto& buffers = *request->Record.MutableBlocks()->MutableBuffers();
    for (ui32 i = 0; i < writeRange.Size(); ++i) {
        *buffers.Add() = blockContent;
    }

    return request;
}

std::unique_ptr<TEvService::TEvWriteBlocksLocalRequest>
TVolumeClient::CreateWriteBlocksLocalRequest(
    const TBlockRange64& writeRange,
    const TString& clientId,
    const TString& blockContent)
{
    TSgList sglist;
    sglist.resize(writeRange.Size(), {blockContent.Data(), blockContent.Size()});

    auto request = std::make_unique<TEvService::TEvWriteBlocksLocalRequest>();
    request->Record.SetStartIndex(writeRange.Start);
    request->Record.MutableHeaders()->SetClientId(clientId);
    request->Record.Sglist = TGuardedSgList(std::move(sglist));
    request->Record.BlocksCount = writeRange.Size();
    request->Record.BlockSize = DefaultBlockSize;
    return request;
}

std::unique_ptr<TEvService::TEvZeroBlocksRequest> TVolumeClient::CreateZeroBlocksRequest(
    const TBlockRange64& zeroRange,
    const TString& clientId)
{
    auto request = std::make_unique<TEvService::TEvZeroBlocksRequest>();
    request->Record.SetStartIndex(zeroRange.Start);
    request->Record.SetBlocksCount(zeroRange.Size());
    request->Record.MutableHeaders()->SetClientId(clientId);

    return request;
}

std::unique_ptr<TEvVolume::TEvDescribeBlocksRequest> TVolumeClient::CreateDescribeBlocksRequest(
    const TBlockRange64& range,
    const TString& clientId,
    ui32 blocksCountToRead)
{
    auto request = std::make_unique<TEvVolume::TEvDescribeBlocksRequest>();
    request->Record.SetStartIndex(range.Start);
    request->Record.SetBlocksCount(range.Size());
    request->Record.SetBlocksCountToRead(blocksCountToRead);
    request->Record.MutableHeaders()->SetClientId(clientId);
    return request;
}

std::unique_ptr<TEvService::TEvCreateCheckpointRequest>
TVolumeClient::CreateCreateCheckpointRequest(
    const TString& checkpointId,
    NProto::ECheckpointType checkpointType)
{
    auto request = std::make_unique<TEvService::TEvCreateCheckpointRequest>();
    request->Record.SetCheckpointId(checkpointId);
    request->Record.SetCheckpointType(checkpointType);
    return request;
}

std::unique_ptr<TEvService::TEvDeleteCheckpointRequest>
TVolumeClient::CreateDeleteCheckpointRequest(
    const TString& checkpointId)
{
    auto request = std::make_unique<TEvService::TEvDeleteCheckpointRequest>();
    request->Record.SetCheckpointId(checkpointId);
    return request;
}

std::unique_ptr<TEvService::TEvGetChangedBlocksRequest>
TVolumeClient::CreateGetChangedBlocksRequest(
    const TBlockRange64& range,
    const TString& lowCheckpointId,
    const TString& highCheckpointId)
{
    auto request = std::make_unique<TEvService::TEvGetChangedBlocksRequest>();
    request->Record.SetStartIndex(range.Start);
    request->Record.SetBlocksCount(range.Size());
    request->Record.SetLowCheckpointId(lowCheckpointId);
    request->Record.SetHighCheckpointId(highCheckpointId);
    return request;
}

std::unique_ptr<TEvVolume::TEvDeleteCheckpointDataRequest>
TVolumeClient::CreateDeleteCheckpointDataRequest(
    const TString& checkpointId)
{
    auto request = std::make_unique<TEvVolume::TEvDeleteCheckpointDataRequest>();
    request->Record.SetCheckpointId(checkpointId);
    return request;
}

std::unique_ptr<TEvService::TEvGetCheckpointStatusRequest>
TVolumeClient::CreateGetCheckpointStatusRequest(const TString& checkpointId)
{
    auto request =
        std::make_unique<TEvService::TEvGetCheckpointStatusRequest>();
    request->Record.SetCheckpointId(checkpointId);
    return request;
}

std::unique_ptr<TEvPartition::TEvBackpressureReport>
TVolumeClient::CreateBackpressureReport(
    const TBackpressureReport& report)
{
    return std::make_unique<TEvPartition::TEvBackpressureReport>(report);
}

std::unique_ptr<TEvVolume::TEvCompactRangeRequest>
TVolumeClient::CreateCompactRangeRequest(
    const TBlockRange64& range,
    const TString& operationId)
{
    auto request = std::make_unique<TEvVolume::TEvCompactRangeRequest>();
    request->Record.SetStartIndex(range.Start);
    request->Record.SetBlocksCount(range.Size());
    request->Record.SetOperationId(operationId);
    return request;
}

std::unique_ptr<TEvVolume::TEvGetCompactionStatusRequest>
TVolumeClient::CreateGetCompactionStatusRequest(
    const TString& operationId)
{
    auto request = std::make_unique<TEvVolume::TEvGetCompactionStatusRequest>();
    request->Record.SetOperationId(operationId);
    return request;
}

std::unique_ptr<TEvVolume::TEvUpdateUsedBlocksRequest>
TVolumeClient::CreateUpdateUsedBlocksRequest(
    const TVector<TBlockRange64>& ranges,
    bool used)
{
    auto request = std::make_unique<TEvVolume::TEvUpdateUsedBlocksRequest>();
    for (const auto& range: ranges) {
        request->Record.AddStartIndices(range.Start);
        request->Record.AddBlockCounts(range.Size());
    }
    request->Record.SetUsed(used);
    return request;
}

std::unique_ptr<NMon::TEvRemoteHttpInfo> TVolumeClient::CreateRemoteHttpInfo(
    const TString& params,
    HTTP_METHOD method)
{
    return std::make_unique<NMon::TEvRemoteHttpInfo>(params, method);
}

std::unique_ptr<TEvVolume::TEvRebuildMetadataRequest>
TVolumeClient::CreateRebuildMetadataRequest(
    NProto::ERebuildMetadataType type,
    ui32 batchSize)
{
    auto request = std::make_unique<TEvVolume::TEvRebuildMetadataRequest>();
    request->Record.SetMetadataType(type);
    request->Record.SetBatchSize(batchSize);
    return request;
}

std::unique_ptr<TEvVolume::TEvGetRebuildMetadataStatusRequest>
TVolumeClient::CreateGetRebuildMetadataStatusRequest()
{
    auto request = std::make_unique<TEvVolume::TEvGetRebuildMetadataStatusRequest>();
    return request;
}

std::unique_ptr<NMon::TEvRemoteHttpInfo> TVolumeClient::CreateRemoteHttpInfo(
    const TString& params)
{
    return std::make_unique<NMon::TEvRemoteHttpInfo>(params);
}

std::unique_ptr<TEvVolume::TEvGetVolumeInfoRequest>
TVolumeClient::CreateGetVolumeInfoRequest()
{
    return std::make_unique<TEvVolume::TEvGetVolumeInfoRequest>();
}

std::unique_ptr<TEvVolume::TEvUpdateVolumeParamsRequest>
TVolumeClient::CreateUpdateVolumeParamsRequest(
    const TString& diskId,
    const THashMap<TString, NProto::TUpdateVolumeParamsMapValue>& volumeParams)
{
    auto request = std::make_unique<TEvVolume::TEvUpdateVolumeParamsRequest>();
    request->Record.SetDiskId(diskId);

    auto* mutableVolumeParams = request->Record.MutableVolumeParams();
    for (const auto& [key, value]: volumeParams) {
        mutableVolumeParams->insert({key, value});
    }

    return request;
}

std::unique_ptr<TEvVolume::TEvChangeStorageConfigRequest> TVolumeClient::CreateChangeStorageConfigRequest(
    NProto::TStorageServiceConfig patch)
{
    auto request = std::make_unique<TEvVolume::TEvChangeStorageConfigRequest>();
    *request->Record.MutableStorageConfig() = std::move(patch);
    return request;
}

std::unique_ptr<TEvVolume::TEvGetStorageConfigRequest> TVolumeClient::CreateGetStorageConfigRequest()
{
    auto request = std::make_unique<TEvVolume::TEvGetStorageConfigRequest>();
    return request;
}

std::unique_ptr<TEvVolumePrivate::TEvUpdateShadowDiskStateRequest>
TVolumeClient::CreateUpdateShadowDiskStateRequest(
    TString checkpointId,
    TEvVolumePrivate::TEvUpdateShadowDiskStateRequest::EReason reason,
    ui64 processedBlockCount)
{
    return make_unique<TEvVolumePrivate::TEvUpdateShadowDiskStateRequest>(
        std::move(checkpointId),
        reason,
        processedBlockCount);
}

void TVolumeClient::SendRemoteHttpInfo(
    const TString& params,
    HTTP_METHOD method)
{
    auto request = CreateRemoteHttpInfo(params, method);
    SendToPipe(std::move(request));
}

void TVolumeClient::SendRemoteHttpInfo(
    const TString& params)
{
    auto request = CreateRemoteHttpInfo(params);
    SendToPipe(std::move(request));
}

std::unique_ptr<NMon::TEvRemoteHttpInfoRes> TVolumeClient::RecvCreateRemoteHttpInfoRes()
{
    return RecvResponse<NMon::TEvRemoteHttpInfoRes>();
}

std::unique_ptr<NMon::TEvRemoteHttpInfoRes> TVolumeClient::RemoteHttpInfo(
    const TString& params,
    HTTP_METHOD method)
{
    auto request = CreateRemoteHttpInfo(params, method);
    SendToPipe(std::move(request));

    auto response = RecvResponse<NMon::TEvRemoteHttpInfoRes>();
    return response;
}

std::unique_ptr<NMon::TEvRemoteHttpInfoRes> TVolumeClient::RemoteHttpInfo(
    const TString& params)
{
    return RemoteHttpInfo(params, HTTP_METHOD::HTTP_METHOD_GET);
}

void TVolumeClient::SendPartitionTabletMetrics(
    ui64 tabletId,
    const NKikimrTabletBase::TMetrics& metrics)
{
    auto request = std::make_unique<NKikimr::TEvLocal::TEvTabletMetrics>(
        tabletId,
        0,
        metrics);
    SendToPipe(std::move(request));
}

////////////////////////////////////////////////////////////////////////////////

std::unique_ptr<TTestActorRuntime> PrepareTestActorRuntime(
    NProto::TStorageServiceConfig storageServiceConfig,
    TDiskRegistryStatePtr diskRegistryState,
    NProto::TFeaturesConfig featuresConfig,
    NRdma::IClientPtr rdmaClient)
{
    auto runtime = std::make_unique<TTestBasicRuntime>(1);

    runtime->AppendToLogSettings(
        TBlockStoreComponents::START,
        TBlockStoreComponents::END,
        GetComponentName);

    for (ui32 i = TBlockStoreComponents::START; i < TBlockStoreComponents::END; ++i) {
        runtime->SetLogPriority(i, NLog::PRI_INFO);
    }
    // runtime->SetLogPriority(NLog::InvalidComponent, NLog::PRI_DEBUG);

    runtime->AddLocalService(
        MakeHiveProxyServiceId(),
        TActorSetupCmd(new TFakeHiveProxy(), TMailboxType::Simple, 0));

    runtime->AddLocalService(
        MakeStorageStatsServiceId(),
        NActors::TActorSetupCmd(
            new TFakeStorageStatsService(),
            NActors::TMailboxType::Simple,
            0
        )
    );

    runtime->AddLocalService(
        MakeStorageServiceId(),
        NActors::TActorSetupCmd(
            new TFakeStorageService(),
            NActors::TMailboxType::Simple,
            0
        )
    );

    if (!diskRegistryState) {
        diskRegistryState = MakeIntrusive<TDiskRegistryState>();
    }

    if (diskRegistryState->Devices.empty()) {
        google::protobuf::RepeatedPtrField<NProto::TDeviceConfig> devices;

        *devices.Add() = MakeDevice("uuid0", "dev0", "transport0");
        *devices.Add() = MakeDevice("uuid1", "dev1", "transport1");
        *devices.Add() = MakeDevice("uuid2", "dev2", "transport2");

        auto dev0m =
            MakeDevice("uuid0_migration", "dev0_migration", "transport0_migration");
        auto dev2m =
            MakeDevice("uuid2_migration", "dev2_migration", "transport2_migration");

        *devices.Add() = dev0m;
        *devices.Add() = dev2m;

        diskRegistryState->Devices = TVector<NProto::TDeviceConfig>(
            devices.begin(),
            devices.end()
        );

        diskRegistryState->MigrationDevices["uuid0"] = dev0m;
        diskRegistryState->MigrationDevices["uuid2"] = dev2m;
    }

    for (auto& d: diskRegistryState->Devices) {
        d.SetNodeId(runtime->GetNodeId());
    }

    for (auto& [id, d]: diskRegistryState->MigrationDevices) {
        d.SetNodeId(runtime->GetNodeId());
    }

    runtime->AddLocalService(
        MakeDiskRegistryProxyServiceId(),
        TActorSetupCmd(
            new TDiskRegistryProxyMock(diskRegistryState),
            TMailboxType::Simple,
            0
        )
    );
    runtime->EnableScheduleForActor(MakeDiskRegistryProxyServiceId());

    runtime->AddLocalService(
        MakeDiskAgentServiceId(runtime->GetNodeId()),
        TActorSetupCmd(
            new TDiskAgentMock({
                diskRegistryState->Devices.begin(),
                diskRegistryState->Devices.end()
            }),
            TMailboxType::Simple,
            0
        )
    );

    SetupTabletServices(*runtime);

    auto config = CreateTestStorageConfig(
        std::move(storageServiceConfig),
        std::move(featuresConfig));
    auto diagConfig = CreateTestDiagnosticsConfig();

    auto createFunc = [=] (const TActorId& owner, TTabletStorageInfo* info) {
        auto tablet = CreateVolumeTablet(
            owner,
            info,
            config,
            diagConfig,
            CreateProfileLogStub(),
            CreateBlockDigestGeneratorStub(),
            CreateTraceSerializer(
                CreateLoggingService("console"),
                "BLOCKSTORE_TRACE",
                NLwTraceMonPage::TraceManager(false)),
            rdmaClient,
            NServer::CreateEndpointEventProxy()
        );
        return tablet.release();
    };

    TTabletStorageInfoPtr info = CreateTestTabletInfo(
        TestTabletId,
        TTabletTypes::BlockStoreVolume);

    runtime->SetRegistrationObserverFunc(
            [] (auto& runtime, const auto& parentId, const auto& actorId)
        {
            Y_UNUSED(parentId);
            runtime.EnableScheduleForActor(actorId);
        });

    CreateTestBootstrapper(*runtime, info.Get(), createFunc);

    return runtime;
}

TTestRuntimeBuilder& TTestRuntimeBuilder::With(NProto::TStorageServiceConfig config)
{
    StorageServiceConfig = std::move(config);

    return *this;
}

TTestRuntimeBuilder& TTestRuntimeBuilder::With(TDiskRegistryStatePtr state)
{
    DiskRegistryState = std::move(state);

    return *this;
}

std::unique_ptr<TTestActorRuntime> TTestRuntimeBuilder::Build()
{
    return PrepareTestActorRuntime(
        std::move(StorageServiceConfig),
        std::move(DiskRegistryState));
}

////////////////////////////////////////////////////////////////////////////////

NProto::TVolumeClientInfo CreateVolumeClientInfo(
    NProto::EVolumeAccessMode accessMode,
    NProto::EVolumeMountMode mountMode,
    ui32 mountFlags,
    ui64 mountSeqNumber)
{
    NProto::TVolumeClientInfo info;
    info.SetClientId(CreateGuidAsString());
    info.SetVolumeAccessMode(accessMode);
    info.SetMountSeqNumber(mountSeqNumber);
    info.SetVolumeMountMode(mountMode);
    info.SetMountFlags(mountFlags);
    return info;
}

TString BuildRemoteHttpQuery(ui64 tabletId, const TVector<std::pair<TString, TString>>& keyValues)
{
    auto res = TStringBuilder()
        << "/app?TabletID="
        << tabletId;
    for (const auto& p : keyValues) {
        res << "&" << p.first << "=" << p.second;
    }
    return res;
}

void CheckVolumeSendsStatsEvenIfPartitionsAreDead(
    std::unique_ptr<TTestActorRuntime> runtime,
    TVolumeClient& volume,
    ui64 expectedBytesCount,
    bool isReplicatedVolume)
{
    volume.WaitReady();

    ui64 bytesCount = 0;
    ui64 channelHistorySize = 0;
    ui32 partStatsSaved = 0;
    bool stopPartCounters = false;

    auto obs = [&] (TAutoPtr<IEventHandle>& event) {
        if (event->GetTypeRewrite() == TEvStatsService::EvVolumePartCounters &&
            event->Recipient != MakeStorageStatsServiceId() &&
            stopPartCounters)
        {
            return TTestActorRuntime::EEventAction::DROP;
        } else if (event->GetTypeRewrite() == TEvVolumePrivate::EvPartStatsSaved) {
            ++partStatsSaved;
        } else if (event->Recipient == MakeStorageStatsServiceId()
                && event->GetTypeRewrite() == TEvStatsService::EvVolumePartCounters)
        {
            auto* msg = event->Get<TEvStatsService::TEvVolumePartCounters>();

            bytesCount = msg->DiskCounters->Simple.BytesCount.Value;
            channelHistorySize = msg->DiskCounters->Simple.ChannelHistorySize.Value;
        }

        return TTestActorRuntime::DefaultObserverFunc(event);
    };

    runtime->SetObserverFunc(obs);

    auto clientInfo = CreateVolumeClientInfo(
        NProto::VOLUME_ACCESS_READ_WRITE,
        NProto::VOLUME_MOUNT_LOCAL,
        0);
    volume.AddClient(clientInfo);

    runtime->AdvanceCurrentTime(UpdateCountersInterval);
    runtime->DispatchEvents({}, TDuration::Seconds(1));
    runtime->AdvanceCurrentTime(UpdateCountersInterval);
    runtime->DispatchEvents({}, TDuration::Seconds(1));
    runtime->AdvanceCurrentTime(UpdateCountersInterval);
    runtime->DispatchEvents({}, TDuration::Seconds(1));

    UNIT_ASSERT_C(partStatsSaved >= 2, ToString(partStatsSaved));
    UNIT_ASSERT_VALUES_EQUAL(
        expectedBytesCount,
        bytesCount);
    if (isReplicatedVolume) {
        UNIT_ASSERT_VALUES_UNEQUAL(0, channelHistorySize);
    }

    stopPartCounters = true;
    bytesCount = 0;
    channelHistorySize = 0;

    runtime->SetObserverFunc(obs);
    volume.SendToPipe(
        std::make_unique<TEvVolumePrivate::TEvUpdateCounters>()
    );
    runtime->DispatchEvents({}, TDuration::Seconds(1));

    UNIT_ASSERT_VALUES_EQUAL(
        expectedBytesCount,
        bytesCount);
    if (isReplicatedVolume) {
        UNIT_ASSERT_VALUES_UNEQUAL(0, channelHistorySize);
    }

    // partition stats should be sent not just once
    bytesCount = 0;
    channelHistorySize = 0;

    volume.SendToPipe(
        std::make_unique<TEvVolumePrivate::TEvUpdateCounters>()
    );
    runtime->DispatchEvents({}, TDuration::Seconds(1));

    UNIT_ASSERT_VALUES_EQUAL(
        expectedBytesCount,
        bytesCount);
    if (isReplicatedVolume) {
        UNIT_ASSERT_VALUES_UNEQUAL(0, channelHistorySize);
    }
}

void CheckRebuildMetadata(ui32 partCount, ui32 blocksPerStripe)
{
    NProto::TStorageServiceConfig config;
    config.SetMinChannelCount(4);
    auto runtime = PrepareTestActorRuntime(config);

    TVolumeClient volume(*runtime);
    volume.UpdateVolumeConfig(
        0,
        0,
        0,
        0,
        false,
        1,
        NProto::STORAGE_MEDIA_HYBRID,
        7 * 1024,   // block count per partition
        "vol0",
        "cloud",
        "folder",
        partCount,          // partition count
        blocksPerStripe
    );

    volume.WaitReady();

    {
        auto stat = volume.StatVolume();
        const auto& v = stat->Record.GetVolume();
        UNIT_ASSERT_VALUES_EQUAL(v.GetBlocksCount(), partCount * 7 * 1024);
        UNIT_ASSERT_VALUES_EQUAL(v.GetPartitionsCount(), partCount);
    }

    auto clientInfo = CreateVolumeClientInfo(
        NProto::VOLUME_ACCESS_READ_WRITE,
        NProto::VOLUME_MOUNT_LOCAL,
        false);
    volume.AddClient(clientInfo);

    volume.WriteBlocksLocal(
        TBlockRange64::WithLength(0, 1024 * partCount * 7),
        clientInfo.GetClientId(),
        GetBlockContent(1)
    );

    auto response = volume.RebuildMetadata(NProto::ERebuildMetadataType::BLOCK_COUNT, 10);

    auto progress = volume.GetRebuildMetadataStatus();
    UNIT_ASSERT(progress->Record.GetProgress().GetProcessed() != 0);
    UNIT_ASSERT(progress->Record.GetProgress().GetTotal() != 0);
}

}   // namespace NTestVolume

}   // namespace NCloud::NBlockStore::NStorage<|MERGE_RESOLUTION|>--- conflicted
+++ resolved
@@ -156,14 +156,9 @@
     ReconnectPipe();
 }
 
-<<<<<<< HEAD
-std::unique_ptr<TEvBlockStore::TEvUpdateVolumeConfig> TVolumeClient::CreateUpdateVolumeConfigRequest(
-    ui64 maxBandwidth,
-=======
 std::unique_ptr<TEvBlockStore::TEvUpdateVolumeConfig>
 TVolumeClient::CreateUpdateVolumeConfigRequest(
-    ui32 maxBandwidth,
->>>>>>> 4884287b
+    ui64 maxBandwidth,
     ui32 maxIops,
     ui32 burstPercentage,
     ui32 maxPostponedWeight,
