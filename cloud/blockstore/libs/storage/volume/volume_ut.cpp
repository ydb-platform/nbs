#include "volume_ut.h"

#include <cloud/blockstore/libs/storage/api/volume_proxy.h>
#include <cloud/blockstore/libs/storage/core/volume_model.h>
#include <cloud/blockstore/libs/storage/model/composite_id.h>
#include <cloud/blockstore/libs/storage/partition_common/events_private.h>
#include <cloud/blockstore/libs/storage/partition_nonrepl/model/processing_blocks.h>
#include <cloud/blockstore/libs/storage/stats_service/stats_service_events_private.h>

#include <util/system/hostname.h>

namespace NCloud::NBlockStore::NStorage {

using namespace NActors;

using namespace NKikimr;

using namespace NCloud::NBlockStore::NStorage::NPartition;

using namespace NCloud::NStorage;

using namespace NTestVolume;

using namespace NTestVolumeHelpers;

namespace NTestVolumeHelpers {

////////////////////////////////////////////////////////////////////////////////

TBlockRange64 GetBlockRangeById(ui32 blockIndex)
{
    return TBlockRange64::WithLength(1024 * blockIndex, 1024);
}

}   // namespace NTestVolumeHelpers

////////////////////////////////////////////////////////////////////////////////

enum class ETransferMethod
{
    Write,
    Zero
};

IOutputStream& operator<<(IOutputStream& out, ETransferMethod rhs)
{
    switch (rhs) {
        case ETransferMethod::Write:
            out << "Write";
            break;
        case ETransferMethod::Zero:
            out << "Zero";
            break;
    }
    return out;
}

////////////////////////////////////////////////////////////////////////////////

Y_UNIT_TEST_SUITE(TVolumeTest)
{
    Y_UNIT_TEST(ShouldUpdateVolumeConfig)
    {
        auto runtime = PrepareTestActorRuntime();

        TVolumeClient volume(*runtime);
        volume.UpdateVolumeConfig();
    }

    Y_UNIT_TEST(ShouldLazilyStartPartitions)
    {
        auto runtime = PrepareTestActorRuntime();

        TVolumeClient volume(*runtime);
        volume.UpdateVolumeConfig();
        const auto partitionTabletId = NKikimr::MakeTabletID(0, HiveId, 2);

        auto actorId = runtime->AllocateEdgeActor(0);
        runtime->SendToPipe(
            partitionTabletId,
            actorId,
            new TEvService::TEvReadBlocksRequest(),
            0,
            GetPipeConfigWithRetries());

        TAutoPtr<IEventHandle> handle;
        runtime->GrabEdgeEventRethrow<TEvService::TEvReadBlocksResponse>(
            handle,
            TDuration::Seconds(1)
        );

        // after UpdateVolumeConfig partitions should be available
        UNIT_ASSERT(handle);

        volume.RebootTablet();

        actorId = runtime->AllocateEdgeActor(0);
        runtime->SendToPipe(
            partitionTabletId,
            actorId,
            new TEvService::TEvReadBlocksRequest(),
            0,
            GetPipeConfigWithRetries());

        handle.Reset();
        runtime->GrabEdgeEventRethrow<TEvService::TEvReadBlocksResponse>(
            handle,
            TDuration::Seconds(1)
        );

        // but after volume tablet reboot partitions should be offline
        UNIT_ASSERT(!handle);

        // StatVolume should start partitions and return OK
        volume.SendStatVolumeRequest();
        auto statVolumeResponse = volume.RecvStatVolumeResponse();
        UNIT_ASSERT_VALUES_EQUAL(S_OK, statVolumeResponse->GetStatus());

        actorId = runtime->AllocateEdgeActor(0);
        runtime->SendToPipe(
            partitionTabletId,
            actorId,
            new TEvService::TEvReadBlocksRequest(),
            0,
            GetPipeConfigWithRetries());

        handle.Reset();
        runtime->GrabEdgeEventRethrow<TEvService::TEvReadBlocksResponse>(
            handle,
            TDuration::Seconds(1)
        );

        // after StatVolume partitions should be available again
        UNIT_ASSERT(handle);

        volume.RebootTablet();

        // DescribeBlocks should start partitions and return OK
        volume.SendDescribeBlocksRequest(
            TBlockRange64::WithLength(0, 1024),
            TString());
        auto describeBlockResponse = volume.RecvDescribeBlocksResponse();
        UNIT_ASSERT_VALUES_EQUAL(S_OK, describeBlockResponse->GetStatus());
    }

    Y_UNIT_TEST(ShouldCorrectlyRestartPartition)
    {
        constexpr size_t MAX_ERROR_COUNT = 7;
        constexpr TDuration INCREMENT_TIME = TDuration::MilliSeconds(500);
        constexpr TDuration MAX_TIME = TDuration::MilliSeconds(2'000);

        NProto::TStorageServiceConfig config;
        config.SetTabletRebootCoolDownIncrement(INCREMENT_TIME.MilliSeconds());
        config.SetTabletRebootCoolDownMax(MAX_TIME.MilliSeconds());
        config.SetThrottlingEnabled(false);
        auto runtime = PrepareTestActorRuntime(config);

        TVolumeClient volume(*runtime);
        volume.UpdateVolumeConfig();

        auto clientInfo = CreateVolumeClientInfo(
            NProto::VOLUME_ACCESS_READ_WRITE,
            NProto::VOLUME_MOUNT_LOCAL,
            0);
        volume.AddClient(clientInfo);

        volume.WaitReady();

        bool suppressFailure = false;
        bool shouldStart = false;
        size_t errorCount = 0;
        runtime->SetObserverFunc([&] (TAutoPtr<IEventHandle>& event) {
                switch (event->GetTypeRewrite()) {
                    case TEvBlobStorage::EvPutResult: {
                        if (suppressFailure || errorCount >= MAX_ERROR_COUNT) {
                            break;
                        }
                        auto msg = event->Get<TEvBlobStorage::TEvPutResult>();
                        msg->Status = NKikimrProto::ERROR;
                        ++errorCount;
                        shouldStart = true;
                        break;
                    }
                    case TEvPartition::EvWaitReadyResponse: {
                        shouldStart = false;
                        break;
                    }
                }

                return TTestActorRuntime::DefaultObserverFunc(event);
            }
        );

        const auto range = TBlockRange64::WithLength(0, 1024);
        const auto suppressFailureFunction = [&](const auto& func) {
            suppressFailure = true;
            func();
            suppressFailure = false;
        };
        const auto writeBlockRangeFunction = [&](ui32 status) {
            volume.SendWriteBlocksRequest(range, clientInfo.GetClientId());
            auto response = volume.RecvWriteBlocksResponse(TDuration::Zero());
            UNIT_ASSERT(response);
            UNIT_ASSERT_VALUES_EQUAL(status, response->GetStatus());
        };

        TDuration prev = TDuration::Zero();
        TDuration curr = INCREMENT_TIME;

        // Increment RetryTimeout until it reaches MaxRetryTimeout.
        while (prev < curr && errorCount < MAX_ERROR_COUNT) {
            // Partition shut down.
            writeBlockRangeFunction(E_REJECTED);

            UNIT_ASSERT(shouldStart);

            suppressFailureFunction([&]() {
                // Partition has not been started yet.
                writeBlockRangeFunction(E_REJECTED);
            });

            suppressFailureFunction([&]() {
                runtime->DispatchEvents({}, prev);
            });

            // Not enough time skipped, need one more cycle.
            UNIT_ASSERT(shouldStart);
            suppressFailureFunction([&]() {
                writeBlockRangeFunction(E_REJECTED);
            });

            suppressFailureFunction([&]() {
                runtime->DispatchEvents({}, INCREMENT_TIME);
            });

            UNIT_ASSERT(!shouldStart);

            suppressFailureFunction([&]() {
                // Partition is up.
                writeBlockRangeFunction(S_OK);
            });

            prev = curr;
            curr = Min(curr + INCREMENT_TIME, MAX_TIME);
        }

        // Work with MaxRetryTimeout.
        while (errorCount < MAX_ERROR_COUNT) {
            // Partition shut down.
            writeBlockRangeFunction(E_REJECTED);

            UNIT_ASSERT(shouldStart);

            suppressFailureFunction([&]() {
                // Partition has not been started yet.
                writeBlockRangeFunction(E_REJECTED);
            });

            suppressFailureFunction([&]() {
                runtime->DispatchEvents({}, curr - INCREMENT_TIME);
            });

            // Not enough time skipped, need one more cycle.
            UNIT_ASSERT(shouldStart);
            suppressFailureFunction([&]() {
                writeBlockRangeFunction(E_REJECTED);
            });

            suppressFailureFunction([&]() {
                runtime->DispatchEvents({}, INCREMENT_TIME);
            });

            UNIT_ASSERT(!shouldStart);

            suppressFailureFunction([&]() {
                // Partition is up.
                writeBlockRangeFunction(S_OK);
            });
        }

        // Partition won't crash on new request, because all errors have passed.
        writeBlockRangeFunction(S_OK);

        // Move time further to get ahead of deadline => when tablet fails it
        // will reset timeout and deadline, because it has been working for
        // a long time without failures.
        runtime->AdvanceCurrentTime(curr);

        prev = TDuration::Zero();
        curr = INCREMENT_TIME;
        errorCount = 0;

        // Partition crash.
        writeBlockRangeFunction(E_REJECTED);

        // We should skip INCREMENT_TIME, because first start failed. And the
        // second one performed immediately. Cannot check first start, because
        // TTestActorRuntime is not flexible enough.
        suppressFailureFunction([&]() {
            runtime->DispatchEvents({}, INCREMENT_TIME);
        });

        suppressFailureFunction([&]() {
            // Partition is up.
            writeBlockRangeFunction(S_OK);
        });
    }

    Y_UNIT_TEST(ShouldAllocateDiskDuringUpdateVolumeConfig)
    {
        auto runtime = PrepareTestActorRuntime();

        const auto expectedBlockCount = DefaultDeviceBlockSize * DefaultDeviceBlockCount
            / DefaultBlockSize;
        const auto expectedDeviceCount = 3;

        TVolumeClient volume(*runtime);
        volume.UpdateVolumeConfig(
            0,
            0,
            0,
            0,
            false,
            1,
            NCloud::NProto::STORAGE_MEDIA_SSD_NONREPLICATED,
            expectedDeviceCount * expectedBlockCount);

        volume.WaitReady();

        auto stat = volume.StatVolume();
        const auto& devices = stat->Record.GetVolume().GetDevices();
        UNIT_ASSERT_VALUES_EQUAL(expectedDeviceCount, devices.size());
        UNIT_ASSERT_VALUES_EQUAL("transport0", devices[0].GetTransportId());
        UNIT_ASSERT_VALUES_EQUAL(
            expectedBlockCount,
            devices[0].GetBlockCount()
        );
        UNIT_ASSERT_VALUES_EQUAL("transport1", devices[1].GetTransportId());
        UNIT_ASSERT_VALUES_EQUAL(
            expectedBlockCount,
            devices[1].GetBlockCount()
        );
        UNIT_ASSERT_VALUES_EQUAL("transport2", devices[2].GetTransportId());
        UNIT_ASSERT_VALUES_EQUAL(
            expectedBlockCount,
            devices[2].GetBlockCount()
        );
    }

    Y_UNIT_TEST(ShouldStatNonreplicatedVolume)
    {
        auto runtime = PrepareTestActorRuntime();

        const auto blockCount = DefaultDeviceBlockSize * DefaultDeviceBlockCount
            / DefaultBlockSize;

        TVolumeClient volume(*runtime);
        volume.UpdateVolumeConfig(
            0,
            0,
            0,
            0,
            false,
            1,
            NCloud::NProto::STORAGE_MEDIA_SSD_NONREPLICATED,
            blockCount);

        volume.WaitReady();

        auto stat = volume.StatVolume();
        const auto& v = stat->Record.GetVolume();
        UNIT_ASSERT_VALUES_EQUAL("vol0", v.GetDiskId());
        UNIT_ASSERT_VALUES_EQUAL("folder", v.GetFolderId());
        UNIT_ASSERT_VALUES_EQUAL("cloud", v.GetCloudId());
        UNIT_ASSERT_VALUES_EQUAL(1, v.GetConfigVersion());
        UNIT_ASSERT_VALUES_EQUAL(DefaultBlockSize, v.GetBlockSize());
        UNIT_ASSERT_VALUES_EQUAL(blockCount, v.GetBlocksCount());
        const auto& devices = v.GetDevices();
        UNIT_ASSERT_VALUES_EQUAL(1, devices.size());
        UNIT_ASSERT_VALUES_EQUAL("transport0", devices[0].GetTransportId());
        UNIT_ASSERT_VALUES_EQUAL(
            blockCount,
            devices[0].GetBlockCount()
        );
    }

    Y_UNIT_TEST(ShouldForwardRequestsToNonreplicatedPartition)
    {
        NProto::TStorageServiceConfig config;
        config.SetAcquireNonReplicatedDevices(true);
        auto state = MakeIntrusive<TDiskRegistryState>();
        auto runtime = PrepareTestActorRuntime(config, state);

        TVolumeClient volume(*runtime);
        TVolumeClient volumeClient1(*runtime);
        TVolumeClient volumeClient2(*runtime);

        volume.UpdateVolumeConfig(
            0,
            0,
            0,
            0,
            false,
            1,
            NCloud::NProto::STORAGE_MEDIA_SSD_NONREPLICATED,
            1024
        );

        volume.WaitReady();

        auto stat = volume.StatVolume();
        const auto& devices = stat->Record.GetVolume().GetDevices();
        UNIT_ASSERT_VALUES_EQUAL(1, devices.size());
        UNIT_ASSERT_VALUES_EQUAL("transport0", devices[0].GetTransportId());

        const auto& disk = state->Disks.at("vol0");
        UNIT_ASSERT_VALUES_EQUAL("", disk.WriterClientId);
        UNIT_ASSERT_VALUES_EQUAL(0, disk.ReaderClientIds.size());
        UNIT_ASSERT_VALUES_EQUAL("", disk.PoolName);

        auto clientInfo = CreateVolumeClientInfo(
            NProto::VOLUME_ACCESS_READ_WRITE,
            NProto::VOLUME_MOUNT_LOCAL,
            0);
        {
            auto response = volumeClient1.AddClient(clientInfo);
            const auto& volume = response->Record.GetVolume();
            UNIT_ASSERT_VALUES_EQUAL(1, volume.DevicesSize());
            UNIT_ASSERT_VALUES_EQUAL(
                "transport0",
                volume.GetDevices(0).GetTransportId()
            );
        }
        UNIT_ASSERT_VALUES_EQUAL(clientInfo.GetClientId(), disk.WriterClientId);
        UNIT_ASSERT_VALUES_EQUAL(0, disk.ReaderClientIds.size());

        auto clientInfo2 = CreateVolumeClientInfo(
            NProto::VOLUME_ACCESS_READ_ONLY,
            NProto::VOLUME_MOUNT_REMOTE,
            0);
        volumeClient2.AddClient(clientInfo2);

        UNIT_ASSERT_VALUES_EQUAL(clientInfo.GetClientId(), disk.WriterClientId);
        UNIT_ASSERT_VALUES_EQUAL(1, disk.ReaderClientIds.size());
        UNIT_ASSERT_VALUES_EQUAL(clientInfo2.GetClientId(), disk.ReaderClientIds[0]);

        volumeClient1.WriteBlocks(TBlockRange64::MakeOneBlock(0), clientInfo.GetClientId(), 1);
        auto resp = volumeClient1.ReadBlocks(
            TBlockRange64::MakeOneBlock(0),
            clientInfo.GetClientId());
        const auto& bufs = resp->Record.GetBlocks().GetBuffers();
        UNIT_ASSERT_VALUES_EQUAL(1, bufs.size());
        UNIT_ASSERT_VALUES_EQUAL(GetBlockContent(1), bufs[0]);

        volume.RemoveClient(clientInfo.GetClientId());
        UNIT_ASSERT_VALUES_EQUAL("", disk.WriterClientId);
        UNIT_ASSERT_VALUES_EQUAL(1, disk.ReaderClientIds.size());
        UNIT_ASSERT_VALUES_EQUAL(clientInfo2.GetClientId(), disk.ReaderClientIds[0]);

        volume.RemoveClient(clientInfo2.GetClientId());
        UNIT_ASSERT_VALUES_EQUAL("", disk.WriterClientId);
        UNIT_ASSERT_VALUES_EQUAL(0, disk.ReaderClientIds.size());
    }

    Y_UNIT_TEST(ShouldForwardRequestsToNonreplicatedPartitionDuringMigration)
    {
        NProto::TStorageServiceConfig config;
        config.SetAcquireNonReplicatedDevices(true);
        config.SetMaxMigrationBandwidth(999'999'999);
        auto state = MakeIntrusive<TDiskRegistryState>();
        auto runtime = PrepareTestActorRuntime(config, state);

        TVolumeClient volume(*runtime);
        TVolumeClient client1(*runtime);
        TVolumeClient client2(*runtime);

        const auto blocksPerDevice =
            DefaultDeviceBlockCount * DefaultDeviceBlockSize / DefaultBlockSize;

        // creating a nonreplicated disk
        volume.UpdateVolumeConfig(
            0,
            0,
            0,
            0,
            false,
            1,
            NCloud::NProto::STORAGE_MEDIA_SSD_NONREPLICATED,
            2.5 * blocksPerDevice
        );

        volume.WaitReady();

        {
            auto stat = volume.StatVolume();
            const auto& devices = stat->Record.GetVolume().GetDevices();
            const auto& migrations = stat->Record.GetVolume().GetMigrations();
            UNIT_ASSERT_VALUES_EQUAL(3, devices.size());
            UNIT_ASSERT_VALUES_EQUAL("transport0", devices[0].GetTransportId());
            UNIT_ASSERT_VALUES_EQUAL("transport1", devices[1].GetTransportId());
            UNIT_ASSERT_VALUES_EQUAL("transport2", devices[2].GetTransportId());
            UNIT_ASSERT_VALUES_EQUAL(0, migrations.size());
        }

        const auto& disk = state->Disks.at("vol0");
        UNIT_ASSERT_VALUES_EQUAL("", disk.WriterClientId);
        UNIT_ASSERT_VALUES_EQUAL(0, disk.ReaderClientIds.size());
        UNIT_ASSERT_VALUES_EQUAL("", disk.PoolName);

        // registering a writer
        auto clientInfo = CreateVolumeClientInfo(
            NProto::VOLUME_ACCESS_READ_WRITE,
            NProto::VOLUME_MOUNT_LOCAL,
            0);
        {
            auto response = client1.AddClient(clientInfo);
            const auto& volume = response->Record.GetVolume();
            UNIT_ASSERT_VALUES_EQUAL(3, volume.DevicesSize());
            UNIT_ASSERT_VALUES_EQUAL(
                "transport0",
                volume.GetDevices(0).GetTransportId()
            );
            UNIT_ASSERT_VALUES_EQUAL(
                "transport1",
                volume.GetDevices(1).GetTransportId()
            );
            UNIT_ASSERT_VALUES_EQUAL(
                "transport2",
                volume.GetDevices(2).GetTransportId()
            );
        }
        UNIT_ASSERT_VALUES_EQUAL(clientInfo.GetClientId(), disk.WriterClientId);
        UNIT_ASSERT_VALUES_EQUAL(0, disk.ReaderClientIds.size());

        // writing some data whose migration we will test
        const auto range1 = TBlockRange64::MakeOneBlock(5);
        const auto range2 = TBlockRange64::MakeOneBlock(5 + blocksPerDevice);
        const auto range3 = TBlockRange64::MakeOneBlock(5 + 2 * blocksPerDevice);
        client1.WriteBlocksLocal(
            range1,
            clientInfo.GetClientId(),
            GetBlockContent(1)
        );
        client1.WriteBlocksLocal(
            range2,
            clientInfo.GetClientId(),
            GetBlockContent(2)
        );
        client1.WriteBlocksLocal(
            range3,
            clientInfo.GetClientId(),
            GetBlockContent(3)
        );

        state->MigrationMode = EMigrationMode::InProgress;

        TAutoPtr<IEventHandle> evRangeMigrated;

        runtime->SetObserverFunc([&] (TAutoPtr<IEventHandle>& event) {
                const auto migratedEvent =
                    TEvNonreplPartitionPrivate::EvRangeMigrated;
                using TMigratedEvent =
                    TEvNonreplPartitionPrivate::TEvRangeMigrated;

                if (event->GetTypeRewrite() == migratedEvent) {
                    auto range = event->Get<TMigratedEvent>()->Range;
                    if (range.Start > 1024) {
                        evRangeMigrated = event.Release();
                        return TTestActorRuntime::EEventAction::DROP;
                    }
                }

                return TTestActorRuntime::DefaultObserverFunc(event);
            }
        );

        // reallocating disk
        volume.ReallocateDisk();
        client1.ReconnectPipe();
        client1.AddClient(clientInfo);
        volume.WaitReady();

        // checking that our volume sees the requested migrations
        {
            auto stat = volume.StatVolume();
            const auto& devices = stat->Record.GetVolume().GetDevices();
            const auto& migrations = stat->Record.GetVolume().GetMigrations();
            UNIT_ASSERT_VALUES_EQUAL(3, devices.size());
            UNIT_ASSERT_VALUES_EQUAL("transport0", devices[0].GetTransportId());
            UNIT_ASSERT_VALUES_EQUAL("transport1", devices[1].GetTransportId());
            UNIT_ASSERT_VALUES_EQUAL("transport2", devices[2].GetTransportId());
            UNIT_ASSERT_VALUES_EQUAL(2, migrations.size());
            UNIT_ASSERT_VALUES_EQUAL(
                "transport0",
                migrations[0].GetSourceTransportId()
            );
            UNIT_ASSERT_VALUES_EQUAL(
                "transport0_migration",
                migrations[0].GetTargetDevice().GetTransportId()
            );
            UNIT_ASSERT_VALUES_EQUAL(
                "transport2",
                migrations[1].GetSourceTransportId()
            );
            UNIT_ASSERT_VALUES_EQUAL(
                "transport2_migration",
                migrations[1].GetTargetDevice().GetTransportId()
            );
        }

        // adding a reader
        auto clientInfo2 = CreateVolumeClientInfo(
            NProto::VOLUME_ACCESS_READ_ONLY,
            NProto::VOLUME_MOUNT_REMOTE,
            0);
        client2.AddClient(clientInfo2);

        UNIT_ASSERT_VALUES_EQUAL(clientInfo.GetClientId(), disk.WriterClientId);
        UNIT_ASSERT_VALUES_EQUAL(1, disk.ReaderClientIds.size());
        UNIT_ASSERT_VALUES_EQUAL(clientInfo2.GetClientId(), disk.ReaderClientIds[0]);

        UNIT_ASSERT(evRangeMigrated);

        // capturing w/z requests sent while our migration is in progress
        TVector<NProto::TWriteDeviceBlocksRequest> writeBlocksRequests;
        TVector<NProto::TZeroDeviceBlocksRequest> zeroBlocksRequests;

        runtime->SetObserverFunc([&] (TAutoPtr<IEventHandle>& event) {
                if (event->GetTypeRewrite() == TEvDiskAgent::EvWriteDeviceBlocksRequest) {
                    auto* msg = event->Get<TEvDiskAgent::TEvWriteDeviceBlocksRequest>();
                    if (msg->Record.GetBlocks().BuffersSize() != 1024) {
                        writeBlocksRequests.push_back(msg->Record);
                    }
                } else if (event->GetTypeRewrite() == TEvDiskAgent::EvZeroDeviceBlocksRequest) {
                    auto* msg = event->Get<TEvDiskAgent::TEvZeroDeviceBlocksRequest>();
                    zeroBlocksRequests.push_back(msg->Record);
                }

                return TTestActorRuntime::DefaultObserverFunc(event);
            }
        );

        // sending some write/zero requests
        // TODO: send write/zero requests to all devices
        client1.WriteBlocksLocal(
            TBlockRange64::MakeClosedInterval(1, 2),
            clientInfo.GetClientId(),
            GetBlockContent(4)
        );
        client1.ZeroBlocks(
            TBlockRange64::MakeClosedInterval(2, 2),
            clientInfo.GetClientId());

        TVector<TString> blocks;
        auto sglist = ResizeBlocks(
            blocks,
            2,
            TString::TUninitialized(DefaultBlockSize)
        );
        auto resp = client1.ReadBlocksLocal(
            TBlockRange64::MakeClosedInterval(1, 2),
            TGuardedSgList(std::move(sglist)),
            clientInfo.GetClientId()
        );
        UNIT_ASSERT_VALUES_EQUAL(GetBlockContent(4), blocks[0]);
        UNIT_ASSERT_VALUES_EQUAL(GetBlockContent(0), blocks[1]);

        // checking that these write/zero requests were mirrored
        UNIT_ASSERT_VALUES_EQUAL(2, writeBlocksRequests.size());
        Sort(
            writeBlocksRequests.begin(),
            writeBlocksRequests.end(),
            [] (const auto& l, const auto& r) {
                return l.GetDeviceUUID() < r.GetDeviceUUID();
            }
        );
        UNIT_ASSERT_VALUES_EQUAL(
            "uuid0",
            writeBlocksRequests[0].GetDeviceUUID()
        );
        UNIT_ASSERT_VALUES_EQUAL(
            clientInfo.GetClientId(),
            writeBlocksRequests[0].GetHeaders().GetClientId()
        );
        UNIT_ASSERT_VALUES_EQUAL(
            DefaultBlockSize,
            writeBlocksRequests[0].GetBlockSize()
        );
        UNIT_ASSERT_VALUES_EQUAL(
            1,
            writeBlocksRequests[0].GetStartIndex()
        );
        UNIT_ASSERT_VALUES_EQUAL(
            GetBlockContent(4),
            writeBlocksRequests[0].GetBlocks().GetBuffers(0)
        );
        UNIT_ASSERT_VALUES_EQUAL(
            GetBlockContent(4),
            writeBlocksRequests[0].GetBlocks().GetBuffers(1)
        );
        UNIT_ASSERT_VALUES_EQUAL(
            "uuid0_migration",
            writeBlocksRequests[1].GetDeviceUUID()
        );
        UNIT_ASSERT_VALUES_EQUAL(
            clientInfo.GetClientId(),
            writeBlocksRequests[1].GetHeaders().GetClientId()
        );
        UNIT_ASSERT_VALUES_EQUAL(
            DefaultBlockSize,
            writeBlocksRequests[1].GetBlockSize()
        );
        UNIT_ASSERT_VALUES_EQUAL(
            1,
            writeBlocksRequests[1].GetStartIndex()
        );
        UNIT_ASSERT_VALUES_EQUAL(
            GetBlockContent(4),
            writeBlocksRequests[1].GetBlocks().GetBuffers(0)
        );
        UNIT_ASSERT_VALUES_EQUAL(
            GetBlockContent(4),
            writeBlocksRequests[1].GetBlocks().GetBuffers(1)
        );

        UNIT_ASSERT_VALUES_EQUAL(2, zeroBlocksRequests.size());
        Sort(
            zeroBlocksRequests.begin(),
            zeroBlocksRequests.end(),
            [] (const auto& l, const auto& r) {
                return l.GetDeviceUUID() < r.GetDeviceUUID();
            }
        );
        UNIT_ASSERT_VALUES_EQUAL(
            "uuid0",
            zeroBlocksRequests[0].GetDeviceUUID()
        );
        UNIT_ASSERT_VALUES_EQUAL(
            clientInfo.GetClientId(),
            zeroBlocksRequests[0].GetHeaders().GetClientId()
        );
        UNIT_ASSERT_VALUES_EQUAL(
            DefaultBlockSize,
            zeroBlocksRequests[0].GetBlockSize()
        );
        UNIT_ASSERT_VALUES_EQUAL(
            2,
            zeroBlocksRequests[0].GetStartIndex()
        );
        UNIT_ASSERT_VALUES_EQUAL(
            1,
            zeroBlocksRequests[0].GetBlocksCount()
        );
        UNIT_ASSERT_VALUES_EQUAL(
            "uuid0_migration",
            zeroBlocksRequests[1].GetDeviceUUID()
        );
        UNIT_ASSERT_VALUES_EQUAL(
            clientInfo.GetClientId(),
            zeroBlocksRequests[1].GetHeaders().GetClientId()
        );
        UNIT_ASSERT_VALUES_EQUAL(
            DefaultBlockSize,
            zeroBlocksRequests[1].GetBlockSize()
        );
        UNIT_ASSERT_VALUES_EQUAL(
            2,
            zeroBlocksRequests[1].GetStartIndex()
        );
        UNIT_ASSERT_VALUES_EQUAL(
            1,
            zeroBlocksRequests[1].GetBlocksCount()
        );

        runtime->Send(evRangeMigrated.Release());
        runtime->DispatchEvents({}, TDuration::Seconds(1));

        // checking that DR was notified about a finished migration
        UNIT_ASSERT_VALUES_EQUAL(1, state->FinishMigrationRequests);

        state->MigrationMode = EMigrationMode::Finish;

        // reallocating disk
        volume.ReallocateDisk();
        client2.ReconnectPipe();
        client2.AddClient(clientInfo2);
        volume.WaitReady();

        // checking that our volume sees new device list
        {
            auto stat = volume.StatVolume();
            const auto& devices = stat->Record.GetVolume().GetDevices();
            const auto& migrations = stat->Record.GetVolume().GetMigrations();
            UNIT_ASSERT_VALUES_EQUAL(3, devices.size());
            UNIT_ASSERT_VALUES_EQUAL("transport0_migration", devices[0].GetTransportId());
            UNIT_ASSERT_VALUES_EQUAL("transport1", devices[1].GetTransportId());
            UNIT_ASSERT_VALUES_EQUAL("transport2_migration", devices[2].GetTransportId());
            UNIT_ASSERT_VALUES_EQUAL(0, migrations.size());
        }

        // checking that our data has been in fact migrated
        {
            TVector<TString> blocks;
            auto sglist = ResizeBlocks(
                blocks,
                range1.Size(),
                TString::TUninitialized(DefaultBlockSize)
            );
            auto resp = client2.ReadBlocksLocal(
                range1,
                TGuardedSgList(std::move(sglist)),
                clientInfo2.GetClientId()
            );
            UNIT_ASSERT_VALUES_EQUAL(GetBlockContent(1), blocks[0]);
        }

        {
            TVector<TString> blocks;
            auto sglist = ResizeBlocks(
                blocks,
                range2.Size(),
                TString::TUninitialized(DefaultBlockSize)
            );
            auto resp = client2.ReadBlocksLocal(
                range2,
                TGuardedSgList(std::move(sglist)),
                clientInfo2.GetClientId()
            );
            UNIT_ASSERT_VALUES_EQUAL(GetBlockContent(2), blocks[0]);
        }

        {
            TVector<TString> blocks;
            auto sglist = ResizeBlocks(
                blocks,
                range3.Size(),
                TString::TUninitialized(DefaultBlockSize)
            );
            auto resp = client2.ReadBlocksLocal(
                range3,
                TGuardedSgList(std::move(sglist)),
                clientInfo2.GetClientId()
            );
            UNIT_ASSERT_VALUES_EQUAL(GetBlockContent(3), blocks[0]);
        }

        client1.ReconnectPipe(); // reconnect since pipe was closed when client2 started read/write
        client1.RemoveClient(clientInfo.GetClientId());
        UNIT_ASSERT_VALUES_EQUAL("", disk.WriterClientId);
        UNIT_ASSERT_VALUES_EQUAL(1, disk.ReaderClientIds.size());
        UNIT_ASSERT_VALUES_EQUAL(clientInfo2.GetClientId(), disk.ReaderClientIds[0]);

        client2.RemoveClient(clientInfo2.GetClientId());
        UNIT_ASSERT_VALUES_EQUAL("", disk.WriterClientId);
        UNIT_ASSERT_VALUES_EQUAL(0, disk.ReaderClientIds.size());
    }

    Y_UNIT_TEST(ShouldProperlyHandleBadMigrationConfiguration)
    {
        google::protobuf::RepeatedPtrField<NProto::TDeviceConfig> devices;

        *devices.Add() = MakeDevice("uuid0", "dev0", "transport0");
        *devices.Add() = MakeDevice(
            "uuid0_migration",
            "dev0_migration",
            "transport0_migration"
        );
        // misconfiguring source-target pair
        devices.begin()->SetBlocksCount(2 * DefaultDeviceBlockCount);

        auto diskRegistryState = MakeIntrusive<TDiskRegistryState>();
        diskRegistryState->Devices = TVector<NProto::TDeviceConfig>(
            devices.begin(),
            devices.end()
        );

        diskRegistryState->MigrationDevices["uuid0"] = devices[1];

        NProto::TStorageServiceConfig config;
        config.SetAcquireNonReplicatedDevices(true);
        config.SetMaxMigrationBandwidth(999'999'999);
        auto runtime = PrepareTestActorRuntime(config, diskRegistryState);

        NMonitoring::TDynamicCountersPtr counters = new NMonitoring::TDynamicCounters();
        InitCriticalEventsCounter(counters);
        auto badMigrationConfigCounter =
            counters->GetCounter("AppCriticalEvents/BadMigrationConfig", true);

        TVolumeClient volume(*runtime);

        const auto blocksPerDevice =
            DefaultDeviceBlockCount * DefaultDeviceBlockSize / DefaultBlockSize;

        // creating a nonreplicated disk
        volume.UpdateVolumeConfig(
            0,
            0,
            0,
            0,
            false,
            1,
            NCloud::NProto::STORAGE_MEDIA_SSD_NONREPLICATED,
            blocksPerDevice
        );

        volume.WaitReady();

        UNIT_ASSERT_VALUES_EQUAL(0, badMigrationConfigCounter->Val());

        diskRegistryState->MigrationMode = EMigrationMode::InProgress;
        ui32 migratedRanges = 0;

        runtime->SetObserverFunc([&] (TAutoPtr<IEventHandle>& event) {
                const auto migratedEvent
                    = TEvNonreplPartitionPrivate::EvRangeMigrated;
                if (event->GetTypeRewrite() == migratedEvent)
                {
                    ++migratedRanges;
                }

                return TTestActorRuntime::DefaultObserverFunc(event);
            }
        );

        // reallocating disk
        volume.ReallocateDisk();
        volume.ReconnectPipe();
        volume.WaitReady();

        // checking that our volume sees the requested migrations
        {
            auto stat = volume.StatVolume();
            const auto& devices = stat->Record.GetVolume().GetDevices();
            const auto& migrations = stat->Record.GetVolume().GetMigrations();
            UNIT_ASSERT_VALUES_EQUAL(1, devices.size());
            UNIT_ASSERT_VALUES_EQUAL("transport0", devices[0].GetTransportId());
            UNIT_ASSERT_VALUES_EQUAL(1, migrations.size());
            UNIT_ASSERT_VALUES_EQUAL(
                "transport0",
                migrations[0].GetSourceTransportId()
            );
            UNIT_ASSERT_VALUES_EQUAL(
                "transport0_migration",
                migrations[0].GetTargetDevice().GetTransportId()
            );
        }

        UNIT_ASSERT_VALUES_EQUAL(1, badMigrationConfigCounter->Val());
        runtime->DispatchEvents({}, TDuration::Seconds(1));
        UNIT_ASSERT_VALUES_EQUAL(0, migratedRanges);
    }

    Y_UNIT_TEST(ShouldConvertTryAgainToRejectedWhenCanAllocateLocalDiskLater)
    {
        NProto::TStorageServiceConfig config;
        config.SetLocalDiskAsyncDeallocationEnabled(true);

        auto state = MakeIntrusive<TDiskRegistryState>();
        state->CurrentErrorCode = E_TRY_AGAIN;
        auto runtime = PrepareTestActorRuntime(config, state);

        TVolumeClient volume(*runtime);
        volume.UpdateVolumeConfig(
            0,
            0,
            0,
            0,
            false,
            1,
            NCloud::NProto::STORAGE_MEDIA_SSD_LOCAL);

        volume.SendWaitReadyRequest();
        {
            auto response = volume.RecvWaitReadyResponse();
            UNIT_ASSERT_VALUES_EQUAL(E_REJECTED, response->GetStatus());
        }
    }

    void DoShouldEnsureRejectWriteZeroRequestsOverlappingWithMigrating(
        ui32 ioDepth)
    {
        NProto::TStorageServiceConfig config;
        config.SetAcquireNonReplicatedDevices(true);
        config.SetMaxMigrationBandwidth(999'999'999);
        config.SetMaxMigrationIoDepth(ioDepth);
        auto state = MakeIntrusive<TDiskRegistryState>();
        auto runtime = PrepareTestActorRuntime(config, state);

        TVolumeClient volume(*runtime);
        TVolumeClient client1(*runtime);

        const auto blocksPerDevice =
            DefaultDeviceBlockCount * DefaultDeviceBlockSize / DefaultBlockSize;

        // creating a nonreplicated disk
        volume.UpdateVolumeConfig(
            0,
            0,
            0,
            0,
            false,
            1,
            NCloud::NProto::STORAGE_MEDIA_SSD_NONREPLICATED,
            2.5 * blocksPerDevice);

        volume.WaitReady();

        // registering a writer
        auto clientInfo = CreateVolumeClientInfo(
            NProto::VOLUME_ACCESS_READ_WRITE,
            NProto::VOLUME_MOUNT_LOCAL,
            0);
        client1.AddClient(clientInfo);

        state->MigrationMode = EMigrationMode::InProgress;
        TAutoPtr<IEventHandle> evRangeMigrated;
        TBlockRange64 interceptedRange;
        TBlockRange64 lastMigratedRange;
        bool interceptMigration = true;

        runtime->SetObserverFunc([&] (TAutoPtr<IEventHandle>& event) {
                const auto migratedEvent =
                    TEvNonreplPartitionPrivate::EvRangeMigrated;
                using TMigratedEvent =
                    TEvNonreplPartitionPrivate::TEvRangeMigrated;

                if (event->GetTypeRewrite() == migratedEvent) {
                    lastMigratedRange = event->Get<TMigratedEvent>()->Range;
                    if (interceptMigration && !evRangeMigrated) {
                        interceptedRange = event->Get<TMigratedEvent>()->Range;
                        evRangeMigrated = event.Release();
                        return TTestActorRuntime::EEventAction::DROP;
                    }
                }

                return TTestActorRuntime::DefaultObserverFunc(event);
            }
        );

        // reallocating disk
        volume.ReallocateDisk();
        client1.ReconnectPipe();
        client1.AddClient(clientInfo);
        volume.WaitReady();

        // Intercepting the migration. All write anr zero requests overlapping
        // with it range will be rejected.
        runtime->DispatchEvents({}, TDuration::Seconds(1));
        UNIT_ASSERT(evRangeMigrated);

        {
            client1.SendWriteBlocksRequest(
                TBlockRange64::MakeOneBlock(interceptedRange.Start),
                clientInfo.GetClientId(),
                'a');
            auto response = client1.RecvWriteBlocksResponse();
            UNIT_ASSERT_VALUES_EQUAL(E_REJECTED, response->GetStatus());
        }

        {
            client1.SendWriteBlocksRequest(
                TBlockRange64::MakeOneBlock(interceptedRange.End),
                clientInfo.GetClientId(),
                'a');
            auto response = client1.RecvWriteBlocksResponse();
            UNIT_ASSERT_VALUES_EQUAL(E_REJECTED, response->GetStatus());
        }

        {
            client1.SendZeroBlocksRequest(
                TBlockRange64::MakeOneBlock(interceptedRange.Start),
                clientInfo.GetClientId());
            auto response = client1.RecvZeroBlocksResponse();
            UNIT_ASSERT_VALUES_EQUAL(E_REJECTED, response->GetStatus());
        }

        {
            client1.SendZeroBlocksRequest(
                TBlockRange64::MakeOneBlock(interceptedRange.End),
                clientInfo.GetClientId());
            auto response = client1.RecvZeroBlocksResponse();
            UNIT_ASSERT_VALUES_EQUAL(E_REJECTED, response->GetStatus());
        }

        // Send intercepted migration event.
        interceptMigration = false;
        runtime->Send(evRangeMigrated.Release());
        TDispatchOptions options;
        options.CustomFinalCondition = [&]
        {
            return lastMigratedRange == interceptedRange;
        };
        runtime->DispatchEvents(options, TDuration::Seconds(1));

        // Write block after migration.
        client1.WriteBlocks(interceptedRange, clientInfo.GetClientId(), 'a');

        // Check that we have read what we have written.
        auto resp =
            client1.ReadBlocks(interceptedRange, clientInfo.GetClientId());
        const auto& bufs = resp->Record.GetBlocks().GetBuffers();
        UNIT_ASSERT_VALUES_EQUAL(1024, bufs.size());
        UNIT_ASSERT_VALUES_EQUAL(GetBlockContent('a'), bufs[0]);
    }

    Y_UNIT_TEST(ShouldEnsureRejectWriteZeroRequestsOverlappingWithMigrating_1)
    {
        DoShouldEnsureRejectWriteZeroRequestsOverlappingWithMigrating(1);
    }

    Y_UNIT_TEST(ShouldEnsureRejectWriteZeroRequestsOverlappingWithMigrating_8)
    {
        DoShouldEnsureRejectWriteZeroRequestsOverlappingWithMigrating(8);
    }

    void DoShouldEnsureRejectMigratingOverlappingWithWriteRequest(ui32 ioDepth)
    {
        NProto::TStorageServiceConfig config;
        config.SetAcquireNonReplicatedDevices(true);
        config.SetMaxMigrationBandwidth(999'999'999);
        config.SetMaxMigrationIoDepth(ioDepth);
        auto state = MakeIntrusive<TDiskRegistryState>();
        auto runtime = PrepareTestActorRuntime(config, state);

        TVolumeClient volume(*runtime);
        TVolumeClient client1(*runtime);

        const ui64 blocksPerDevice =
            DefaultDeviceBlockCount * DefaultDeviceBlockSize / DefaultBlockSize;
        const ui64 totalBlockCount = 3 * blocksPerDevice;
        // We are migrating the first and third devices.
        const ui64 totalRangesToMigrate =
            2 * blocksPerDevice * DefaultBlockSize / MigrationRangeSize;

        // creating a nonreplicated disk
        volume.UpdateVolumeConfig(
            0,
            0,
            0,
            0,
            false,
            1,
            NCloud::NProto::STORAGE_MEDIA_SSD_NONREPLICATED,
            totalBlockCount);

        volume.WaitReady();

        // registering a writer
        auto clientInfo = CreateVolumeClientInfo(
            NProto::VOLUME_ACCESS_READ_WRITE,
            NProto::VOLUME_MOUNT_LOCAL,
            0);
        client1.AddClient(clientInfo);

        state->MigrationMode = EMigrationMode::InProgress;
        bool interceptMigrations = true;
        std::vector<TAutoPtr<IEventHandle>> interceptedMigrations;
        std::vector<TBlockRange64> allMigratedRanges;

        TAutoPtr<IEventHandle> evWriteCompleted;
        bool interceptWrite = true;

        runtime->SetObserverFunc([&] (TAutoPtr<IEventHandle>& event) {
                const auto completionEvent =
                    TEvNonreplPartitionPrivate::EvWriteOrZeroCompleted;
                const auto migratedEvent =
                    TEvNonreplPartitionPrivate::EvRangeMigrated;
                using TMigratedEvent =
                    TEvNonreplPartitionPrivate::TEvRangeMigrated;

                if (event->GetTypeRewrite() == migratedEvent) {
                    allMigratedRanges.push_back(
                        event->Get<TMigratedEvent>()->Range);
                    if (interceptMigrations) {
                        interceptedMigrations.push_back(event.Release());
                        return TTestActorRuntime::EEventAction::DROP;
                    }
                }

                if (interceptWrite &&
                    event->GetTypeRewrite() == completionEvent)
                {
                    evWriteCompleted = event.Release();
                    return TTestActorRuntime::EEventAction::DROP;
                }

                return TTestActorRuntime::DefaultObserverFunc(event);
            }
        );

        // reallocating disk
        volume.ReallocateDisk();
        client1.ReconnectPipe();
        client1.AddClient(clientInfo);
        volume.WaitReady();

        // Intercept write response. It will block migrating of last range.
        const auto writeRange = TBlockRange64::MakeOneBlock(totalBlockCount - 1);
        client1.SendWriteBlocksRequest(
            writeRange,
            clientInfo.GetClientId(),
            'a');
        runtime->DispatchEvents({}, TDuration::Seconds(1));
        UNIT_ASSERT(evWriteCompleted);

        // Return intercepted migrations.
        interceptMigrations = false;
        for (auto& migrationEvent: interceptedMigrations) {
            runtime->Send(migrationEvent.Release());
        }

        const size_t rangesMigratedBeforeStall = totalRangesToMigrate - 1;
        // Waiting for the migration to be almost done.
        {
            TDispatchOptions options;
            options.CustomFinalCondition = [&]
            {

                return allMigratedRanges.size() == rangesMigratedBeforeStall;
            };
            runtime->DispatchEvents(options, TDuration::Seconds(1));
        }
        const bool hasWriteRequestOverlaps = AnyOf(
            allMigratedRanges,
            [&](TBlockRange64 r) { return r.Overlaps(writeRange); });
        UNIT_ASSERT(!hasWriteRequestOverlaps);
        UNIT_ASSERT_VALUES_EQUAL(rangesMigratedBeforeStall, allMigratedRanges.size());

        // Finish the write, this should unblock migration of last range.
        interceptWrite = false;
        runtime->Send(evWriteCompleted.Release());

        {
            TDispatchOptions options;
            options.CustomFinalCondition = [&]
            {
                bool overlaps = AnyOf(
                    allMigratedRanges,
                    [&](TBlockRange64 r) { return r.Overlaps(writeRange); });
                return overlaps;
            };
            runtime->DispatchEvents(options, TDuration::Seconds(1));
        }

        UNIT_ASSERT_VALUES_EQUAL(totalRangesToMigrate, allMigratedRanges.size());
    }

    Y_UNIT_TEST(ShouldEnsureRejectMigratingOverlappingWithWriteRequest_1)
    {
        DoShouldEnsureRejectMigratingOverlappingWithWriteRequest(1);
    }

    Y_UNIT_TEST(ShouldEnsureRejectMigratingOverlappingWithWriteRequest_8)
    {
        DoShouldEnsureRejectMigratingOverlappingWithWriteRequest(8);
    }

    Y_UNIT_TEST(ShouldRunMigrationForVolumesWithoutClients)
    {
        NProto::TStorageServiceConfig config;
        config.SetMaxMigrationBandwidth(999'999'999);
        auto state = MakeIntrusive<TDiskRegistryState>();
        auto runtime = PrepareTestActorRuntime(config, state);

        TVolumeClient volume(*runtime);

        const auto blocksPerDevice =
            DefaultDeviceBlockCount * DefaultDeviceBlockSize / DefaultBlockSize;

        // creating a nonreplicated disk
        volume.UpdateVolumeConfig(
            0,
            0,
            0,
            0,
            false,
            1,
            NCloud::NProto::STORAGE_MEDIA_SSD_NONREPLICATED,
            2.5 * blocksPerDevice
        );

        volume.WaitReady();

        state->MigrationMode = EMigrationMode::InProgress;
        TBlockRange64 migratedRange;

        runtime->SetObserverFunc([&] (TAutoPtr<IEventHandle>& event) {
                const auto migratedEvent =
                    TEvNonreplPartitionPrivate::EvRangeMigrated;
                using TMigratedEvent =
                    TEvNonreplPartitionPrivate::TEvRangeMigrated;
                if (event->GetTypeRewrite() == migratedEvent)
                {
                    migratedRange = event->Get<TMigratedEvent>()->Range;
                    return TTestActorRuntime::EEventAction::DROP;
                }

                return TTestActorRuntime::DefaultObserverFunc(event);
            }
        );

        // reallocating disk
        volume.ReallocateDisk();
        volume.ReconnectPipe();
        volume.WaitReady();

        runtime->DispatchEvents({}, TDuration::Seconds(1));
        UNIT_ASSERT(migratedRange.Size() == 1024);
        UNIT_ASSERT_VALUES_EQUAL(0, state->FinishMigrationRequests);

        // rebooting volume to stop partition actors
        volume.RebootTablet();

        runtime->DispatchEvents({}, TDuration::Seconds(1));
        UNIT_ASSERT_VALUES_EQUAL(1, state->FinishMigrationRequests);
    }

    Y_UNIT_TEST(ShouldForwardRequestsToNonreplicatedPartitionDuringMigrationWithRetriableDeviceErrors)
    {
        // TODO
    }

    Y_UNIT_TEST(ShouldForwardRequestsToNonreplicatedPartitionDuringMigrationWithFatalDeviceErrors)
    {
        const auto blocksPerDevice =
            DefaultDeviceBlockCount * DefaultDeviceBlockSize / DefaultBlockSize;

        NProto::TStorageServiceConfig config;
        config.SetAcquireNonReplicatedDevices(true);
        config.SetMaxMigrationBandwidth(999'999'999);
        auto state = MakeIntrusive<TDiskRegistryState>();
        auto runtime = PrepareTestActorRuntime(config, state);

        NMonitoring::TDynamicCountersPtr counters = new NMonitoring::TDynamicCounters();
        InitCriticalEventsCounter(counters);
        auto migrationFailedCounter =
            counters->GetCounter("AppCriticalEvents/MigrationFailed", true);

        TVolumeClient volume(*runtime);

        // creating a nonreplicated disk
        volume.UpdateVolumeConfig(
            0,
            0,
            0,
            0,
            false,
            1,
            NCloud::NProto::STORAGE_MEDIA_SSD_NONREPLICATED,
            2.5 * blocksPerDevice
        );

        volume.WaitReady();

        // registering a writer
        auto clientInfo = CreateVolumeClientInfo(
            NProto::VOLUME_ACCESS_READ_WRITE,
            NProto::VOLUME_MOUNT_LOCAL,
            0);
        volume.AddClient(clientInfo);

        state->MigrationMode = EMigrationMode::InProgress;
        ui32 rangeMigratedCount = 0;

        runtime->SetObserverFunc([&] (TAutoPtr<IEventHandle>& event) {
                const auto migratedEvent =
                    TEvNonreplPartitionPrivate::EvRangeMigrated;
                if (event->GetTypeRewrite() == migratedEvent) {
                    ++rangeMigratedCount;
                } else if (event->GetTypeRewrite() == TEvDiskAgent::EvReadDeviceBlocksResponse) {
                    auto* msg = event->Get<TEvDiskAgent::TEvReadDeviceBlocksResponse>();
                    *msg->Record.MutableError() = MakeError(E_FAIL, "failure");
                }

                return TTestActorRuntime::DefaultObserverFunc(event);
            }
        );

        // reallocating disk
        volume.ReallocateDisk();
        volume.ReconnectPipe();
        volume.WaitReady();

        runtime->DispatchEvents({}, TDuration::Seconds(1));
        UNIT_ASSERT_VALUES_EQUAL(1, rangeMigratedCount);
        UNIT_ASSERT_VALUES_EQUAL(0, state->FinishMigrationRequests);
        UNIT_ASSERT_VALUES_EQUAL(1, migrationFailedCounter->Val());
    }

    Y_UNIT_TEST(ShouldRestoreMigrationIndexAfterReboot)
    {
        const auto blocksPerDevice =
            DefaultDeviceBlockCount * DefaultDeviceBlockSize / DefaultBlockSize;
        const auto indexCachingInterval = blocksPerDevice / 10;
        UNIT_ASSERT(indexCachingInterval > 0);

        NProto::TStorageServiceConfig config;
        config.SetAcquireNonReplicatedDevices(true);
        config.SetMaxMigrationBandwidth(999'999'999);
        config.SetMigrationIndexCachingInterval(indexCachingInterval);
        auto state = MakeIntrusive<TDiskRegistryState>();
        auto runtime = PrepareTestActorRuntime(config, state);

        TVolumeClient volume(*runtime);

        // creating a nonreplicated disk
        volume.UpdateVolumeConfig(
            0,
            0,
            0,
            0,
            false,
            1,
            NCloud::NProto::STORAGE_MEDIA_SSD_NONREPLICATED,
            2.5 * blocksPerDevice
        );

        volume.WaitReady();

        // registering a writer
        auto clientInfo = CreateVolumeClientInfo(
            NProto::VOLUME_ACCESS_READ_WRITE,
            NProto::VOLUME_MOUNT_LOCAL,
            0);
        volume.AddClient(clientInfo);

        // writing some data whose migration we will test
        const auto range1 = TBlockRange64::MakeOneBlock(5);
        const auto range2 = TBlockRange64::MakeOneBlock(5 + blocksPerDevice);
        const auto range3 =
            TBlockRange64::MakeOneBlock(5 + 2 * blocksPerDevice);
        volume.WriteBlocks(range1, clientInfo.GetClientId(), 1);
        volume.WriteBlocks(range2, clientInfo.GetClientId(), 2);
        volume.WriteBlocks(range3, clientInfo.GetClientId(), 3);

        state->MigrationMode = EMigrationMode::InProgress;

        const auto midIndex = range2.Start;
        ui32 migrationStartedCounter = 0;
        ui32 migrationProgressCounter = 0;

        bool drop = false;
        runtime->SetObserverFunc([&] (TAutoPtr<IEventHandle>& event) {
                const auto migratedEvent =
                    TEvNonreplPartitionPrivate::EvRangeMigrated;
                using TMigratedEvent =
                    TEvNonreplPartitionPrivate::TEvRangeMigrated;
                if (event->GetTypeRewrite() == migratedEvent) {
                    auto* msg = event->Get<TMigratedEvent>();
                    if (msg->Range.Start > midIndex) {
                        drop = true;
                        return TTestActorRuntime::EEventAction::DROP;
                    }
                } else if (event->Recipient == MakeStorageStatsServiceId()
                        && event->GetTypeRewrite() == TEvStatsService::EvVolumeSelfCounters)
                {
                    auto* msg = event->Get<TEvStatsService::TEvVolumeSelfCounters>();

                    migrationStartedCounter =
                        msg->VolumeSelfCounters->Simple.MigrationStarted.Value;
                    migrationProgressCounter =
                        msg->VolumeSelfCounters->Simple.MigrationProgress.Value;
                }

                return TTestActorRuntime::DefaultObserverFunc(event);
            }
        );

        // reallocating disk
        volume.ReallocateDisk();
        volume.ReconnectPipe();
        volume.AddClient(clientInfo);
        volume.WaitReady();

        runtime->DispatchEvents({}, TDuration::Seconds(1));
        UNIT_ASSERT(drop);
        UNIT_ASSERT_VALUES_EQUAL(0, state->FinishMigrationRequests);

        volume.SendToPipe(
            std::make_unique<TEvVolumePrivate::TEvUpdateCounters>()
        );
        runtime->DispatchEvents({}, TDuration::Seconds(1));
        UNIT_ASSERT_VALUES_EQUAL(1, migrationStartedCounter);
        UNIT_ASSERT_VALUES_EQUAL(60, migrationProgressCounter);

        volume.RebootTablet();
        volume.AddClient(clientInfo);

        runtime->SetObserverFunc([&] (TAutoPtr<IEventHandle>& event) {
                const auto migratedEvent =
                    TEvNonreplPartitionPrivate::EvRangeMigrated;
                using TMigratedEvent =
                    TEvNonreplPartitionPrivate::TEvRangeMigrated;
                if (event->GetTypeRewrite() == migratedEvent) {
                    auto* msg = event->Get<TMigratedEvent>();
                    UNIT_ASSERT_C(
                        msg->Range.Start > midIndex - indexCachingInterval,
                        TStringBuilder() << "lagging migration index: " << msg->Range.Start
                    );
                }

                return TTestActorRuntime::DefaultObserverFunc(event);
            }
        );

        volume.WaitReady();

        // checking that DR was notified about a finished migration
        UNIT_ASSERT_VALUES_EQUAL(1, state->FinishMigrationRequests);

        state->MigrationMode = EMigrationMode::Finish;

        // reallocating disk
        volume.ReallocateDisk();
        volume.ReconnectPipe();
        volume.AddClient(clientInfo);
        volume.WaitReady();

        // checking that our volume sees new device list
        {
            auto stat = volume.StatVolume();
            const auto& devices = stat->Record.GetVolume().GetDevices();
            const auto& migrations = stat->Record.GetVolume().GetMigrations();
            UNIT_ASSERT_VALUES_EQUAL(3, devices.size());
            UNIT_ASSERT_VALUES_EQUAL("transport0_migration", devices[0].GetTransportId());
            UNIT_ASSERT_VALUES_EQUAL("transport1", devices[1].GetTransportId());
            UNIT_ASSERT_VALUES_EQUAL("transport2_migration", devices[2].GetTransportId());
            UNIT_ASSERT_VALUES_EQUAL(0, migrations.size());
        }

        // checking that our data has been in fact migrated
        {
            auto resp = volume.ReadBlocks(range1, clientInfo.GetClientId());
            const auto& bufs = resp->Record.GetBlocks().GetBuffers();
            UNIT_ASSERT_VALUES_EQUAL(1, bufs.size());
            UNIT_ASSERT_VALUES_EQUAL(GetBlockContent(1), bufs[0]);
        }

        {
            auto resp = volume.ReadBlocks(range2, clientInfo.GetClientId());
            const auto& bufs = resp->Record.GetBlocks().GetBuffers();
            UNIT_ASSERT_VALUES_EQUAL(1, bufs.size());
            UNIT_ASSERT_VALUES_EQUAL(GetBlockContent(2), bufs[0]);
        }

        {
            auto resp = volume.ReadBlocks(range3, clientInfo.GetClientId());
            const auto& bufs = resp->Record.GetBlocks().GetBuffers();
            UNIT_ASSERT_VALUES_EQUAL(1, bufs.size());
            UNIT_ASSERT_VALUES_EQUAL(GetBlockContent(3), bufs[0]);
        }
    }

    Y_UNIT_TEST(ShouldThrottleMigration)
    {
        NProto::TStorageServiceConfig config;
        config.SetAcquireNonReplicatedDevices(true);
        config.SetMaxMigrationBandwidth(4); // 1 request per second
        auto state = MakeIntrusive<TDiskRegistryState>();
        auto runtime = PrepareTestActorRuntime(config, state);

        TVolumeClient volume(*runtime);

        const auto blocksPerDevice =
            DefaultDeviceBlockCount * DefaultDeviceBlockSize / DefaultBlockSize;

        // creating a nonreplicated disk
        volume.UpdateVolumeConfig(
            0,
            0,
            0,
            0,
            false,
            1,
            NCloud::NProto::STORAGE_MEDIA_SSD_NONREPLICATED,
            2.5 * blocksPerDevice
        );

        volume.WaitReady();

        // registering a writer
        auto clientInfo = CreateVolumeClientInfo(
            NProto::VOLUME_ACCESS_READ_WRITE,
            NProto::VOLUME_MOUNT_LOCAL,
            0);
        volume.AddClient(clientInfo);

        state->MigrationMode = EMigrationMode::InProgress;
        TBlockRange64 lastMigratedRange;
        ui32 migratedRanges = 0;

        runtime->SetObserverFunc([&] (TAutoPtr<IEventHandle>& event) {
                using TMigratedEvent =
                    TEvNonreplPartitionPrivate::TEvRangeMigrated;

                const auto migratedEvent =
                    TEvNonreplPartitionPrivate::EvRangeMigrated;

                if (event->GetTypeRewrite() == migratedEvent) {
                    lastMigratedRange = event->Get<TMigratedEvent>()->Range;
                    ++migratedRanges;
                }

                return TTestActorRuntime::DefaultObserverFunc(event);
            }
        );

        // reallocating disk
        volume.ReallocateDisk();
        volume.ReconnectPipe();
        volume.WaitReady();

        runtime->AdvanceCurrentTime(TDuration::Seconds(1));
        runtime->DispatchEvents({}, TDuration::MilliSeconds(1));
        UNIT_ASSERT_VALUES_EQUAL(1, migratedRanges);
        UNIT_ASSERT_VALUES_EQUAL(0, lastMigratedRange.Start);

        runtime->AdvanceCurrentTime(TDuration::Seconds(1));
        runtime->DispatchEvents({}, TDuration::MilliSeconds(1));
        UNIT_ASSERT_VALUES_EQUAL(2, migratedRanges);
        UNIT_ASSERT_VALUES_EQUAL(1024, lastMigratedRange.Start);

        runtime->AdvanceCurrentTime(TDuration::Seconds(1));
        runtime->DispatchEvents({}, TDuration::MilliSeconds(1));
        UNIT_ASSERT_VALUES_EQUAL(3, migratedRanges);
        UNIT_ASSERT_VALUES_EQUAL(2048, lastMigratedRange.Start);
    }

    void DoShouldMigrateAllBlocks(ui32 ioDepth, ui32 bandwidth)
    {
        constexpr auto BlocksPerDevice =
            DefaultDeviceBlockCount * DefaultDeviceBlockSize / DefaultBlockSize;
        constexpr auto CacheMigrationIndexPerDeviceTimes = 8;

        NProto::TStorageServiceConfig config;
        config.SetAcquireNonReplicatedDevices(true);
        config.SetMaxMigrationBandwidth(bandwidth);
        config.SetMaxMigrationIoDepth(ioDepth);
        config.SetMigrationIndexCachingInterval(
            BlocksPerDevice / CacheMigrationIndexPerDeviceTimes);
        auto state = MakeIntrusive<TDiskRegistryState>();
        auto runtime = PrepareTestActorRuntime(config, state);

        TVolumeClient volume(*runtime);

        constexpr auto VolumeBlockCount = BlocksPerDevice * 2.5;
        // We will migrate only the first and third devices.
        constexpr auto MigrationRangesPerDevice =
            BlocksPerDevice * DefaultBlockSize / MigrationRangeSize;
        constexpr auto RangesToMigrateCount = MigrationRangesPerDevice * 2;
        constexpr auto TotalRangesInVolume = MigrationRangesPerDevice * 3;
        auto getDeviceBlocks = [&](ui32 deviceIndex) -> TBlockRange64
        {
            return TBlockRange64::WithLength(
                BlocksPerDevice * deviceIndex,
                BlocksPerDevice);
        };
        auto getMigrationRangeIndexByBlockStart = [&](ui64 start) -> ui32 {
            return start * DefaultBlockSize / MigrationRangeSize;
        };

        // creating a nonreplicated disk
        volume.UpdateVolumeConfig(
            0,
            0,
            0,
            0,
            false,
            1,
            NCloud::NProto::STORAGE_MEDIA_SSD_NONREPLICATED,
            VolumeBlockCount);

        volume.WaitReady();

        state->MigrationMode = EMigrationMode::InProgress;
        TVector<bool> migratedRanges(TotalRangesInVolume);
        ui32 totalMigratedRangesCount = 0;
        ui32 migrationStateUpdatedCount = 0;

        auto countMigratedRanges = [&](TAutoPtr<IEventHandle>& event)
        {
            using TMigratedEvent = TEvNonreplPartitionPrivate::TEvRangeMigrated;

            switch (event->GetTypeRewrite()) {
                case TEvNonreplPartitionPrivate::EvRangeMigrated: {
                    auto migratedRange = event->Get<TMigratedEvent>()->Range;
                    migratedRanges[getMigrationRangeIndexByBlockStart(
                        migratedRange.Start)] = true;
                    ++totalMigratedRangesCount;
                    break;
                }
                case TEvVolume::EvUpdateMigrationState: {
                    auto* ev = event->Get<TEvVolume::TEvUpdateMigrationState>();
                    constexpr auto CacheMigrationIndexTimes =
                        RangesToMigrateCount /
                        CacheMigrationIndexPerDeviceTimes;
                    auto expectedIndex = ++migrationStateUpdatedCount *
                                         BlocksPerDevice /
                                         CacheMigrationIndexTimes;
                    UNIT_ASSERT_VALUES_EQUAL(expectedIndex, ev->MigrationIndex);
                    break;
                }
            }

            return TTestActorRuntime::DefaultObserverFunc(event);
        };

        runtime->SetObserverFunc(countMigratedRanges);

        // reallocating disk
        volume.ReallocateDisk();
        volume.ReconnectPipe();
        volume.WaitReady();

        TDispatchOptions options;
        options.FinalEvents.emplace_back(
            TEvDiskRegistry::EvFinishMigrationRequest);
        runtime->DispatchEvents(options);

        UNIT_ASSERT_VALUES_EQUAL(
            RangesToMigrateCount,
            totalMigratedRangesCount);

        // Check that all blocks of the first and third device have been
        // migrated.
        auto checkAllBlockOfDeviceMigrated = [&](ui32 deviceIndex)
        {
            auto deviceBlocks = getDeviceBlocks(deviceIndex);
            ui32 start = getMigrationRangeIndexByBlockStart(deviceBlocks.Start);
            ui32 end = start + MigrationRangesPerDevice;
            for (ui32 i = start; i != end; ++i) {
                UNIT_ASSERT_VALUES_EQUAL_C(
                    true,
                    migratedRanges[i],
                    TString("Range #") + i + " should be migrated");
            }
        };
        checkAllBlockOfDeviceMigrated(0);
        checkAllBlockOfDeviceMigrated(2);
    }

    Y_UNIT_TEST(ShouldMigrateWithDifferentioDepth)
    {
        DoShouldMigrateAllBlocks(1, 80);
        DoShouldMigrateAllBlocks(8, 80);
        DoShouldMigrateAllBlocks(16, 80);

        DoShouldMigrateAllBlocks(1, 1000000);
        DoShouldMigrateAllBlocks(8, 1000000);
        DoShouldMigrateAllBlocks(16, 1000000);
    }

    void DoShouldMigrateWhenErrorHappens(ui32 ioDepth, ui32 bandwidth)
    {
        NProto::TStorageServiceConfig config;
        config.SetAcquireNonReplicatedDevices(true);
        config.SetMaxMigrationBandwidth(bandwidth);
        config.SetMaxMigrationIoDepth(ioDepth);
        auto state = MakeIntrusive<TDiskRegistryState>();
        auto runtime = PrepareTestActorRuntime(config, state);

        TVolumeClient volume(*runtime);

        const auto blocksPerDevice =
            DefaultDeviceBlockCount * DefaultDeviceBlockSize / DefaultBlockSize;
        const auto volumeBlockCount = blocksPerDevice * 2.5;
        // We will migrate only the first and third devices.
        const auto migrationRangesPerDevice =
            blocksPerDevice * DefaultBlockSize / MigrationRangeSize;
        const auto totalRangesInVolume = migrationRangesPerDevice * 3;
        auto getDeviceBlocks = [&](ui32 deviceIndex) -> TBlockRange64
        {
            return TBlockRange64::WithLength(
                blocksPerDevice * deviceIndex,
                blocksPerDevice);
        };
        auto getMigrationRangeIndexByBlockStart = [&](ui64 start) -> ui32 {
            return start * DefaultBlockSize / MigrationRangeSize;
        };

        // creating a nonreplicated disk
        volume.UpdateVolumeConfig(
            0,
            0,
            0,
            0,
            false,
            1,
            NCloud::NProto::STORAGE_MEDIA_SSD_NONREPLICATED,
            volumeBlockCount);

        volume.WaitReady();

        state->MigrationMode = EMigrationMode::InProgress;
        TVector<bool> migratedRanges(totalRangesInVolume);
        ui32 failOnMigratedRangeWithIndex = 0;

        auto countMigratedRanges = [&](TAutoPtr<IEventHandle>& event)
        {
            using TMigratedEvent = TEvNonreplPartitionPrivate::TEvRangeMigrated;

            const auto migratedEvent =
                TEvNonreplPartitionPrivate::EvRangeMigrated;

            if (event->GetTypeRewrite() == migratedEvent) {
                auto* msg = event->Get<TMigratedEvent>();
                auto migratedRangeIndex =
                    getMigrationRangeIndexByBlockStart(msg->Range.Start);
                if (migratedRangeIndex == failOnMigratedRangeWithIndex) {
                    failOnMigratedRangeWithIndex += 3;
                    const_cast<NProto::TError&>(msg->Error).SetCode(E_REJECTED);
                } else {
                    migratedRanges[migratedRangeIndex] = true;
                }
            }

            return TTestActorRuntime::DefaultObserverFunc(event);
        };

        runtime->SetObserverFunc(countMigratedRanges);

        // reallocating disk
        volume.ReallocateDisk();
        volume.ReconnectPipe();
        volume.WaitReady();

        TDispatchOptions options;
        options.FinalEvents.emplace_back(
            TEvDiskRegistry::EvFinishMigrationRequest);
        runtime->DispatchEvents(options);

        // Check that all blocks of the first and third device have been
        // migrated.
        auto checkAllBlockOfDeviceMigrated = [&](ui32 deviceIndex)
        {
            auto deviceBlocks = getDeviceBlocks(deviceIndex);
            ui32 start = getMigrationRangeIndexByBlockStart(deviceBlocks.Start);
            ui32 end = start + migrationRangesPerDevice;
            for (ui32 i = start; i != end; ++i) {
                UNIT_ASSERT_VALUES_EQUAL_C(
                    true,
                    migratedRanges[i],
                    TString("Range #") + i + " should be migrated");
            }
        };
        checkAllBlockOfDeviceMigrated(0);
        checkAllBlockOfDeviceMigrated(2);
    }

    Y_UNIT_TEST(ShouldMigrateWhenErrorHappens)
    {
        DoShouldMigrateWhenErrorHappens(1, 80);
        DoShouldMigrateWhenErrorHappens(8, 80);
        DoShouldMigrateWhenErrorHappens(16, 80);

        DoShouldMigrateWhenErrorHappens(1, 1000000);
        DoShouldMigrateWhenErrorHappens(8, 1000000);
        DoShouldMigrateWhenErrorHappens(16, 1000000);
    }

    Y_UNIT_TEST(ShouldUseZeroBlocksRequestsForMigration)
    {
        NProto::TStorageServiceConfig config;
        config.SetMaxMigrationBandwidth(999'999'999);
        config.SetOptimizeVoidBuffersTransferForReadsEnabled(true);
        auto state = MakeIntrusive<TDiskRegistryState>();
        auto runtime = PrepareTestActorRuntime(config, state);

        TVolumeClient volume(*runtime);

        const auto blocksPerDevice =
            DefaultDeviceBlockCount * DefaultDeviceBlockSize / DefaultBlockSize;
        const auto migrationRangesPerDevice =
            blocksPerDevice * DefaultBlockSize / MigrationRangeSize;
        const auto totalRangesToMigrateCount = migrationRangesPerDevice * 2;
        const ui64 blockPerMigratedRange =
            MigrationRangeSize / DefaultBlockSize;

        // creating a nonreplicated disk
        volume.UpdateVolumeConfig(
            0,
            0,
            0,
            0,
            false,
            1,
            NCloud::NProto::STORAGE_MEDIA_SSD_NONREPLICATED,
            2.5 * blocksPerDevice);

        volume.WaitReady();

        // We write the data to a part of the blocks. Some of the blocks remain
        // filled with zeros.
        auto clientInfo = CreateVolumeClientInfo(
            NProto::VOLUME_ACCESS_READ_WRITE,
            NProto::VOLUME_MOUNT_LOCAL,
            0);
        volume.AddClient(clientInfo);

        auto makeRange = [&](ui32 migrationRangeIndex,
                             ui32 blockInRangeIndex) -> TBlockRange64
        {
            Y_DEBUG_ABORT_UNLESS(blockInRangeIndex < blockPerMigratedRange);
            return TBlockRange64::MakeOneBlock(
                migrationRangeIndex * blockPerMigratedRange +
                blockInRangeIndex);
        };
        auto getRangeIndex = [&](ui64 startIndex) -> ui32
        {
            return startIndex / blockPerMigratedRange;
        };

        // Write to the first block of the first migration range
        volume.WriteBlocks(makeRange(0, 0), clientInfo.GetClientId(), 1);
        // write to last block of first migration range
        volume.WriteBlocks(
            makeRange(1, blockPerMigratedRange - 1),
            clientInfo.GetClientId(),
            2);
        // Write in the middle of the third migration range.
        volume.WriteBlocks(
            makeRange(2, blockPerMigratedRange / 2),
            clientInfo.GetClientId(),
            3);

        // Start the migration and check which blocks were copied and which ones
        // were simply zeroed.
        state->MigrationMode = EMigrationMode::InProgress;

        TMap<size_t, ETransferMethod> migratedRanges;
        auto watchZeroAndWriteRequests =
            [&](TTestActorRuntimeBase& runtime, TAutoPtr<IEventHandle>& event)
        {
            Y_UNUSED(runtime);

            if (event->GetTypeRewrite() == TEvService::EvWriteBlocksRequest) {
                auto* msg = event->Get<TEvService::TEvWriteBlocksRequest>();
                migratedRanges[getRangeIndex(msg->Record.GetStartIndex())] =
                    ETransferMethod::Write;
            }

            if (event->GetTypeRewrite() == TEvService::EvZeroBlocksRequest) {
                auto* msg = event->Get<TEvService::TEvZeroBlocksRequest>();
                migratedRanges[getRangeIndex(msg->Record.GetStartIndex())] =
                    ETransferMethod::Zero;
            }

            return false;
        };
        runtime->SetEventFilter(watchZeroAndWriteRequests);

        // reallocating disk
        volume.ReallocateDisk();
        volume.ReconnectPipe();
        volume.WaitReady();

        TDispatchOptions options;
        options.FinalEvents.emplace_back(
            TEvDiskRegistry::EvFinishMigrationRequest);
        runtime->DispatchEvents(options, TDuration::Seconds(1));

        // Check used transfer methods.
        UNIT_ASSERT_VALUES_EQUAL(
            totalRangesToMigrateCount,
            migratedRanges.size());
        UNIT_ASSERT_VALUES_EQUAL(ETransferMethod::Write, migratedRanges[0]);
        UNIT_ASSERT_VALUES_EQUAL(ETransferMethod::Write, migratedRanges[1]);
        UNIT_ASSERT_VALUES_EQUAL(ETransferMethod::Write, migratedRanges[2]);
        for (const auto& [migrationRangeIndex, method]: migratedRanges) {
            if (migrationRangeIndex > 2) {
                UNIT_ASSERT_VALUES_EQUAL(ETransferMethod::Zero, method);
            }
        }
    }

    Y_UNIT_TEST(ShouldRegularlyReacquireNonreplicatedDisks)
    {
        NProto::TStorageServiceConfig config;
        config.SetAcquireNonReplicatedDevices(true);
        config.SetClientRemountPeriod(2000);
        auto state = MakeIntrusive<TDiskRegistryState>();
        auto runtime = PrepareTestActorRuntime(config, state);

        TVolumeClient volume(*runtime);
        volume.UpdateVolumeConfig(
            0,
            0,
            0,
            0,
            false,
            1,
            NCloud::NProto::STORAGE_MEDIA_SSD_NONREPLICATED,
            1024
        );

        TVolumeClient writerClient(*runtime);
        TVolumeClient readerClient1(*runtime);
        TVolumeClient readerClient2(*runtime);

        volume.WaitReady();

        ui32 writerAcquireRequests = 0;
        ui32 readerAcquireRequests = 0;

        runtime->SetObserverFunc([&] (TAutoPtr<IEventHandle>& event) {
                if (event->GetTypeRewrite() == TEvDiskRegistry::EvAcquireDiskRequest) {
                    auto* msg = event->Get<TEvDiskRegistry::TEvAcquireDiskRequest>();
                    if (msg->Record.GetAccessMode()
                            == NProto::VOLUME_ACCESS_READ_ONLY)
                    {
                        ++readerAcquireRequests;
                    } else {
                        ++writerAcquireRequests;
                    }
                }

                return TTestActorRuntime::DefaultObserverFunc(event);
            }
        );

        runtime->AdvanceCurrentTime(TDuration::Seconds(2));
        runtime->DispatchEvents({}, TDuration::MilliSeconds(1));

        UNIT_ASSERT_VALUES_EQUAL(writerAcquireRequests, 0);
        UNIT_ASSERT_VALUES_EQUAL(readerAcquireRequests, 0);

        auto writer = CreateVolumeClientInfo(
            NProto::VOLUME_ACCESS_READ_WRITE,
            NProto::VOLUME_MOUNT_LOCAL,
            0);
        writerClient.AddClient(writer);

        UNIT_ASSERT_VALUES_EQUAL(writerAcquireRequests, 1);
        UNIT_ASSERT_VALUES_EQUAL(readerAcquireRequests, 0);

        auto reader1 = CreateVolumeClientInfo(
            NProto::VOLUME_ACCESS_READ_ONLY,
            NProto::VOLUME_MOUNT_REMOTE,
            0);
        readerClient1.AddClient(reader1);

        auto reader2 = CreateVolumeClientInfo(
            NProto::VOLUME_ACCESS_READ_ONLY,
            NProto::VOLUME_MOUNT_REMOTE,
            0);
        readerClient2.AddClient(reader2);

        UNIT_ASSERT_VALUES_EQUAL(writerAcquireRequests, 1);
        UNIT_ASSERT_VALUES_EQUAL(readerAcquireRequests, 2);

        runtime->AdvanceCurrentTime(TDuration::Seconds(2));
        runtime->DispatchEvents({}, TDuration::MilliSeconds(1));

        UNIT_ASSERT_VALUES_EQUAL(writerAcquireRequests, 2);
        UNIT_ASSERT_VALUES_EQUAL(readerAcquireRequests, 4);

        readerClient1.RemoveClient(reader1.GetClientId());

        runtime->AdvanceCurrentTime(TDuration::Seconds(2));
        runtime->DispatchEvents({}, TDuration::MilliSeconds(1));

        UNIT_ASSERT_VALUES_EQUAL(writerAcquireRequests, 3);
        UNIT_ASSERT_VALUES_EQUAL(readerAcquireRequests, 5);

        writerClient.RemoveClient(writer.GetClientId());
        readerClient2.RemoveClient(reader2.GetClientId());

        runtime->AdvanceCurrentTime(TDuration::Seconds(2));
        runtime->DispatchEvents({}, TDuration::MilliSeconds(1));

        UNIT_ASSERT_VALUES_EQUAL(writerAcquireRequests, 3);
        UNIT_ASSERT_VALUES_EQUAL(readerAcquireRequests, 5);
    }

    Y_UNIT_TEST(ShouldPassAllParamsInAcquireDiskRequests)
    {
        NProto::TStorageServiceConfig config;
        config.SetAcquireNonReplicatedDevices(true);
        config.SetClientRemountPeriod(999999999);
        auto state = MakeIntrusive<TDiskRegistryState>();
        auto runtime = PrepareTestActorRuntime(config, state);

        TVolumeClient volume(*runtime);
        volume.UpdateVolumeConfig(
            0,
            0,
            0,
            0,
            false,
            1,
            NCloud::NProto::STORAGE_MEDIA_SSD_NONREPLICATED,
            1024
        );

        volume.WaitReady();

        NProto::EVolumeAccessMode accessMode = NProto::VOLUME_ACCESS_READ_ONLY;
        ui64 mountSeqNumber = 0;
        ui32 volumeGeneration = 0;

        runtime->SetObserverFunc([&] (TAutoPtr<IEventHandle>& event) {
                switch (event->GetTypeRewrite()) {
                    case TEvDiskRegistry::EvAcquireDiskRequest: {
                        auto* msg = event->Get<TEvDiskRegistry::TEvAcquireDiskRequest>();

                        accessMode = msg->Record.GetAccessMode();
                        mountSeqNumber = msg->Record.GetMountSeqNumber();
                        volumeGeneration = msg->Record.GetVolumeGeneration();

                        break;
                    }

                    case TEvDiskRegistry::EvReleaseDiskRequest: {
                        auto* msg = event->Get<TEvDiskRegistry::TEvReleaseDiskRequest>();

                        volumeGeneration = msg->Record.GetVolumeGeneration();

                        break;
                    }
                }

                return TTestActorRuntime::DefaultObserverFunc(event);
            }
        );

        auto writer = CreateVolumeClientInfo(
            NProto::VOLUME_ACCESS_READ_WRITE,
            NProto::VOLUME_MOUNT_LOCAL,
            0,
            1);
        volume.AddClient(writer);

        UNIT_ASSERT_VALUES_EQUAL(
            static_cast<int>(NProto::VOLUME_ACCESS_READ_WRITE),
            static_cast<int>(accessMode)
        );
        UNIT_ASSERT_VALUES_EQUAL(1, mountSeqNumber);
        UNIT_ASSERT_VALUES_EQUAL(2, volumeGeneration);

        auto reader = CreateVolumeClientInfo(
            NProto::VOLUME_ACCESS_READ_ONLY,
            NProto::VOLUME_MOUNT_LOCAL,
            0,
            2);
        volume.AddClient(reader);

        UNIT_ASSERT_VALUES_EQUAL(
            static_cast<int>(NProto::VOLUME_ACCESS_READ_ONLY),
            static_cast<int>(accessMode)
        );
        UNIT_ASSERT_VALUES_EQUAL(2, mountSeqNumber);
        UNIT_ASSERT_VALUES_EQUAL(2, volumeGeneration);

        volumeGeneration = 0;

        volume.RemoveClient(writer.GetClientId());
        UNIT_ASSERT_VALUES_EQUAL(2, volumeGeneration);
    }

    Y_UNIT_TEST(ShouldReacquireNonreplicatedDisksUponInvalidSessionErrorFromAgent)
    {
        NProto::TStorageServiceConfig config;
        config.SetAcquireNonReplicatedDevices(true);
        config.SetClientRemountPeriod(999999999);
        auto state = MakeIntrusive<TDiskRegistryState>();
        auto runtime = PrepareTestActorRuntime(config, state);

        TVolumeClient volume(*runtime);
        volume.UpdateVolumeConfig(
            0,
            0,
            0,
            0,
            false,
            1,
            NCloud::NProto::STORAGE_MEDIA_SSD_NONREPLICATED,
            1024
        );

        volume.WaitReady();

        ui32 acquireRequests = 0;

        runtime->SetObserverFunc([&] (TAutoPtr<IEventHandle>& event) {
                switch (event->GetTypeRewrite()) {
                    case TEvDiskAgent::EvWriteDeviceBlocksRequest: {
                        auto response = std::make_unique<TEvDiskAgent::TEvWriteDeviceBlocksResponse>(
                            MakeError(E_BS_INVALID_SESSION, "invalid session")
                        );

                        runtime->Send(new IEventHandle(
                            event->Sender,
                            event->Recipient,
                            response.release(),
                            0, // flags
                            event->Cookie
                        ), 0);

                        return TTestActorRuntime::EEventAction::DROP;
                    }

                    case TEvDiskRegistry::EvAcquireDiskRequest: {
                        ++acquireRequests;
                        break;
                    }
                }

                return TTestActorRuntime::DefaultObserverFunc(event);
            }
        );

        runtime->AdvanceCurrentTime(TDuration::Seconds(2));
        runtime->DispatchEvents({}, TDuration::MilliSeconds(1));

        UNIT_ASSERT_VALUES_EQUAL(0, acquireRequests);

        auto writer = CreateVolumeClientInfo(
            NProto::VOLUME_ACCESS_READ_WRITE,
            NProto::VOLUME_MOUNT_LOCAL,
            0);
        volume.AddClient(writer);

        UNIT_ASSERT_VALUES_EQUAL(1, acquireRequests);

        volume.SendWriteBlocksRequest(
            TBlockRange64::MakeOneBlock(0),
            writer.GetClientId(),
            1);

        {
            auto response = volume.RecvWriteBlocksResponse();
            UNIT_ASSERT_VALUES_EQUAL(E_REJECTED, response->GetStatus());
        }

        UNIT_ASSERT_VALUES_EQUAL(2, acquireRequests);
    }

    Y_UNIT_TEST(ShouldReleaseWriterForNonreplicatedDisksUponInvalidSessionErrorFromAgentDuringMigration)
    {
        auto state = MakeIntrusive<TDiskRegistryState>();
        state->MigrationMode = EMigrationMode::InProgress;
        NProto::TStorageServiceConfig config;
        config.SetAcquireNonReplicatedDevices(true);
        config.SetClientRemountPeriod(999999999);
        config.SetMaxMigrationBandwidth(999'999'999);
        auto runtime = PrepareTestActorRuntime(config, state);

        bool intercept = true;
        TString releaseClientId;
        TAutoPtr<IEventHandle> writeDeviceBlocks;

        auto replyError = [&] () {
            auto response = std::make_unique<TEvDiskAgent::TEvWriteDeviceBlocksResponse>(
                MakeError(E_BS_INVALID_SESSION, "invalid session")
            );

            runtime->Send(new IEventHandle(
                writeDeviceBlocks->Sender,
                writeDeviceBlocks->Recipient,
                response.release(),
                0, // flags
                writeDeviceBlocks->Cookie
            ), 0);
        };

        runtime->SetObserverFunc([&] (TAutoPtr<IEventHandle>& event) {
                switch (event->GetTypeRewrite()) {
                    case TEvDiskAgent::EvWriteDeviceBlocksRequest: {
                        if (intercept) {
                            writeDeviceBlocks = event.Release();

                            return TTestActorRuntime::EEventAction::DROP;
                        }

                        break;
                    }

                    case TEvDiskRegistry::EvReleaseDiskRequest: {
                        auto* msg =
                            event->Get<TEvDiskRegistry::TEvReleaseDiskRequest>();
                        UNIT_ASSERT(!releaseClientId);

                        releaseClientId = msg->Record.GetHeaders().GetClientId();

                        break;
                    }
                }

                return TTestActorRuntime::DefaultObserverFunc(event);
            }
        );

        TVolumeClient volume(*runtime);
        volume.UpdateVolumeConfig(
            0,
            0,
            0,
            0,
            false,
            1,
            NCloud::NProto::STORAGE_MEDIA_SSD_NONREPLICATED,
            1024
        );

        volume.WaitReady();

        runtime->DispatchEvents({}, TDuration::MilliSeconds(1));
        UNIT_ASSERT(writeDeviceBlocks);
        replyError();

        // timeout has not passed yet
        UNIT_ASSERT_VALUES_EQUAL("", releaseClientId);

        runtime->AdvanceCurrentTime(TDuration::Seconds(5));
        runtime->DispatchEvents({}, TDuration::MilliSeconds(1));
        UNIT_ASSERT(writeDeviceBlocks);
        replyError();

        // timeout has passed, ReleaseDisk should've been sent
        UNIT_ASSERT_VALUES_EQUAL(AnyWriterClientId, releaseClientId);

        intercept = false;
        UNIT_ASSERT(writeDeviceBlocks);
        runtime->Send(writeDeviceBlocks.Release());
    }

    Y_UNIT_TEST(ShouldForwardRequestsToNonreplicatedPartitionNoAcquire)
    {
        NProto::TStorageServiceConfig config;
        config.SetAcquireNonReplicatedDevices(false);
        auto state = MakeIntrusive<TDiskRegistryState>();
        auto runtime = PrepareTestActorRuntime(config, state);

        TVolumeClient volume(*runtime);
        volume.UpdateVolumeConfig(
            0,
            0,
            0,
            0,
            false,
            1,
            NCloud::NProto::STORAGE_MEDIA_SSD_NONREPLICATED,
            1024
        );

        volume.WaitReady();

        auto stat = volume.StatVolume();
        const auto& devices = stat->Record.GetVolume().GetDevices();
        UNIT_ASSERT_VALUES_EQUAL(1, devices.size());
        UNIT_ASSERT_VALUES_EQUAL("transport0", devices[0].GetTransportId());

        const auto& disk = state->Disks.at("vol0");
        UNIT_ASSERT_VALUES_EQUAL("", disk.WriterClientId);
        UNIT_ASSERT_VALUES_EQUAL(0, disk.ReaderClientIds.size());
        UNIT_ASSERT_VALUES_EQUAL("", disk.PoolName);

        auto clientInfo = CreateVolumeClientInfo(
            NProto::VOLUME_ACCESS_READ_WRITE,
            NProto::VOLUME_MOUNT_LOCAL,
            0);
        {
            auto response = volume.AddClient(clientInfo);
            const auto& volume = response->Record.GetVolume();
            UNIT_ASSERT_VALUES_EQUAL(1, volume.DevicesSize());
            UNIT_ASSERT_VALUES_EQUAL(
                "transport0",
                volume.GetDevices(0).GetTransportId()
            );
        }
        UNIT_ASSERT_VALUES_EQUAL("", disk.WriterClientId);
        UNIT_ASSERT_VALUES_EQUAL(0, disk.ReaderClientIds.size());

        volume.WriteBlocks(
            TBlockRange64::MakeOneBlock(0),
            clientInfo.GetClientId(),
            1);
        auto resp = volume.ReadBlocks(
            TBlockRange64::MakeOneBlock(0),
            clientInfo.GetClientId());
        const auto& bufs = resp->Record.GetBlocks().GetBuffers();
        UNIT_ASSERT_VALUES_EQUAL(1, bufs.size());
        UNIT_ASSERT_VALUES_EQUAL(GetBlockContent(1), bufs[0]);

        volume.RemoveClient(clientInfo.GetClientId());
        UNIT_ASSERT_VALUES_EQUAL("", disk.WriterClientId);
        UNIT_ASSERT_VALUES_EQUAL(0, disk.ReaderClientIds.size());
    }

    Y_UNIT_TEST(ShouldForwardRequestsToNonreplicatedPartitionAfterResizeNoAcquire)
    {
        NProto::TStorageServiceConfig config;
        auto state = MakeIntrusive<TDiskRegistryState>();
        auto runtime = PrepareTestActorRuntime(config, state);

        TVolumeClient volume(*runtime);
        const auto blocks =
            DefaultDeviceBlockSize * DefaultDeviceBlockCount / DefaultBlockSize;
        volume.UpdateVolumeConfig(
            0,
            0,
            0,
            0,
            false,
            1,
            NCloud::NProto::STORAGE_MEDIA_SSD_NONREPLICATED,
            blocks
        );

        volume.WaitReady();

        {
            auto stat = volume.StatVolume();
            const auto& devices = stat->Record.GetVolume().GetDevices();
            UNIT_ASSERT_VALUES_EQUAL(1, devices.size());
            UNIT_ASSERT_VALUES_EQUAL("transport0", devices[0].GetTransportId());
        }

        volume.UpdateVolumeConfig(
            0,
            0,
            0,
            0,
            false,
            2,
            NCloud::NProto::STORAGE_MEDIA_SSD_NONREPLICATED,
            blocks * 2
        );

        volume.WaitReady();

        {
            auto stat = volume.StatVolume();
            const auto& devices = stat->Record.GetVolume().GetDevices();
            UNIT_ASSERT_VALUES_EQUAL(2, devices.size());
            UNIT_ASSERT_VALUES_EQUAL("transport0", devices[0].GetTransportId());
            UNIT_ASSERT_VALUES_EQUAL("transport1", devices[1].GetTransportId());
        }

        auto clientInfo = CreateVolumeClientInfo(
            NProto::VOLUME_ACCESS_READ_WRITE,
            NProto::VOLUME_MOUNT_LOCAL,
            0);
        {
            auto response = volume.AddClient(clientInfo);
            const auto& volume = response->Record.GetVolume();
            UNIT_ASSERT_VALUES_EQUAL(2, volume.DevicesSize());
            UNIT_ASSERT_VALUES_EQUAL(
                "transport0",
                volume.GetDevices(0).GetTransportId()
            );
            UNIT_ASSERT_VALUES_EQUAL(
                "transport1",
                volume.GetDevices(1).GetTransportId()
            );
        }

        volume.WriteBlocks(
            TBlockRange64::MakeOneBlock(0),
            clientInfo.GetClientId(),
            1);
        {
            auto resp = volume.ReadBlocks(
                TBlockRange64::MakeOneBlock(0),
                clientInfo.GetClientId());
            const auto& bufs = resp->Record.GetBlocks().GetBuffers();
            UNIT_ASSERT_VALUES_EQUAL(1, bufs.size());
            UNIT_ASSERT_VALUES_EQUAL(GetBlockContent(1), bufs[0]);
        }

        volume.WriteBlocks(
            TBlockRange64::MakeOneBlock(blocks * 2 - 1),
            clientInfo.GetClientId(),
            2);
        {
            auto resp = volume.ReadBlocks(
                TBlockRange64::MakeOneBlock(blocks * 2 - 1),
                clientInfo.GetClientId());
            const auto& bufs = resp->Record.GetBlocks().GetBuffers();
            UNIT_ASSERT_VALUES_EQUAL(1, bufs.size());
            UNIT_ASSERT_VALUES_EQUAL(GetBlockContent(2), bufs[0]);
        }

        volume.RemoveClient(clientInfo.GetClientId());
    }

    Y_UNIT_TEST(ShouldProperlyProcessDiskAllocationRetriableError)
    {
        NMonitoring::TDynamicCountersPtr counters = new NMonitoring::TDynamicCounters();
        InitCriticalEventsCounter(counters);
        auto diskAllocationFailureCounter =
            counters->GetCounter("AppCriticalEvents/DiskAllocationFailure", true);

        NProto::TStorageServiceConfig config;
        auto state = MakeIntrusive<TDiskRegistryState>();
        state->CurrentErrorCode = E_REJECTED;
        auto runtime = PrepareTestActorRuntime(config, state);

        TVolumeClient volume(*runtime);
        volume.SendUpdateVolumeConfigRequest(
            0,
            0,
            0,
            0,
            false,
            1,
            NCloud::NProto::STORAGE_MEDIA_SSD_NONREPLICATED,
            DefaultDeviceBlockCount * DefaultDeviceBlockSize / DefaultBlockSize,
            "fail"
        );

        {
            auto resp = volume.RecvUpdateVolumeConfigResponse();
            // schemeshard should get OK status since it's unable to abort this
            // disk creation tx and will simply kill itself with SIGABRT
            UNIT_ASSERT_VALUES_EQUAL(
                static_cast<ui32>(NKikimrBlockStore::OK),
                static_cast<ui32>(resp->Record.GetStatus())
            );
            UNIT_ASSERT_VALUES_EQUAL(TestTabletId, resp->Record.GetOrigin());
            UNIT_ASSERT_VALUES_EQUAL(123, resp->Record.GetTxId());
        }

        volume.SendStatVolumeRequest();
        TAutoPtr<IEventHandle> handle;
        runtime->GrabEdgeEventRethrow<TEvService::TEvStatVolumeResponse>(
            handle,
            WaitTimeout
        );

        // partition should be offline due to disk allocation error, request postponed
        UNIT_ASSERT(!handle);

        // client addition should still work
        auto clientInfo = CreateVolumeClientInfo(
            NProto::VOLUME_ACCESS_READ_WRITE,
            NProto::VOLUME_MOUNT_LOCAL,
            0);
        volume.AddClient(clientInfo);

        // but volume ops should produce meaningful errors
        {
            volume.SendReadBlocksRequest(
                TBlockRange64::MakeOneBlock(0),
                clientInfo.GetClientId()
            );
            auto resp = volume.RecvReadBlocksResponse();
            UNIT_ASSERT_VALUES_EQUAL(E_REJECTED, resp->GetStatus());
        }

        {
            volume.SendWriteBlocksRequest(
                TBlockRange64::MakeOneBlock(0),
                clientInfo.GetClientId(),
                1
            );
            auto resp = volume.RecvWriteBlocksResponse();
            UNIT_ASSERT_VALUES_EQUAL(E_REJECTED, resp->GetStatus());
        }

        {
            volume.SendZeroBlocksRequest(
                TBlockRange64::MakeOneBlock(0),
                clientInfo.GetClientId()
            );
            auto resp = volume.RecvZeroBlocksResponse();
            UNIT_ASSERT_VALUES_EQUAL(E_REJECTED, resp->GetStatus());
        }

        state->CurrentErrorCode = S_OK;
        // waiting for background reallocation
        runtime->AdvanceCurrentTime(TDuration::Seconds(1));
        runtime->DispatchEvents({}, TDuration::Seconds(1));

        // after disk reallocation volume resets clients pipes
        // so we need to reestablish pipe again
        volume.ReconnectPipe();
        volume.AddClient(clientInfo);

        volume.WaitReady();
        auto stat = volume.RecvStatVolumeResponse();
        const auto& devices = stat->Record.GetVolume().GetDevices();
        UNIT_ASSERT_VALUES_EQUAL(1, devices.size());

        // now requests should work
        {
            volume.SendReadBlocksRequest(
                TBlockRange64::MakeOneBlock(0),
                clientInfo.GetClientId()
            );
            auto resp = volume.RecvReadBlocksResponse();
            UNIT_ASSERT_VALUES_EQUAL_C(
                S_OK,
                resp->GetStatus(),
                resp->GetErrorReason()
            );
        }

        UNIT_ASSERT_VALUES_EQUAL(0, diskAllocationFailureCounter->Val());
    }

    Y_UNIT_TEST(ShouldTryToReallocateDiskAfterReboot)
    {
        NProto::TStorageServiceConfig config;
        auto state = MakeIntrusive<TDiskRegistryState>();
        state->CurrentErrorCode = E_BS_OUT_OF_SPACE;
        auto runtime = PrepareTestActorRuntime(config, state);

        TVolumeClient volume(*runtime);
        volume.UpdateVolumeConfig(
            0,
            0,
            0,
            0,
            false,
            1,
            NCloud::NProto::STORAGE_MEDIA_SSD_NONREPLICATED,
            DefaultDeviceBlockCount * DefaultDeviceBlockSize / DefaultBlockSize,
            "fail"
        );

        auto clientInfo = CreateVolumeClientInfo(
            NProto::VOLUME_ACCESS_READ_WRITE,
            NProto::VOLUME_MOUNT_LOCAL,
            0);
        volume.AddClient(clientInfo);

        {
            volume.SendReadBlocksRequest(
                TBlockRange64::MakeOneBlock(0),
                clientInfo.GetClientId()
            );
            auto resp = volume.RecvReadBlocksResponse();
            UNIT_ASSERT_VALUES_EQUAL(E_REJECTED, resp->GetStatus());
        }

        volume.RebootTablet();

        state->CurrentErrorCode = S_OK;
        // waiting for background reallocation
        runtime->AdvanceCurrentTime(TDuration::Seconds(1));
        runtime->DispatchEvents({}, TDuration::Seconds(1));

        volume.WaitReady();
        volume.AddClient(clientInfo);
        auto stat = volume.StatVolume();
        const auto& devices = stat->Record.GetVolume().GetDevices();
        UNIT_ASSERT_VALUES_EQUAL(1, devices.size());

        // now requests should work
        {
            volume.SendReadBlocksRequest(
                TBlockRange64::MakeOneBlock(0),
                clientInfo.GetClientId()
            );
            auto resp = volume.RecvReadBlocksResponse();
            UNIT_ASSERT_VALUES_EQUAL_C(
                S_OK,
                resp->GetStatus(),
                resp->GetErrorReason()
            );
        }
    }

    Y_UNIT_TEST(ShouldProperlyProcessFatalDiskAllocationError)
    {
        NMonitoring::TDynamicCountersPtr counters = new NMonitoring::TDynamicCounters();
        InitCriticalEventsCounter(counters);
        auto diskAllocationFailureCounter =
            counters->GetCounter("AppCriticalEvents/DiskAllocationFailure", true);

        int criticalEvents = 0;

        for (const auto code: {E_BS_RESOURCE_EXHAUSTED, E_ARGUMENT, E_BS_DISK_ALLOCATION_FAILED}) {
            NProto::TStorageServiceConfig config;
            auto state = MakeIntrusive<TDiskRegistryState>();
            state->CurrentErrorCode = code;
            auto runtime = PrepareTestActorRuntime(config, state);

            TVolumeClient volume(*runtime);
            volume.UpdateVolumeConfig(
                0,
                0,
                0,
                0,
                false,
                1,
                NCloud::NProto::STORAGE_MEDIA_SSD_NONREPLICATED,
                DefaultDeviceBlockCount * DefaultDeviceBlockSize / DefaultBlockSize,
                "fail"
            );

            volume.SendWaitReadyRequest();
            {
                auto response = volume.RecvWaitReadyResponse();
                UNIT_ASSERT_VALUES_EQUAL(code, response->GetStatus());
            }

            if (code != E_BS_RESOURCE_EXHAUSTED) {
                ++criticalEvents;
            }
            UNIT_ASSERT_VALUES_EQUAL(criticalEvents, diskAllocationFailureCounter->Val());
        }
    }

    Y_UNIT_TEST(ShouldStatVolumeWithoutPartitionReadiness)
    {
        NProto::TStorageServiceConfig config;
        auto state = MakeIntrusive<TDiskRegistryState>();
        state->CurrentErrorCode = E_BS_RESOURCE_EXHAUSTED;
        auto runtime = PrepareTestActorRuntime(config, state);

        TVolumeClient volume(*runtime);
        volume.UpdateVolumeConfig(
            0,
            0,
            0,
            0,
            false,
            1,
            NCloud::NProto::STORAGE_MEDIA_SSD_NONREPLICATED,
            DefaultDeviceBlockCount * DefaultDeviceBlockSize / DefaultBlockSize,
            "fail"
        );

        {
            NProto::TVolumeClientInfo info;
            info.SetClientId("c");
            info.SetVolumeAccessMode(NProto::VOLUME_ACCESS_READ_WRITE);
            info.SetVolumeMountMode(NProto::VOLUME_MOUNT_LOCAL);
            volume.AddClient(info);
        }

        volume.SendStatVolumeRequest(
            TString(),          // clientId
            TVector<TString>(), // storageConfigFields
            true                // noPartition
        );

        {
            auto response = volume.RecvStatVolumeResponse();
            UNIT_ASSERT_VALUES_EQUAL(S_OK, response->GetStatus());
            const auto& clients = response->Record.GetClients();
            UNIT_ASSERT_VALUES_EQUAL(1, clients.size());
            UNIT_ASSERT_VALUES_EQUAL("c", clients[0].GetClientId());
        }
    }

    Y_UNIT_TEST(ShouldForwardRequestsToMirroredPartition)
    {
        NProto::TStorageServiceConfig config;
        config.SetAcquireNonReplicatedDevices(true);
        auto state = MakeIntrusive<TDiskRegistryState>();
        auto runtime = PrepareTestActorRuntime(config, state);

        TVolumeClient volume(*runtime);

        state->ReplicaCount = 2;

        volume.UpdateVolumeConfig(
            0,
            0,
            0,
            0,
            false,
            1,
            NCloud::NProto::STORAGE_MEDIA_SSD_MIRROR3,
            1024
        );

        volume.WaitReady();

        auto stat = volume.StatVolume();
        const auto& devices = stat->Record.GetVolume().GetDevices();
        const auto& replicas = stat->Record.GetVolume().GetReplicas();
        UNIT_ASSERT_VALUES_EQUAL(1, devices.size());
        UNIT_ASSERT_VALUES_EQUAL("transport0", devices[0].GetTransportId());

        UNIT_ASSERT_VALUES_EQUAL(2, replicas.size());
        UNIT_ASSERT_VALUES_EQUAL(1, replicas[0].DevicesSize());
        UNIT_ASSERT_VALUES_EQUAL(
            "transport1",
            replicas[0].GetDevices(0).GetTransportId());
        UNIT_ASSERT_VALUES_EQUAL(1, replicas[1].DevicesSize());
        UNIT_ASSERT_VALUES_EQUAL(
            "transport2",
            replicas[1].GetDevices(0).GetTransportId());

        auto clientInfo = CreateVolumeClientInfo(
            NProto::VOLUME_ACCESS_READ_WRITE,
            NProto::VOLUME_MOUNT_LOCAL,
            0);
        {
            auto response = volume.AddClient(clientInfo);
            const auto& v = response->Record.GetVolume();
            UNIT_ASSERT_VALUES_EQUAL(1, v.DevicesSize());
            UNIT_ASSERT_VALUES_EQUAL(
                "transport0",
                v.GetDevices(0).GetTransportId()
            );

            UNIT_ASSERT_VALUES_EQUAL(2, v.ReplicasSize());
            UNIT_ASSERT_VALUES_EQUAL(1, v.GetReplicas(0).DevicesSize());
            UNIT_ASSERT_VALUES_EQUAL(
                "transport1",
                v.GetReplicas(0).GetDevices(0).GetTransportId());
            UNIT_ASSERT_VALUES_EQUAL(1, v.GetReplicas(1).DevicesSize());
            UNIT_ASSERT_VALUES_EQUAL(
                "transport2",
                v.GetReplicas(1).GetDevices(0).GetTransportId());
        }

        ui64 writeRequests = 0;

        auto obs = [&] (TAutoPtr<IEventHandle>& event) {
            if (event->Recipient == MakeStorageStatsServiceId()
                    && event->GetTypeRewrite() == TEvStatsService::EvVolumePartCounters)
            {
                auto* msg = event->Get<TEvStatsService::TEvVolumePartCounters>();

                writeRequests +=
                    msg->DiskCounters->RequestCounters.WriteBlocks.Count;
            }

            return TTestActorRuntime::DefaultObserverFunc(event);
        };

        runtime->SetObserverFunc(obs);

        volume.WriteBlocks(
            TBlockRange64::MakeOneBlock(0),
            clientInfo.GetClientId(),
            1);

        runtime->AdvanceCurrentTime(UpdateCountersInterval);
        runtime->DispatchEvents({}, TDuration::Seconds(1));
        runtime->AdvanceCurrentTime(UpdateCountersInterval);
        runtime->DispatchEvents({}, TDuration::Seconds(1));
        runtime->AdvanceCurrentTime(UpdateCountersInterval);
        runtime->DispatchEvents({}, TDuration::Seconds(1));

        UNIT_ASSERT_VALUES_EQUAL(3, writeRequests);

        auto resp = volume.ReadBlocks(
            TBlockRange64::MakeOneBlock(0),
            clientInfo.GetClientId());
        const auto& bufs = resp->Record.GetBlocks().GetBuffers();
        UNIT_ASSERT_VALUES_EQUAL(1, bufs.size());
        UNIT_ASSERT_VALUES_EQUAL(GetBlockContent(1), bufs[0]);

        volume.RemoveClient(clientInfo.GetClientId());
    }

    Y_UNIT_TEST(ShouldNotReadFromFreshDevices)
    {
        NProto::TStorageServiceConfig config;
        config.SetAcquireNonReplicatedDevices(true);
        auto state = MakeIntrusive<TDiskRegistryState>();
        state->DeviceReplacementUUIDs = {"uuid1"};
        auto runtime = PrepareTestActorRuntime(config, state);

        TVolumeClient volume(*runtime);

        state->ReplicaCount = 1;

        volume.UpdateVolumeConfig(
            0,
            0,
            0,
            0,
            false,
            1,
            NCloud::NProto::STORAGE_MEDIA_SSD_MIRROR2,
            1024
        );

        volume.WaitReady();

        auto clientInfo = CreateVolumeClientInfo(
            NProto::VOLUME_ACCESS_READ_WRITE,
            NProto::VOLUME_MOUNT_LOCAL,
            0);
        {
            auto response = volume.AddClient(clientInfo);
            const auto& v = response->Record.GetVolume();
            UNIT_ASSERT_VALUES_EQUAL(1, v.DevicesSize());
            UNIT_ASSERT_VALUES_EQUAL("uuid0", v.GetDevices(0).GetDeviceUUID());

            UNIT_ASSERT_VALUES_EQUAL(1, v.ReplicasSize());
            UNIT_ASSERT_VALUES_EQUAL(1, v.GetReplicas(0).DevicesSize());
            UNIT_ASSERT_VALUES_EQUAL(
                "uuid1",
                v.GetReplicas(0).GetDevices(0).GetDeviceUUID());
        }

        auto writeToAgent = [&] (char c, const TString& deviceId) {
            auto diskAgentActorId = MakeDiskAgentServiceId(runtime->GetNodeId());
            auto sender = runtime->AllocateEdgeActor();

            auto request =
                std::make_unique<TEvDiskAgent::TEvWriteDeviceBlocksRequest>();

            request->Record.SetStartIndex(0);
            *request->Record.MutableBlocks()->AddBuffers() = GetBlockContent(c);
            request->Record.SetBlockSize(4_KB);
            request->Record.SetDeviceUUID(deviceId);

            runtime->Send(new IEventHandle(
                diskAgentActorId,
                sender,
                request.release()));

            runtime->DispatchEvents(TDispatchOptions(), TDuration::Seconds(1));
        };

        writeToAgent('A', "uuid0");

#define TEST_READ(c) {                                                         \
            auto resp = volume.ReadBlocks(                                     \
                TBlockRange64::MakeOneBlock(0),                                \
                clientInfo.GetClientId());                                     \
            const auto& bufs = resp->Record.GetBlocks().GetBuffers();          \
            UNIT_ASSERT_VALUES_EQUAL(1, bufs.size());                          \
            UNIT_ASSERT_VALUES_EQUAL(GetBlockContent(c), bufs[0]);             \
        }                                                                      \
// TEST_READ

        TEST_READ('A');
        TEST_READ('A');

        state->DeviceReplacementUUIDs = {"uuid0"};
        volume.ReallocateDisk();
        volume.ReconnectPipe();
        volume.WaitReady();
        volume.AddClient(clientInfo);

        writeToAgent('B', "uuid1");

        TEST_READ('B');
        TEST_READ('B');

        volume.RebootTablet();
        volume.WaitReady();
        volume.AddClient(clientInfo);

        TEST_READ('B');
        TEST_READ('B');

        auto stat = volume.StatVolume();
        const auto& v = stat->Record.GetVolume();
        UNIT_ASSERT_VALUES_EQUAL(1, v.FreshDeviceIdsSize());
        UNIT_ASSERT_VALUES_EQUAL("uuid0", v.GetFreshDeviceIds(0));

        volume.RemoveClient(clientInfo.GetClientId());

#undef TEST_READ
    }

    void DoShouldFillRequestIdInDeviceBlocksRequest(bool encrypted)
    {
        NProto::TStorageServiceConfig config;
        config.SetAssignIdToWriteAndZeroRequestsEnabled(true);
        auto runtime = PrepareTestActorRuntime(config);

        TVolumeClient volume(*runtime);

        volume.UpdateVolumeConfig(
            0,
            0,
            0,
            0,
            false,
            1,
            NCloud::NProto::STORAGE_MEDIA_SSD_NONREPLICATED,
            DefaultDeviceBlockSize * DefaultDeviceBlockCount / DefaultBlockSize,
            "vol0",
            "cloud",
            "folder",
            1,    // partition count
            0,    // blocksPerStripe
            "",   // tags
            "",   // baseDiskId
            "",   // baseDiskCheckpointId
            encrypted ? NProto::EEncryptionMode::NO_ENCRYPTION
                      : NProto::EEncryptionMode::ENCRYPTION_AES_XTS);

        volume.WaitReady();

        auto clientInfo = CreateVolumeClientInfo(
            NProto::VOLUME_ACCESS_READ_WRITE,
            NProto::VOLUME_MOUNT_LOCAL,
            0);
        volume.AddClient(clientInfo);

        ui64 writeRequestId = 0;
        ui64 zeroRequestId = 0;
        auto checkDeviceRequest = [&](TAutoPtr<IEventHandle>& event)
        {
            if (event->GetTypeRewrite() ==
                TEvDiskAgent::EvWriteDeviceBlocksRequest)
            {
                auto* msg =
                    event->Get<TEvDiskAgent::TEvWriteDeviceBlocksRequest>();
                UNIT_ASSERT_VALUES_EQUAL(0, writeRequestId);
                writeRequestId = msg->Record.GetVolumeRequestId();
            }
            if (event->GetTypeRewrite() ==
                TEvDiskAgent::EvZeroDeviceBlocksRequest)
            {
                auto* msg =
                    event->Get<TEvDiskAgent::TEvZeroDeviceBlocksRequest>();
                UNIT_ASSERT_VALUES_EQUAL(0, zeroRequestId);
                zeroRequestId = msg->Record.GetVolumeRequestId();
            }
            return TTestActorRuntime::DefaultObserverFunc(event);
        };
        runtime->SetObserverFunc(checkDeviceRequest);

        volume.WriteBlocks(GetBlockRangeById(0), clientInfo.GetClientId(), 's');
        volume.ZeroBlocks(GetBlockRangeById(0), clientInfo.GetClientId());

        UNIT_ASSERT_VALUES_UNEQUAL(0, writeRequestId);
        UNIT_ASSERT_VALUES_UNEQUAL(0, zeroRequestId);
        UNIT_ASSERT_GT(zeroRequestId, writeRequestId);

        // Reboot tablet and check the generation.
        writeRequestId = zeroRequestId = 0;
        volume.RebootTablet();
        volume.WaitReady();

        volume.WriteBlocks(GetBlockRangeById(0), clientInfo.GetClientId(), 's');
        volume.ZeroBlocks(GetBlockRangeById(0), clientInfo.GetClientId());

        UNIT_ASSERT_LT(
            0,
            TCompositeId::FromRaw(writeRequestId).GetGeneration());
        UNIT_ASSERT_LT(0, TCompositeId::FromRaw(zeroRequestId).GetGeneration());
        UNIT_ASSERT_LE(0, TCompositeId::FromRaw(writeRequestId).GetRequestId());
        UNIT_ASSERT_LE(0, TCompositeId::FromRaw(zeroRequestId).GetRequestId());
    }

    Y_UNIT_TEST(ShouldFillRequestIdInDeviceBlocksRequest)
    {
       DoShouldFillRequestIdInDeviceBlocksRequest(false);
    }

    Y_UNIT_TEST(ShouldFillRequestIdInDeviceBlocksRequestForEncrypted)
    {
       DoShouldFillRequestIdInDeviceBlocksRequest(true);
    }

    Y_UNIT_TEST(ShouldReportMigrationProgressForReplicatingMirroredDisk)
    {
        NProto::TStorageServiceConfig config;
        config.SetAcquireNonReplicatedDevices(true);
        auto state = MakeIntrusive<TDiskRegistryState>();
        state->DeviceReplacementUUIDs = {"uuid1"};
        auto runtime = PrepareTestActorRuntime(config, state);

        TVolumeClient volume(*runtime);

        state->ReplicaCount = 1;
        const ui64 volumeBlockCount = 1024;
        const ui64 migratedBlockCount = 512;

        volume.UpdateVolumeConfig(
            0,
            0,
            0,
            0,
            false,
            1,
            NCloud::NProto::STORAGE_MEDIA_SSD_MIRROR2,
            volumeBlockCount
        );

        volume.WaitReady();

        ui32 migrationProgressCounter = 0;

        runtime->SetObserverFunc([&] (TAutoPtr<IEventHandle>& event) {
                if (event->Recipient == MakeStorageStatsServiceId()
                    && event->GetTypeRewrite() == TEvStatsService::EvVolumeSelfCounters)
                {
                    auto* msg = event->Get<TEvStatsService::TEvVolumeSelfCounters>();
                    migrationProgressCounter =
                        msg->VolumeSelfCounters->Simple.MigrationProgress.Value;
                }

                return TTestActorRuntime::DefaultObserverFunc(event);
            }
        );

        volume.SendToPipe(std::make_unique<TEvVolume::TEvUpdateMigrationState>(
            migratedBlockCount,
            volumeBlockCount - migratedBlockCount));
        runtime->DispatchEvents({}, TDuration::Seconds(1));

        volume.SendToPipe(
            std::make_unique<TEvVolumePrivate::TEvUpdateCounters>()
        );
        runtime->DispatchEvents({}, TDuration::Seconds(1));

        UNIT_ASSERT_VALUES_EQUAL(50, migrationProgressCounter);

        state->DeviceReplacementUUIDs = {};
        volume.ReallocateDisk();
        volume.ReconnectPipe();
        volume.WaitReady();

        volume.SendToPipe(
            std::make_unique<TEvVolumePrivate::TEvUpdateCounters>()
        );
        runtime->DispatchEvents({}, TDuration::Seconds(1));

        UNIT_ASSERT_VALUES_EQUAL(0, migrationProgressCounter);
    }

    Y_UNIT_TEST(ShouldWaitReady)
    {
        auto runtime = PrepareTestActorRuntime();

        TVolumeClient volume(*runtime);
        volume.UpdateVolumeConfig();
        volume.WaitReady();
    }

    Y_UNIT_TEST(ShouldForwardRequests)
    {
        auto runtime = PrepareTestActorRuntime();

        TVolumeClient volume(*runtime);
        volume.UpdateVolumeConfig();
        volume.WaitReady();

        volume.StatVolume();
    }

    Y_UNIT_TEST(ShouldRebootDeadPartitions)
    {
        auto runtime = PrepareTestActorRuntime();

        TVolumeClient volume(*runtime);

        TActorId partActorId;
        runtime->SetObserverFunc([&] (TAutoPtr<IEventHandle>& event) {
                if (event->GetTypeRewrite() == TEvPartition::EvWaitReadyResponse) {
                    UNIT_ASSERT(!partActorId);
                    partActorId = event->Sender;
                }
                return TTestActorRuntime::DefaultObserverFunc(event);
            });

        volume.UpdateVolumeConfig();
        volume.WaitReady();

        UNIT_ASSERT(partActorId);

        auto sender = runtime->AllocateEdgeActor();
        runtime->Send(
            new IEventHandle(partActorId, sender, new TEvents::TEvPoisonPill()));

        partActorId = {};

        TDispatchOptions options;
        options.FinalEvents.emplace_back(TEvPartition::EvWaitReadyResponse);
        runtime->DispatchEvents(options);

        UNIT_ASSERT(partActorId);
        volume.StatVolume();
    }

    Y_UNIT_TEST(ShouldPersistAddedAndRemovedClients)
    {
        auto runtime = PrepareTestActorRuntime();

        TVolumeClient volume(*runtime);
        volume.UpdateVolumeConfig();
        volume.WaitReady();

        TVolumeClient client1(*runtime);
        TVolumeClient client2(*runtime);
        TVolumeClient client3(*runtime);

        auto clientInfo1 = CreateVolumeClientInfo(
            NProto::VOLUME_ACCESS_READ_ONLY,
            NProto::VOLUME_MOUNT_LOCAL,
            0);

        auto clientInfo2 = CreateVolumeClientInfo(
            NProto::VOLUME_ACCESS_READ_ONLY,
            NProto::VOLUME_MOUNT_REMOTE,
            0);

        auto clientInfo3 = CreateVolumeClientInfo(
            NProto::VOLUME_ACCESS_READ_ONLY,
            NProto::VOLUME_MOUNT_REMOTE,
            0);

        client1.AddClient(clientInfo1);
        client2.AddClient(clientInfo2);
        client3.AddClient(clientInfo3);

        client1.RemoveClient(clientInfo1.GetClientId());

        volume.RebootTablet();
        volume.WaitReady();

        client1.ReconnectPipe();
        client1.AddClient(clientInfo1);

        {
            client2.ReconnectPipe();
            auto response = client2.AddClient(clientInfo2);
            UNIT_ASSERT(!FAILED(response->GetStatus()));
        }

        {
            client3.ReconnectPipe();
            auto response = client3.AddClient(clientInfo3);
            UNIT_ASSERT(!FAILED(response->GetStatus()));
        }
    }

    Y_UNIT_TEST(ShouldRemoveInactiveClients)
    {
        auto unmountClientsTimeout = TDuration::Seconds(9);
        NProto::TStorageServiceConfig storageServiceConfig;
        storageServiceConfig.SetClientRemountPeriod(unmountClientsTimeout.MilliSeconds());
        storageServiceConfig.SetInactiveClientsTimeout(unmountClientsTimeout.MilliSeconds());
        auto runtime = PrepareTestActorRuntime(storageServiceConfig);

        TVolumeClient volume(*runtime);
        volume.UpdateVolumeConfig();
        volume.WaitReady();

        auto clientInfo = CreateVolumeClientInfo(
            NProto::VOLUME_ACCESS_READ_WRITE,
            NProto::VOLUME_MOUNT_LOCAL,
            0);

        volume.AddClient(clientInfo);
        volume.RebootTablet();

        volume.WaitReady();

        auto secondClientInfo = CreateVolumeClientInfo(
            NProto::VOLUME_ACCESS_READ_WRITE,
            NProto::VOLUME_MOUNT_LOCAL,
            0);

        // Immediate add second client request should fail
        // as the first client hasn't timed out yet
        volume.SendAddClientRequest(secondClientInfo);
        {
            auto response = volume.RecvAddClientResponse();
            UNIT_ASSERT(FAILED(response->GetStatus()));
        }

        runtime->UpdateCurrentTime(runtime->GetCurrentTime() + unmountClientsTimeout);

        // Now should be able to add the second client as the first client timed
        // out
        volume.AddClient(secondClientInfo);
    }

    Y_UNIT_TEST(ShouldRejectReadWriteRequestsFromUnaccountedClients)
    {
        NProto::TStorageServiceConfig storageServiceConfig;
        storageServiceConfig.SetClientRemountPeriod(TDuration::Seconds(10).MilliSeconds());
        storageServiceConfig.SetInactiveClientsTimeout(TDuration::Seconds(10).MilliSeconds());

        auto runtime = PrepareTestActorRuntime(std::move(storageServiceConfig));

        TVolumeClient volume(*runtime);
        volume.UpdateVolumeConfig();
        volume.WaitReady();

        auto clientInfo = CreateVolumeClientInfo(
            NProto::VOLUME_ACCESS_READ_WRITE,
            NProto::VOLUME_MOUNT_LOCAL,
            0);

        auto range = TBlockRange64::WithLength(0, 1);

        {
            auto request = volume.CreateReadBlocksRequest(
                range,
                clientInfo.GetClientId()
            );

            volume.SendToPipe(std::move(request));
            auto response = volume.RecvResponse<TEvService::TEvReadBlocksResponse>();
            UNIT_ASSERT(response->GetStatus() == E_BS_INVALID_SESSION);
        }

        {
            auto request = volume.CreateWriteBlocksRequest(
                range,
                clientInfo.GetClientId(),
                char(1)
            );

            volume.SendToPipe(std::move(request));
            auto response = volume.RecvResponse<TEvService::TEvWriteBlocksResponse>();
            UNIT_ASSERT(response->GetStatus() == E_BS_INVALID_SESSION);
        }

        {
            auto request = volume.CreateZeroBlocksRequest(
                range,
                clientInfo.GetClientId()
            );

            volume.SendToPipe(std::move(request));
            auto response = volume.RecvResponse<TEvService::TEvZeroBlocksResponse>();
            UNIT_ASSERT(response->GetStatus() == E_BS_INVALID_SESSION);
        }
    }

    Y_UNIT_TEST(ShouldRejectWriteRequestsFromClientsAddedWithReadOnlyAccess)
    {
        NProto::TStorageServiceConfig storageServiceConfig;
        storageServiceConfig.SetClientRemountPeriod(TDuration::Seconds(10).MilliSeconds());
        storageServiceConfig.SetInactiveClientsTimeout(TDuration::Seconds(10).MilliSeconds());

        auto runtime = PrepareTestActorRuntime(std::move(storageServiceConfig));

        TVolumeClient volume(*runtime);
        volume.UpdateVolumeConfig();
        volume.WaitReady();

        auto clientInfo = CreateVolumeClientInfo(
            NProto::VOLUME_ACCESS_READ_ONLY,
            NProto::VOLUME_MOUNT_LOCAL,
            0);

        volume.AddClient(clientInfo);

        auto range = TBlockRange64::WithLength(0, 1);

        {
            auto request = volume.CreateReadBlocksRequest(
                range,
                clientInfo.GetClientId()
            );

            volume.SendToPipe(std::move(request));
            auto response = volume.RecvResponse<TEvService::TEvReadBlocksResponse>();
            UNIT_ASSERT(SUCCEEDED(response->GetStatus()));
        }

        {
            auto request = volume.CreateWriteBlocksRequest(
                range,
                clientInfo.GetClientId(),
                char(1)
            );

            volume.SendToPipe(std::move(request));
            auto response = volume.RecvResponse<TEvService::TEvWriteBlocksResponse>();
            UNIT_ASSERT(response->GetStatus() == E_ARGUMENT);
        }

        {
            auto request = volume.CreateZeroBlocksRequest(
                range,
                clientInfo.GetClientId()
            );
            request->Record.MutableHeaders()->SetClientId(clientInfo.GetClientId());

            volume.SendToPipe(std::move(request));
            auto response = volume.RecvResponse<TEvService::TEvZeroBlocksResponse>();
            UNIT_ASSERT(response->GetStatus() == E_ARGUMENT);
        }
    }

    Y_UNIT_TEST(ShouldRejectReadWriteRequestsWhilePartitionsAreNotReady)
    {
        auto runtime = PrepareTestActorRuntime();

        runtime->SetObserverFunc([] (TAutoPtr<IEventHandle>& event) {
                switch (event->GetTypeRewrite()) {
                    case TEvPartition::EvWaitReadyResponse: {
                        return TTestActorRuntime::EEventAction::DROP;
                    }
                }
                return TTestActorRuntime::DefaultObserverFunc(event);
            });

        TVolumeClient volume(*runtime);
        volume.UpdateVolumeConfig();

        auto clientInfo = CreateVolumeClientInfo(
            NProto::VOLUME_ACCESS_READ_WRITE,
            NProto::VOLUME_MOUNT_LOCAL,
            0);

        auto range = TBlockRange64::WithLength(0, 1);

        {
            auto request = volume.CreateReadBlocksRequest(
                range,
                clientInfo.GetClientId()
            );

            volume.SendToPipe(std::move(request));
            auto response = volume.RecvResponse<TEvService::TEvReadBlocksResponse>();
            UNIT_ASSERT(response->GetStatus() == E_REJECTED);
            UNIT_ASSERT(response->GetErrorReason().Contains("not ready"));
        }

        {
            auto request = volume.CreateWriteBlocksRequest(
                range,
                clientInfo.GetClientId(),
                char(1)
            );

            volume.SendToPipe(std::move(request));
            auto response = volume.RecvResponse<TEvService::TEvWriteBlocksResponse>();
            UNIT_ASSERT(response->GetStatus() == E_REJECTED);
            UNIT_ASSERT(response->GetErrorReason().Contains("not ready"));
        }

        {
            auto request = volume.CreateZeroBlocksRequest(
                range,
                clientInfo.GetClientId()
            );
            request->Record.MutableHeaders()->SetClientId(clientInfo.GetClientId());

            volume.SendToPipe(std::move(request));
            auto response = volume.RecvResponse<TEvService::TEvZeroBlocksResponse>();
            UNIT_ASSERT(response->GetStatus() == E_REJECTED);
            UNIT_ASSERT(response->GetErrorReason().Contains("not ready"));
        }
    }

    Y_UNIT_TEST(ShouldntThrottleIfThrottlingEnabledFlagIsNotSet)
    {
#define DO_TEST(mainConfFlag, volumeConfFlag, isSsd) {                      \
        NProto::TStorageServiceConfig config;                               \
        if (isSsd) {                                                        \
            config.SetThrottlingEnabledSSD(mainConfFlag);                   \
            config.SetThrottlingEnabled(true);                              \
        } else {                                                            \
            config.SetThrottlingEnabledSSD(true);                           \
            config.SetThrottlingEnabled(mainConfFlag);                      \
        }                                                                   \
        auto runtime = PrepareTestActorRuntime(config);                     \
                                                                            \
        TVolumeClient volume(*runtime);                                     \
        volume.UpdateVolumeConfig(                                          \
            DefaultBlockSize,                                               \
            1,                                                              \
            200,                                                            \
            DefaultBlockSize * 3,                                           \
            volumeConfFlag,                                                 \
            1,                                                              \
            isSsd                                                           \
            ? NCloud::NProto::STORAGE_MEDIA_SSD                             \
            : NCloud::NProto::STORAGE_MEDIA_HYBRID                          \
        );                                                                  \
        volume.WaitReady();                                                 \
        auto clientInfo = CreateVolumeClientInfo(                           \
            NProto::VOLUME_ACCESS_READ_WRITE,                               \
            NProto::VOLUME_MOUNT_LOCAL,                                     \
            0);                                                             \
        volume.AddClient(clientInfo);                                       \
                                                                            \
        const auto tenBlocks = TBlockRange64::WithLength(0, 10);            \
        volume.ReadBlocks(tenBlocks, clientInfo.GetClientId());             \
        volume.WriteBlocks(tenBlocks, clientInfo.GetClientId());            \
        volume.DescribeBlocks(tenBlocks, clientInfo.GetClientId());         \
} // DO_TEST

        DO_TEST(false, false, false);
        DO_TEST(true, false, false);
        DO_TEST(false, true, false);
        DO_TEST(false, false, true);
        DO_TEST(true, false, true);
        DO_TEST(false, true, true);

#undef DO_TEST
    }

    struct TThrottledVolumeTestEnv
    {
        std::unique_ptr<TTestActorRuntime> Runtime;
        std::unique_ptr<TVolumeClient> Volume;

        TThrottledVolumeTestEnv(
            ui32 postponedWeightMultiplier,
            NCloud::NProto::EStorageMediaKind mediaKind
                = NCloud::NProto::STORAGE_MEDIA_HYBRID,
            TDuration maxThrottlerDelay = TDuration::Seconds(25),
            bool diskSpaceScoreThrottlingEnabled = false)
        {
            NProto::TStorageServiceConfig config;
            config.SetThrottlingEnabled(true);
            config.SetThrottlingEnabledSSD(true);
            config.SetMaxThrottlerDelay(maxThrottlerDelay.MilliSeconds());
            config.SetDiskSpaceScoreThrottlingEnabled(
                diskSpaceScoreThrottlingEnabled);
            Runtime = PrepareTestActorRuntime(config);

            Volume.reset(new TVolumeClient(*Runtime));
            // we need to multiply all rates to take iops-bandwidth dependency
            // into account
            Volume->UpdateVolumeConfig(
                2 * DefaultBlockSize,
                2,
                100,
                DefaultBlockSize * postponedWeightMultiplier,
                true,
                1,
                mediaKind
            );
            Volume->WaitReady();
        }

        TThrottledVolumeTestEnv(
            ui32 throttlerStateWriteIntervalMilliseconds,
            ui32 boostTimeMilliseconds,
            ui32 boostPercentage,
            NCloud::NProto::EStorageMediaKind mediaKind)
        {
            NProto::TStorageServiceConfig config;
            config.SetThrottlingEnabled(true);
            config.SetThrottlerStateWriteInterval(throttlerStateWriteIntervalMilliseconds);
            config.SetMaxThrottlerDelay(TDuration::Seconds(25).MilliSeconds());
            Runtime = PrepareTestActorRuntime(config);

            Volume = std::make_unique<TVolumeClient>(*Runtime);
            auto request = Volume->CreateUpdateVolumeConfigRequest(
                DefaultBlockSize,
                1,
                100,
                DefaultBlockSize,
                true,
                1,
                mediaKind
            );
            request->Record.MutableVolumeConfig()->SetPerformanceProfileBoostTime(boostTimeMilliseconds);
            request->Record.MutableVolumeConfig()->SetPerformanceProfileBoostPercentage(boostPercentage);
            Volume->SendToPipe(std::move(request));
            auto response = Volume->RecvUpdateVolumeConfigResponse();
            UNIT_ASSERT_C(
                response->Record.GetStatus() == NKikimrBlockStore::OK,
                "Unexpected status: " <<
                NKikimrBlockStore::EStatus_Name(response->Record.GetStatus()));
            Volume->WaitReady();
        }
    };

    void DoTestShouldThrottleSomeOps(
        NCloud::NProto::EStorageMediaKind mediaKind,
        bool diskSpaceScoreThrottlingEnabled)
    {
        TThrottledVolumeTestEnv env(
            5,
            mediaKind,
            TDuration::Seconds(25),
            diskSpaceScoreThrottlingEnabled);
        auto& runtime = env.Runtime;
        auto& volume = *env.Volume;

        auto clientInfo = CreateVolumeClientInfo(
            NProto::VOLUME_ACCESS_READ_WRITE,
            NProto::VOLUME_MOUNT_LOCAL,
            0
        );
        volume.AddClient(clientInfo);

        // due to the dependency between iops and bandwidth, one block is
        // exactly 2 times cheaper than three blocks and exactly 3 times
        // cheaper than five blocks
        const auto oneBlock = TBlockRange64::MakeOneBlock(0);
        const auto twoBlocks = TBlockRange64::WithLength(0, 2);
        const auto threeBlocks = TBlockRange64::WithLength(0, 3);
        const auto fiveBlocks = TBlockRange64::WithLength(0, 5);

        const auto describeBlocksCode =
            mediaKind == NCloud::NProto::STORAGE_MEDIA_SSD_NONREPLICATED
            ? E_NOT_IMPLEMENTED : S_OK;

        // 0. testing that at 1rps nothing is throttled
        for (size_t i = 0; i < 10; ++i) {
            TICK(runtime);
            volume.SendReadBlocksRequest(oneBlock, clientInfo.GetClientId());
            TEST_QUICK_RESPONSE(runtime, ReadBlocks, S_OK);

            TICK(runtime);
            volume.SendWriteBlocksRequest(oneBlock, clientInfo.GetClientId());
            TEST_QUICK_RESPONSE(runtime, WriteBlocks, S_OK);

            TICK(runtime);
            // here and later Describe requests are doubled since their
            // throttling ignores request size => oneBlock Describe requests
            // are 2 times more 'light' than Read/Write requests
            volume.SendDescribeBlocksRequest(twoBlocks, clientInfo.GetClientId(), 1);
            TEST_QUICK_RESPONSE_VOLUME_EVENT(
                runtime,
                DescribeBlocks,
                describeBlocksCode
            );
            volume.SendDescribeBlocksRequest(twoBlocks, clientInfo.GetClientId(), 1);
            TEST_QUICK_RESPONSE_VOLUME_EVENT(
                runtime,
                DescribeBlocks,
                describeBlocksCode
            );
        }

        // 1. testing that excess requests are postponed
        for (ui32 i = 0; i < 19; ++i) { // 1 non-write request occupies 1KiB in queue
            volume.SendReadBlocksRequest(oneBlock, clientInfo.GetClientId());
            TEST_NO_RESPONSE(runtime, ReadBlocks);
        }

        volume.SendDescribeBlocksRequest(oneBlock, clientInfo.GetClientId(), 1);
        TEST_NO_RESPONSE_VOLUME_EVENT(runtime, DescribeBlocks);

        // testing that DescribeBlocks requests with zero BlocksCountToRead are
        // not affected by limits
        volume.SendDescribeBlocksRequest(oneBlock, clientInfo.GetClientId(), 0);
        TEST_QUICK_RESPONSE_VOLUME_EVENT(
            runtime,
            DescribeBlocks,
            describeBlocksCode
        );

        // 2. testing that we start rejecting requests after our postponed limit saturates
        volume.SendReadBlocksRequest(twoBlocks, clientInfo.GetClientId());
        TEST_QUICK_RESPONSE(runtime, ReadBlocks, E_BS_THROTTLED);

        volume.SendDescribeBlocksRequest(oneBlock, clientInfo.GetClientId(), 1);
        TEST_QUICK_RESPONSE_VOLUME_EVENT(runtime, DescribeBlocks, E_BS_THROTTLED);
        // testing that DescribeBlocks requests with zero BlocksCountToRead are
        // not affected by limits
        volume.SendDescribeBlocksRequest(oneBlock, clientInfo.GetClientId(), 0);
        TEST_QUICK_RESPONSE_VOLUME_EVENT(
            runtime,
            DescribeBlocks,
            describeBlocksCode
        );

        // 3. testing that after some time passes our postponed requests are successfully processed
        // test actor runtime will automatically advance the timer for us
        for (ui32 i = 0; i < 19; ++i) {
            TEST_RESPONSE(volume, ReadBlocks, S_OK, WaitTimeout);
        }

        TEST_RESPONSE_VOLUME_EVENT(
            volume,
            DescribeBlocks,
            describeBlocksCode,
            WaitTimeout
        );

        // 4. testing that bursts actually work
        TICK(runtime);
        TICK(runtime);
        volume.SendReadBlocksRequest(threeBlocks, clientInfo.GetClientId());
        TEST_QUICK_RESPONSE(runtime, ReadBlocks, S_OK);
        volume.SendReadBlocksRequest(oneBlock, clientInfo.GetClientId());
        TEST_RESPONSE(volume, ReadBlocks, S_OK, WaitTimeout);

        // 5. requests of any size should work, but not immediately (TODO: test precise timings)
        volume.SendReadBlocksRequest(fiveBlocks, clientInfo.GetClientId());
        TEST_NO_RESPONSE(runtime, ReadBlocks);
        TEST_RESPONSE(volume, ReadBlocks, S_OK, WaitTimeout);

        // testing backpressure effects
        TICK(runtime);
        TICK(runtime);
        volume.SendReadBlocksRequest(threeBlocks, clientInfo.GetClientId()); // spending current budget
        TEST_QUICK_RESPONSE(runtime, ReadBlocks, S_OK);
        volume.SendToPipe(volume.CreateBackpressureReport({3, 0, 0, 0}));
        TICK(runtime);
        TICK(runtime);
        volume.SendReadBlocksRequest(threeBlocks, clientInfo.GetClientId());
        TEST_QUICK_RESPONSE(runtime, ReadBlocks, S_OK); // reads should not be affected by backpressure
        TICK(runtime);
        TICK(runtime);
        volume.SendWriteBlocksRequest(oneBlock, clientInfo.GetClientId());
        TEST_NO_RESPONSE(runtime, WriteBlocks); // but writes should
        TEST_RESPONSE(volume, WriteBlocks, S_OK, WaitTimeout);

        volume.SendToPipe(volume.CreateBackpressureReport({0, 0, 3, 0}));
        TICK(runtime);
        TICK(runtime);
        volume.SendWriteBlocksRequest(oneBlock, clientInfo.GetClientId());
        if (diskSpaceScoreThrottlingEnabled) {
            TEST_NO_RESPONSE(runtime, WriteBlocks);
            TEST_RESPONSE(volume, WriteBlocks, S_OK, WaitTimeout);
        } else {
            TEST_QUICK_RESPONSE(runtime, WriteBlocks, S_OK);
        }
    }

    void DoThrottlerTestWhenTabletRestarts(bool sysTabletRestart)
    {
        TThrottledVolumeTestEnv env(5);
        auto& runtime = env.Runtime;
        auto& volume = *env.Volume;

        auto clientInfo = CreateVolumeClientInfo(
            NProto::VOLUME_ACCESS_READ_WRITE,
            NProto::VOLUME_MOUNT_LOCAL,
            0
        );
        volume.AddClient(clientInfo);

        const auto fiveBlocks = TBlockRange64::WithLength(0, 5);

        volume.SendReadBlocksRequest(fiveBlocks, clientInfo.GetClientId());
        TEST_NO_RESPONSE(runtime, ReadBlocks);

        if (sysTabletRestart) {
            volume.RebootSysTablet();
        } else {
            volume.RebootTablet();
        }
        TEST_QUICK_RESPONSE(runtime, ReadBlocks, E_REJECTED);
    }

    Y_UNIT_TEST(ShouldThrottleSomeOpsSSD)
    {
        DoTestShouldThrottleSomeOps(NCloud::NProto::STORAGE_MEDIA_SSD, false);
    }

    Y_UNIT_TEST(ShouldThrottleSomeOpsSSDWithDiskSpaceScore)
    {
        DoTestShouldThrottleSomeOps(NCloud::NProto::STORAGE_MEDIA_SSD, true);
    }

    Y_UNIT_TEST(ShouldThrottleSomeOpsHybrid)
    {
        DoTestShouldThrottleSomeOps(NCloud::NProto::STORAGE_MEDIA_HYBRID, false);
    }

    Y_UNIT_TEST(ShouldThrottleSomeOpsHDD)
    {
        DoTestShouldThrottleSomeOps(NCloud::NProto::STORAGE_MEDIA_HDD, false);
    }

    Y_UNIT_TEST(ShouldThrottleSomeOpsSSDNonreplicated)
    {
        DoTestShouldThrottleSomeOps(NCloud::NProto::STORAGE_MEDIA_SSD_NONREPLICATED, false);
    }

    void DoTestShouldNotSaveThrottlerState(const NProto::EStorageMediaKind mediaKind)
    {
        TThrottledVolumeTestEnv env(
            30'000,   // throttlerStateWriteIntervalMilliseconds
            10'000,   // boostTimeMilliseconds
            200,      // boostPercentage
            mediaKind);
        auto& runtime = env.Runtime;
        auto& volume = *env.Volume;

        auto clientInfo = CreateVolumeClientInfo(
            NProto::VOLUME_ACCESS_READ_WRITE,
            NProto::VOLUME_MOUNT_LOCAL,
            0
        );
        volume.AddClient(clientInfo);
        UNIT_ASSERT_VALUES_EQUAL(10'000, volume.StatVolume()->Record.GetStats().GetBoostBudget());

        const auto fiveBlocks = TBlockRange64::WithLength(0, 5);

        volume.SendReadBlocksRequest(fiveBlocks, clientInfo.GetClientId());
        TEST_RESPONSE(volume, ReadBlocks, S_OK, WaitTimeout);   // boost = 9'000

        runtime->AdvanceCurrentTime(TDuration::MilliSeconds(30'000));

        const auto thirtyThreeBlocks = TBlockRange64::WithLength(0, 33);

        volume.SendReadBlocksRequest(thirtyThreeBlocks, clientInfo.GetClientId());
        TEST_RESPONSE(volume, ReadBlocks, S_OK, WaitTimeout);   // boost = 7'250

        volume.RebootTablet();
        volume.WaitReady();
        UNIT_ASSERT_VALUES_EQUAL(10'000, volume.StatVolume()->Record.GetStats().GetBoostBudget());
    }

    Y_UNIT_TEST(ShouldNotSaveThrottlerStateOnSSD)
    {
        DoTestShouldNotSaveThrottlerState(NProto::EStorageMediaKind::STORAGE_MEDIA_SSD);
    }

    Y_UNIT_TEST(ShouldNotSaveThrottlerStateOnSSDNonreplicated)
    {
        DoTestShouldNotSaveThrottlerState(NProto::EStorageMediaKind::STORAGE_MEDIA_SSD_NONREPLICATED);
    }

    void DoTestShouldSaveThrottlerState(const NProto::EStorageMediaKind mediaKind)
    {
        TThrottledVolumeTestEnv env(
            30'000,   // throttlerStateWriteIntervalMilliseconds
            10'000,   // boostTimeMilliseconds
            200,      // boostPercentage
            mediaKind);
        auto& runtime = env.Runtime;
        auto& volume = *env.Volume;

        auto clientInfo = CreateVolumeClientInfo(
            NProto::VOLUME_ACCESS_READ_WRITE,
            NProto::VOLUME_MOUNT_LOCAL,
            0
        );
        volume.AddClient(clientInfo);
        UNIT_ASSERT_VALUES_EQUAL(10'000, volume.StatVolume()->Record.GetStats().GetBoostBudget());

        const auto fiveBlocks = TBlockRange64::WithLength(0, 5);

        volume.SendReadBlocksRequest(fiveBlocks, clientInfo.GetClientId());
        TEST_RESPONSE(volume, ReadBlocks, S_OK, WaitTimeout);   // boost = 9'000

        runtime->AdvanceCurrentTime(TDuration::MilliSeconds(30'000));

        const auto thirtyThreeBlocks = TBlockRange64::WithLength(0, 33);

        volume.SendReadBlocksRequest(thirtyThreeBlocks, clientInfo.GetClientId());
        TEST_RESPONSE(volume, ReadBlocks, S_OK, WaitTimeout);   // boost = 7'250

        volume.RebootTablet();
        volume.WaitReady();
        UNIT_ASSERT_VALUES_EQUAL(7'250, volume.StatVolume()->Record.GetStats().GetBoostBudget());
    }

    Y_UNIT_TEST(ShouldSaveThrottlerStateOnHybrid)
    {
        DoTestShouldSaveThrottlerState(NProto::EStorageMediaKind::STORAGE_MEDIA_HYBRID);
    }

    Y_UNIT_TEST(ShouldSaveThrottlerStateOnHDD)
    {
        DoTestShouldSaveThrottlerState(NProto::EStorageMediaKind::STORAGE_MEDIA_HDD);
    }

    Y_UNIT_TEST(ShouldNotSaveThrottlerStateBeforeTimeout)
    {
        TThrottledVolumeTestEnv env(
            30'000,   // throttlerStateWriteIntervalMilliseconds
            10'000,   // boostTimeMilliseconds
            200,      // boostPercentage
            NCloud::NProto::EStorageMediaKind::STORAGE_MEDIA_HDD);
        auto& runtime = env.Runtime;
        auto& volume = *env.Volume;

        auto clientInfo = CreateVolumeClientInfo(
            NProto::VOLUME_ACCESS_READ_WRITE,
            NProto::VOLUME_MOUNT_LOCAL,
            0
        );
        volume.AddClient(clientInfo);
        UNIT_ASSERT_VALUES_EQUAL(10'000, volume.StatVolume()->Record.GetStats().GetBoostBudget());

        const auto fiveBlocks = TBlockRange64::WithLength(0, 5);

        volume.SendReadBlocksRequest(fiveBlocks, clientInfo.GetClientId());
        TEST_RESPONSE(volume, ReadBlocks, S_OK, WaitTimeout);   // boost = 9'000

        runtime->AdvanceCurrentTime(TDuration::MilliSeconds(30'000));

        const auto thirtyThreeBlocks = TBlockRange64::WithLength(0, 33);

        volume.SendReadBlocksRequest(thirtyThreeBlocks, clientInfo.GetClientId());
        TEST_RESPONSE(volume, ReadBlocks, S_OK, WaitTimeout);   // boost = 7'250

        runtime->AdvanceCurrentTime(TDuration::MilliSeconds(25'000));

        volume.SendReadBlocksRequest(fiveBlocks, clientInfo.GetClientId());
        TEST_RESPONSE(volume, ReadBlocks, S_OK, WaitTimeout);   // boost = 8'000

        volume.RebootTablet();
        volume.WaitReady();
        UNIT_ASSERT_VALUES_EQUAL(7'250, volume.StatVolume()->Record.GetStats().GetBoostBudget());
    }

    Y_UNIT_TEST(ShouldNotRefillThrottlerStateUponUpdateConfigRequest)
    {
        NProto::TStorageServiceConfig config;
        config.SetThrottlingEnabled(true);
        config.SetThrottlerStateWriteInterval(TDuration::Seconds(1).MilliSeconds());
        config.SetMaxThrottlerDelay(TDuration::Seconds(25).MilliSeconds());
        auto runtime = PrepareTestActorRuntime(config);

        TVolumeClient volume(*runtime);
        {
            auto request = volume.CreateUpdateVolumeConfigRequest(
                DefaultBlockSize,
                1,
                100,
                DefaultBlockSize,
                true,
                1,
                NCloud::NProto::STORAGE_MEDIA_HDD
            );
            request->Record.MutableVolumeConfig()->SetPerformanceProfileBoostTime(10'000);
            request->Record.MutableVolumeConfig()->SetPerformanceProfileBoostPercentage(200);
            volume.SendToPipe(std::move(request));
            auto response = volume.RecvUpdateVolumeConfigResponse();
            UNIT_ASSERT_C(
                response->Record.GetStatus() == NKikimrBlockStore::OK,
                "Unexpected status: " <<
                NKikimrBlockStore::EStatus_Name(response->Record.GetStatus()));
            volume.WaitReady();
        }

        auto clientInfo = CreateVolumeClientInfo(
            NProto::VOLUME_ACCESS_READ_WRITE,
            NProto::VOLUME_MOUNT_LOCAL,
            0
        );
        volume.AddClient(clientInfo);
        UNIT_ASSERT_VALUES_EQUAL(10'000, volume.StatVolume()->Record.GetStats().GetBoostBudget());

        const auto fiveBlocks = TBlockRange64::WithLength(0, 5);

        volume.SendReadBlocksRequest(fiveBlocks, clientInfo.GetClientId());
        TEST_RESPONSE(volume, ReadBlocks, S_OK, WaitTimeout);   // boost = 9'000

        runtime->AdvanceCurrentTime(TDuration::MilliSeconds(config.GetThrottlerStateWriteInterval()));

        {
            auto request = volume.CreateUpdateVolumeConfigRequest(
                DefaultBlockSize,
                1,
                100,
                DefaultBlockSize,
                true,
                1,
                NCloud::NProto::STORAGE_MEDIA_HDD
            );
            request->Record.MutableVolumeConfig()->SetPerformanceProfileBoostTime(10'000);
            request->Record.MutableVolumeConfig()->SetPerformanceProfileBoostPercentage(200);
            volume.SendToPipe(std::move(request));
            auto response = volume.RecvUpdateVolumeConfigResponse();
            UNIT_ASSERT_C(
                response->Record.GetStatus() == NKikimrBlockStore::OK,
                "Unexpected status: " <<
                NKikimrBlockStore::EStatus_Name(response->Record.GetStatus()));
            volume.WaitReady();
        }

        volume.RebootTablet();
        volume.WaitReady();
        UNIT_ASSERT_VALUES_EQUAL(9'000, volume.StatVolume()->Record.GetStats().GetBoostBudget());
    }

    Y_UNIT_TEST(ShouldNoticePerformanceProfileChanges)
    {
        NProto::TStorageServiceConfig config;
        config.SetThrottlingEnabled(true);
        auto runtime = PrepareTestActorRuntime(config);

        auto storageConfig = std::make_shared<TStorageConfig>(
            config,
            std::make_shared<NFeatures::TFeaturesConfig>());

        ui32 hasProfileModificationsCounter = 0;

        runtime->SetObserverFunc(
            [&](TAutoPtr<IEventHandle>& event)
            {
                if (event->Recipient == MakeStorageStatsServiceId() &&
                    event->GetTypeRewrite() ==
                        TEvStatsService::EvVolumeSelfCounters)
                {
                    auto* msg =
                        event->Get<TEvStatsService::TEvVolumeSelfCounters>();

                    hasProfileModificationsCounter =
                        msg->VolumeSelfCounters->Simple
                            .HasPerformanceProfileModifications.Value;
                }

                return TTestActorRuntime::DefaultObserverFunc(event);
            });

        TVolumeClient volume(*runtime);
        NKikimrBlockStore::TVolumeConfig defaultVolumeConfig;
        {
            auto request = volume.CreateUpdateVolumeConfigRequest();
            defaultVolumeConfig = request->Record.GetVolumeConfig();
            auto volumeParams = ComputeVolumeParams(
                *storageConfig,
                defaultVolumeConfig.GetBlockSize(),
                defaultVolumeConfig.GetPartitions(0).GetBlockCount(),
                static_cast<NProto::EStorageMediaKind>(
                    defaultVolumeConfig.GetStorageMediaKind()),
                static_cast<ui32>(defaultVolumeConfig.GetPartitions().size()),
                defaultVolumeConfig.GetCloudId(),
                defaultVolumeConfig.GetFolderId(),
                defaultVolumeConfig.GetDiskId(),
                defaultVolumeConfig.GetIsSystem(),
                !defaultVolumeConfig.GetBaseDiskId().empty());
            ResizeVolume(
                *storageConfig,
                volumeParams,
                {},
                {},
                defaultVolumeConfig);
        }

        {
            auto request = volume.CreateUpdateVolumeConfigRequest();
            *request->Record.MutableVolumeConfig() = defaultVolumeConfig;
            volume.SendToPipe(std::move(request));
            auto response = volume.RecvUpdateVolumeConfigResponse();
            UNIT_ASSERT_C(
                response->Record.GetStatus() == NKikimrBlockStore::OK,
                "Unexpected status: " << NKikimrBlockStore::EStatus_Name(
                    response->Record.GetStatus()));
        }

        volume.WaitReady();
        // Update to the same performance profile settings doesn't count as
        // change
        {
            volume.SendToPipe(
                std::make_unique<TEvVolumePrivate::TEvUpdateCounters>());
            runtime->DispatchEvents({}, TDuration::Seconds(1));
            UNIT_ASSERT_VALUES_EQUAL(0, hasProfileModificationsCounter);
        }

        // Setting at least one parameter a custom value counts
        {
            auto request = volume.CreateUpdateVolumeConfigRequest();
            *request->Record.MutableVolumeConfig() = defaultVolumeConfig;
            request->Record.MutableVolumeConfig()->SetVersion(2);
            request->Record.MutableVolumeConfig()
                ->SetPerformanceProfileBoostTime(10'000);
            volume.SendToPipe(std::move(request));
            auto response = volume.RecvUpdateVolumeConfigResponse();
            UNIT_ASSERT_C(
                response->Record.GetStatus() == NKikimrBlockStore::OK,
                "Unexpected status: " << NKikimrBlockStore::EStatus_Name(
                    response->Record.GetStatus()));
        }

        volume.WaitReady();

        {
            volume.SendToPipe(
                std::make_unique<TEvVolumePrivate::TEvUpdateCounters>());
            runtime->DispatchEvents({}, TDuration::Seconds(1));
            UNIT_ASSERT_VALUES_EQUAL(1, hasProfileModificationsCounter);
        }

        volume.RebootTablet();
        volume.WaitReady();

        // Rebooting volume tablet should not decrease the counter
        {
            volume.SendToPipe(
                std::make_unique<TEvVolumePrivate::TEvUpdateCounters>());
            runtime->DispatchEvents({}, TDuration::Seconds(1));
            UNIT_ASSERT_VALUES_EQUAL(1, hasProfileModificationsCounter);
        }

        // Reverting back to suggested performance profile decreases the counter
        {
            auto request = volume.CreateUpdateVolumeConfigRequest();
            *request->Record.MutableVolumeConfig() = defaultVolumeConfig;
            request->Record.MutableVolumeConfig()->SetVersion(3);
            volume.SendToPipe(std::move(request));
            auto response = volume.RecvUpdateVolumeConfigResponse();
            UNIT_ASSERT_C(
                response->Record.GetStatus() == NKikimrBlockStore::OK,
                "Unexpected status: " << NKikimrBlockStore::EStatus_Name(
                    response->Record.GetStatus()));
        }

        volume.WaitReady();

        {
            volume.SendToPipe(
                std::make_unique<TEvVolumePrivate::TEvUpdateCounters>());
            runtime->DispatchEvents({}, TDuration::Seconds(1));
            UNIT_ASSERT_VALUES_EQUAL(0, hasProfileModificationsCounter);
        }
    }

    Y_UNIT_TEST(ShouldMaintainRequestOrderWhenThrottling)
    {
        TThrottledVolumeTestEnv env(6);
        auto& runtime = env.Runtime;
        auto& volume = *env.Volume;

        auto clientInfo = CreateVolumeClientInfo(
            NProto::VOLUME_ACCESS_READ_WRITE,
            NProto::VOLUME_MOUNT_LOCAL,
            0
        );
        volume.AddClient(clientInfo);

        const auto oneBlock = TBlockRange64::MakeOneBlock(0);
        const auto fiveBlocks = TBlockRange64::WithLength(0, 5);

        volume.SendReadBlocksRequest(fiveBlocks, clientInfo.GetClientId());
        TEST_NO_RESPONSE(runtime, ReadBlocks);

        // small request shouldn't be able to bypass the large one that was sent earlier
        volume.SendReadBlocksRequest(oneBlock, clientInfo.GetClientId());
        TEST_NO_RESPONSE(runtime, ReadBlocks);

        TICK(runtime);
        TEST_NO_RESPONSE(runtime, ReadBlocks);
        TEST_RESPONSE(volume, ReadBlocks, S_OK, WaitTimeout);
        TEST_RESPONSE(volume, ReadBlocks, S_OK, WaitTimeout);
    }

    Y_UNIT_TEST(ShouldProperlyProcessOldPostponedRequestsAfterConfigUpdate)
    {
        TThrottledVolumeTestEnv env(5);
        auto& runtime = env.Runtime;
        auto& volume = *env.Volume;

        auto clientInfo = CreateVolumeClientInfo(
            NProto::VOLUME_ACCESS_READ_WRITE,
            NProto::VOLUME_MOUNT_LOCAL,
            0
        );
        volume.AddClient(clientInfo);

        const auto fiveBlocks = TBlockRange64::WithLength(0, 5);

        volume.SendReadBlocksRequest(fiveBlocks, clientInfo.GetClientId());
        TEST_NO_RESPONSE(runtime, ReadBlocks);

        volume.UpdateVolumeConfig(0, 0, 0, 0, false, 2);

        TEST_RESPONSE(volume, ReadBlocks, S_OK, WaitTimeout);
    }

    Y_UNIT_TEST(ShouldRespondToThrottledRequestsUponTabletDeath)
    {
        DoThrottlerTestWhenTabletRestarts(false);
    }

    Y_UNIT_TEST(ShouldRespondToThrottledRequestsUponSysTabletDeath)
    {
        DoThrottlerTestWhenTabletRestarts(true);
    }

    Y_UNIT_TEST(ShouldntThrottleIfThrottlingIsDisabledInMountOptions)
    {
        const auto theRange = TBlockRange64::MakeClosedInterval(0, 10);

        auto throttledClient = CreateVolumeClientInfo(
            NProto::VOLUME_ACCESS_READ_WRITE,
            NProto::VOLUME_MOUNT_LOCAL,
            0);

        ui32 mountFlags = 0;
        SetProtoFlag(mountFlags, NProto::MF_THROTTLING_DISABLED);

        auto specialClient = CreateVolumeClientInfo(
            NProto::VOLUME_ACCESS_READ_ONLY,
            NProto::VOLUME_MOUNT_REMOTE,
            mountFlags);

        {
            TThrottledVolumeTestEnv env(theRange.Size());
            auto& runtime = env.Runtime;
            //auto& volume = *env.Volume;
            TVolumeClient throttledVolumeClient(*runtime);
            TVolumeClient specialVolumeClient(*runtime);

            throttledVolumeClient.AddClient(throttledClient);
            specialVolumeClient.AddClient(specialClient);

            {
                auto request = throttledVolumeClient.CreateReadBlocksRequest(
                    theRange,
                    throttledClient.GetClientId()
                );

                throttledVolumeClient.SendToPipe(std::move(request));
                TEST_NO_RESPONSE(runtime, ReadBlocks);
            }

            {
                auto request = specialVolumeClient.CreateReadBlocksRequest(
                    theRange,
                    specialClient.GetClientId()
                );

                specialVolumeClient.SendToPipe(std::move(request));

                TEST_QUICK_RESPONSE(runtime, ReadBlocks, S_OK);
            }
        }

        {
            TThrottledVolumeTestEnv env(theRange.Size());
            auto& runtime = env.Runtime;
            //auto& volume = *env.Volume;
            TVolumeClient throttledVolumeClient(*runtime);
            TVolumeClient specialVolumeClient(*runtime);

            throttledVolumeClient.AddClient(throttledClient);
            specialVolumeClient.AddClient(specialClient);

            {
                auto request = specialVolumeClient.CreateReadBlocksRequest(
                    theRange,
                    specialClient.GetClientId()
                );

                specialVolumeClient.SendToPipe(std::move(request));
                TEST_QUICK_RESPONSE(runtime, ReadBlocks, S_OK);
            }

            {
                auto request = throttledVolumeClient.CreateReadBlocksRequest(
                    theRange,
                    throttledClient.GetClientId()
                );

                throttledVolumeClient.SendToPipe(std::move(request));
                TEST_NO_RESPONSE(runtime, ReadBlocks);
            }
        }
    }

    Y_UNIT_TEST(ShouldRejectRequestsThrottledForTooLong)
    {
        TThrottledVolumeTestEnv env(
            5,
            NCloud::NProto::STORAGE_MEDIA_HYBRID,
            TDuration::Seconds(1));
        auto& runtime = env.Runtime;
        auto& volume = *env.Volume;

        auto clientInfo = CreateVolumeClientInfo(
            NProto::VOLUME_ACCESS_READ_WRITE,
            NProto::VOLUME_MOUNT_LOCAL,
            0
        );
        volume.AddClient(clientInfo);

        const auto threeBlocks =
            TBlockRange64::WithLength(0, 3);   // delay = 2s, budget = 1s,
        // the resulting delay should be exactly 1s
        volume.SendReadBlocksRequest(threeBlocks, clientInfo.GetClientId());
        TEST_NO_RESPONSE(runtime, ReadBlocks);

        // should stay in queue for at least 1s
        const auto oneBlock = TBlockRange64::MakeOneBlock(0);
        // => more than limit
        volume.SendReadBlocksRequest(oneBlock, clientInfo.GetClientId());
        TEST_NO_RESPONSE(runtime, ReadBlocks);

        // TODO test that the second request gets rejected, not just any one of
        // the two requests
        TEST_RESPONSE(volume, ReadBlocks, E_BS_THROTTLED, TDuration::Seconds(1));
        TEST_RESPONSE(volume, ReadBlocks, S_OK, WaitTimeout);
    }

    Y_UNIT_TEST(ShouldAcceptAddClientRequestWithLargerRequestGeneration)
    {
        auto runtime = PrepareTestActorRuntime();

        TVolumeClient volume(*runtime);
        volume.UpdateVolumeConfig();
        volume.WaitReady();

        auto clientInfo = CreateVolumeClientInfo(
            NProto::VOLUME_ACCESS_READ_WRITE,
            NProto::VOLUME_MOUNT_LOCAL,
            0);

        auto addClientRequest = volume.CreateAddClientRequest(clientInfo);
        SetRequestGeneration(1, *addClientRequest);
        volume.SendToPipe(std::move(addClientRequest));
        {
            auto response = volume.RecvAddClientResponse();
            UNIT_ASSERT(SUCCEEDED(response->GetStatus()));
        }

        addClientRequest = volume.CreateAddClientRequest(clientInfo);
        SetRequestGeneration(2, *addClientRequest);
        volume.SendToPipe(std::move(addClientRequest));
        {
            auto response = volume.RecvAddClientResponse();
            UNIT_ASSERT(SUCCEEDED(response->GetStatus()));
        }
    }

    Y_UNIT_TEST(ShouldHandleDescribeBlocksRequest)
    {
        auto runtime = PrepareTestActorRuntime();
        TVolumeClient volume(*runtime);
        volume.UpdateVolumeConfig();
        volume.WaitReady();
        auto clientInfo = CreateVolumeClientInfo(
            NProto::VOLUME_ACCESS_READ_WRITE,
            NProto::VOLUME_MOUNT_LOCAL,
            0);

        const auto range = TBlockRange64::WithLength(0, 1);
        {
            auto request = volume.CreateDescribeBlocksRequest(
                range,
                clientInfo.GetClientId()
            );

            volume.SendToPipe(std::move(request));
            auto response = volume.RecvResponse<TEvVolume::TEvDescribeBlocksResponse>();
            UNIT_ASSERT(SUCCEEDED(response->GetStatus()));
        }
    }

    Y_UNIT_TEST(ShouldHandleDescribeBlocksRequestForMultipartitionVolume)
    {
        auto runtime = PrepareTestActorRuntime();

        TVolumeClient volume(*runtime);
        volume.UpdateVolumeConfig(
            0,  // maxBandwidth
            0,  // maxIops
            0,  // burstPercentage
            0,  // maxPostponedWeight
            false,  // throttlingEnabled
            1,  // version
            NCloud::NProto::EStorageMediaKind::STORAGE_MEDIA_HDD,
            8192,  // block count per partition
            "vol0",  // diskId
            "cloud",  // cloudId
            "folder",  // folderId
            2, // partitions count
            2  // blocksPerStripe
        );
        volume.WaitReady();

        auto clientInfo = CreateVolumeClientInfo(
            NProto::VOLUME_ACCESS_READ_WRITE,
            NProto::VOLUME_MOUNT_LOCAL,
            0);

        volume.AddClient(clientInfo);

        auto range = TBlockRange64::WithLength(1, 8192);
        volume.WriteBlocks(range, clientInfo.GetClientId(), 'X');

        auto request = volume.CreateDescribeBlocksRequest(
            range,
            clientInfo.GetClientId()
        );

        volume.SendToPipe(std::move(request));
        const auto response1 = volume.RecvResponse<TEvVolume::TEvDescribeBlocksResponse>();
        auto& message1 = response1->Record;

        UNIT_ASSERT(SUCCEEDED(response1->GetStatus()));
        UNIT_ASSERT_VALUES_EQUAL(0, message1.FreshBlockRangesSize());
        UNIT_ASSERT_VALUES_EQUAL(8, message1.BlobPiecesSize());

        // Sort blob pieces because partitions may answer in any order.
        SortBy(
            *message1.MutableBlobPieces(),
            [](const auto& blobPiece) {
                return blobPiece.GetRanges(0).GetBlockIndex();
            }
        );

        const auto& blobPiece1 = message1.GetBlobPieces(0);
        UNIT_ASSERT_VALUES_EQUAL(513, blobPiece1.RangesSize());
        const auto& range1 = blobPiece1.GetRanges(0);
        UNIT_ASSERT_VALUES_EQUAL(0, range1.GetBlobOffset());
        UNIT_ASSERT_VALUES_EQUAL(1, range1.GetBlockIndex());
        UNIT_ASSERT_VALUES_EQUAL(1, range1.GetBlocksCount());

        const auto& range2 = blobPiece1.GetRanges(1);
        UNIT_ASSERT_VALUES_EQUAL(1, range2.GetBlobOffset());
        UNIT_ASSERT_VALUES_EQUAL(4, range2.GetBlockIndex());
        UNIT_ASSERT_VALUES_EQUAL(2, range2.GetBlocksCount());

        range = TBlockRange64::WithLength(9000, 256);
        volume.WriteBlocks(range, clientInfo.GetClientId(), 'Y');

        request = volume.CreateDescribeBlocksRequest(
            range,
            clientInfo.GetClientId()
        );

        volume.SendToPipe(std::move(request));
        const auto response2 = volume.RecvResponse<TEvVolume::TEvDescribeBlocksResponse>();
        auto& message2 = response2->Record;

        UNIT_ASSERT(SUCCEEDED(response2->GetStatus()));
        UNIT_ASSERT_VALUES_EQUAL(256, message2.FreshBlockRangesSize());
        UNIT_ASSERT_VALUES_EQUAL(0, message2.BlobPiecesSize());

        // Sort fresh block ranges because partitions may answer in any order.
        SortBy(
            *message2.MutableFreshBlockRanges(),
            [](const auto& freshBlockRange) {
                return freshBlockRange.GetStartIndex();
            }
        );

        const auto& freshBlockRange1 = message2.GetFreshBlockRanges(0);
        UNIT_ASSERT_VALUES_EQUAL(9000, freshBlockRange1.GetStartIndex());
        UNIT_ASSERT_VALUES_EQUAL(1, freshBlockRange1.GetBlocksCount());

        TString actualContent;
        for (size_t i = 0; i < message2.FreshBlockRangesSize(); ++i) {
            const auto& freshRange = message2.GetFreshBlockRanges(i);
            actualContent += freshRange.GetBlocksContent();
        }

        UNIT_ASSERT_VALUES_EQUAL(range.Size() * DefaultBlockSize, actualContent.size());
        for (size_t i = 0; i < actualContent.size(); i++) {
            UNIT_ASSERT_VALUES_EQUAL('Y', actualContent[i]);
        }

        range = TBlockRange64::WithLength(10000, 1);
        volume.WriteBlocks(range, clientInfo.GetClientId(), 'Z');

        request = volume.CreateDescribeBlocksRequest(
            range,
            clientInfo.GetClientId()
        );

        volume.SendToPipe(std::move(request));
        const auto response3 = volume.RecvResponse<TEvVolume::TEvDescribeBlocksResponse>();
        const auto& message3 = response3->Record;

        UNIT_ASSERT(SUCCEEDED(response3->GetStatus()));
        UNIT_ASSERT_VALUES_EQUAL(1, message3.FreshBlockRangesSize());
        UNIT_ASSERT_VALUES_EQUAL(0, message3.BlobPiecesSize());

        const auto& freshBlockRange2 = message3.GetFreshBlockRanges(0);
        UNIT_ASSERT_VALUES_EQUAL(10000, freshBlockRange2.GetStartIndex());
        UNIT_ASSERT_VALUES_EQUAL(1, freshBlockRange2.GetBlocksCount());
    }

    Y_UNIT_TEST(ShouldHandleGetUsedBlocksRequest)
    {
        auto runtime = PrepareTestActorRuntime();
        TVolumeClient volume(*runtime);
        volume.UpdateVolumeConfig();
        volume.WaitReady();
        auto clientInfo = CreateVolumeClientInfo(
            NProto::VOLUME_ACCESS_READ_WRITE,
            NProto::VOLUME_MOUNT_LOCAL,
            0);

        volume.SendToPipe(
            std::make_unique<TEvVolume::TEvGetUsedBlocksRequest>()
        );
        auto response = volume.RecvResponse<TEvVolume::TEvGetUsedBlocksResponse>();
        UNIT_ASSERT(SUCCEEDED(response->GetStatus()));
    }

    Y_UNIT_TEST(ShouldProperlySetDisconnectTimeAtStartup)
    {
        NProto::TStorageServiceConfig storageServiceConfig;
        auto unmountTime = TDuration::Seconds(10);
        storageServiceConfig.SetClientRemountPeriod(TDuration::Seconds(10).MilliSeconds());
        storageServiceConfig.SetInactiveClientsTimeout(TDuration::Seconds(10).MilliSeconds());

        auto runtime = PrepareTestActorRuntime(std::move(storageServiceConfig));

        TVolumeClient volume(*runtime);
        volume.UpdateVolumeConfig();
        volume.WaitReady();

        auto clientInfo1 = CreateVolumeClientInfo(
            NProto::VOLUME_ACCESS_READ_WRITE,
            NProto::VOLUME_MOUNT_LOCAL,
            0);

        auto clientInfo2 = CreateVolumeClientInfo(
            NProto::VOLUME_ACCESS_READ_WRITE,
            NProto::VOLUME_MOUNT_LOCAL,
            0);

        volume.AddClient(clientInfo1);

        volume.SendAddClientRequest(clientInfo2);
        {
            auto response = volume.RecvAddClientResponse();
            UNIT_ASSERT(response->GetStatus() == E_BS_MOUNT_CONFLICT);
        }

        volume.RebootTablet();

        runtime->AdvanceCurrentTime(unmountTime / 2);
        volume.SendAddClientRequest(clientInfo2);
        {
            auto response = volume.RecvAddClientResponse();
            UNIT_ASSERT(response->GetStatus() == E_BS_MOUNT_CONFLICT);
        }

        volume.RebootTablet();
        volume.SendAddClientRequest(clientInfo2);
        {
            auto response = volume.RecvAddClientResponse();
            UNIT_ASSERT(response->GetStatus() == E_BS_MOUNT_CONFLICT);
        }
        runtime->AdvanceCurrentTime(unmountTime / 2);

        volume.AddClient(clientInfo2);
    }

    Y_UNIT_TEST(ShouldClearPersistedDisconnectTimeUponReconnect)
    {
        NProto::TStorageServiceConfig storageServiceConfig;
        auto unmountTime = TDuration::Seconds(10);
        storageServiceConfig.SetClientRemountPeriod(unmountTime.MilliSeconds());
        storageServiceConfig.SetInactiveClientsTimeout(unmountTime.MilliSeconds());
        auto runtime = PrepareTestActorRuntime(std::move(storageServiceConfig));

        TVolumeClient volume(*runtime);
        volume.UpdateVolumeConfig();
        volume.WaitReady();

        auto clientInfo1 = CreateVolumeClientInfo(
            NProto::VOLUME_ACCESS_READ_WRITE,
            NProto::VOLUME_MOUNT_LOCAL,
            0);

        auto clientInfo2 = CreateVolumeClientInfo(
            NProto::VOLUME_ACCESS_READ_WRITE,
            NProto::VOLUME_MOUNT_LOCAL,
            0);

        volume.AddClient(clientInfo1);

        volume.SendAddClientRequest(clientInfo2);
        {
            auto response = volume.RecvAddClientResponse();
            UNIT_ASSERT(response->GetStatus() == E_BS_MOUNT_CONFLICT);
        }

        volume.RebootTablet();

        runtime->AdvanceCurrentTime(unmountTime / 2);
        volume.SendAddClientRequest(clientInfo2);
        {
            auto response = volume.RecvAddClientResponse();
            UNIT_ASSERT(response->GetStatus() == E_BS_MOUNT_CONFLICT);
        }
        volume.AddClient(clientInfo1);

        volume.RebootTablet();
        volume.SendAddClientRequest(clientInfo2);
        {
            auto response = volume.RecvAddClientResponse();
            UNIT_ASSERT(response->GetStatus() == E_BS_MOUNT_CONFLICT);
        }
        runtime->AdvanceCurrentTime(unmountTime / 2);

        volume.SendAddClientRequest(clientInfo2);
        {
            auto response = volume.RecvAddClientResponse();
            UNIT_ASSERT(response->GetStatus() == E_BS_MOUNT_CONFLICT);
        }
    }

    Y_UNIT_TEST(ShouldRejectAddClientIfMountSeqNumberIsNotGreaterThanCurrent)
    {
        NProto::TStorageServiceConfig storageServiceConfig;
        auto unmountTime = TDuration::Seconds(10);
        storageServiceConfig.SetClientRemountPeriod(unmountTime.MilliSeconds());
        storageServiceConfig.SetInactiveClientsTimeout(unmountTime.MilliSeconds());

        auto runtime = PrepareTestActorRuntime(std::move(storageServiceConfig));

        TVolumeClient volume(*runtime);
        volume.UpdateVolumeConfig();
        volume.WaitReady();

        auto clientInfo1 = CreateVolumeClientInfo(
            NProto::VOLUME_ACCESS_READ_WRITE,
            NProto::VOLUME_MOUNT_LOCAL,
            0,
            0);

        auto clientInfo2 = CreateVolumeClientInfo(
            NProto::VOLUME_ACCESS_READ_WRITE,
            NProto::VOLUME_MOUNT_LOCAL,
            0,
            0);

        volume.AddClient(clientInfo1);

        volume.SendAddClientRequest(clientInfo2);
        {
            auto response = volume.RecvAddClientResponse();
            UNIT_ASSERT(response->GetStatus() == E_BS_MOUNT_CONFLICT);
        }

        clientInfo1.SetMountSeqNumber(1);
        volume.AddClient(clientInfo1);

        clientInfo2.SetMountSeqNumber(1);
        volume.SendAddClientRequest(clientInfo2);
        {
            auto response = volume.RecvAddClientResponse();
            UNIT_ASSERT(response->GetStatus() == E_BS_MOUNT_CONFLICT);
        }
    }

    Y_UNIT_TEST(ShouldResetMountSeqNumberWhenClientIsRemoved)
    {
        NProto::TStorageServiceConfig storageServiceConfig;
        auto unmountTime = TDuration::Seconds(10);
        storageServiceConfig.SetClientRemountPeriod(unmountTime.MilliSeconds());
        storageServiceConfig.SetInactiveClientsTimeout(unmountTime.MilliSeconds());

        auto runtime = PrepareTestActorRuntime(std::move(storageServiceConfig));

        TVolumeClient volume(*runtime);
        volume.UpdateVolumeConfig();
        volume.WaitReady();

        auto clientInfo1 = CreateVolumeClientInfo(
            NProto::VOLUME_ACCESS_READ_WRITE,
            NProto::VOLUME_MOUNT_LOCAL,
            0,
            1);

        auto clientInfo2 = CreateVolumeClientInfo(
            NProto::VOLUME_ACCESS_READ_WRITE,
            NProto::VOLUME_MOUNT_LOCAL,
            0,
            0);

        volume.AddClient(clientInfo1);

        volume.SendAddClientRequest(clientInfo2);
        {
            auto response = volume.RecvAddClientResponse();
            UNIT_ASSERT_VALUES_EQUAL(E_BS_MOUNT_CONFLICT, response->GetStatus());
        }
        volume.RebootTablet();
        runtime->AdvanceCurrentTime(unmountTime);
        volume.AddClient(clientInfo2);
    }

    Y_UNIT_TEST(ShouldWriteToCorrectDeviceRanges)
    {
        auto runtime = PrepareTestActorRuntime();

        TVolumeClient volume(*runtime);
        volume.UpdateVolumeConfig(
            0,
            0,
            0,
            0,
            false,
            1,
            NCloud::NProto::STORAGE_MEDIA_SSD_NONREPLICATED,
            2 * DefaultDeviceBlockSize * DefaultDeviceBlockCount / DefaultBlockSize
        );

        volume.WaitReady();

        auto stat = volume.StatVolume();
        const auto& devices = stat->Record.GetVolume().GetDevices();
        UNIT_ASSERT_VALUES_EQUAL(2, devices.size());

        auto clientInfo = CreateVolumeClientInfo(
            NProto::VOLUME_ACCESS_READ_WRITE,
            NProto::VOLUME_MOUNT_LOCAL,
            0);
        volume.AddClient(clientInfo);

        auto range = TBlockRange64::MakeClosedInterval(
            devices[0].GetBlockCount() - 1,
            devices[0].GetBlockCount() + 98);

        volume.WriteBlocks(range, clientInfo.GetClientId(), 'X');
        auto resp = volume.ReadBlocks(range, clientInfo.GetClientId());
        const auto& bufs = resp->Record.GetBlocks().GetBuffers();
        UNIT_ASSERT_VALUES_EQUAL(100, bufs.size());
        for (const auto& buf: bufs) {
            for (auto c: buf) {
                UNIT_ASSERT_VALUES_EQUAL(c, 'X');
            }
        }

        volume.RemoveClient(clientInfo.GetClientId());
    }

    Y_UNIT_TEST(ShouldForwardRequestsToMultipartitionVolume)
    {
        NProto::TStorageServiceConfig config;
        config.SetMinChannelCount(4);
        auto runtime = PrepareTestActorRuntime(config);

        TVolumeClient volume(*runtime);
        volume.UpdateVolumeConfig(
            0,
            0,
            0,
            0,
            false,
            1,
            NCloud::NProto::STORAGE_MEDIA_HYBRID,
            7 * 1024,   // block count per partition
            "vol0",
            "cloud",
            "folder",
            3,          // partition count
            2
        );

        volume.WaitReady();

        {
            auto stat = volume.StatVolume();
            const auto& v = stat->Record.GetVolume();
            UNIT_ASSERT_VALUES_EQUAL(v.GetBlocksCount(), 21 * 1024);
            UNIT_ASSERT_VALUES_EQUAL(v.GetPartitionsCount(), 3);
        }

        auto clientInfo = CreateVolumeClientInfo(
            NProto::VOLUME_ACCESS_READ_WRITE,
            NProto::VOLUME_MOUNT_LOCAL,
            0);
        {
            auto response = volume.AddClient(clientInfo);
            const auto& volumeProto = response->Record.GetVolume();
            UNIT_ASSERT_VALUES_EQUAL(
                3 * 7 * 1024,
                volumeProto.GetBlocksCount()
            );
        }

        for (ui32 i = 0; i < 21; ++i) {
            volume.WriteBlocks(
                TBlockRange64::WithLength(1024 * i, 1024),
                clientInfo.GetClientId(),
                1 + i
            );
        }

        for (ui32 i = 0; i < 21; ++i) {
            auto resp = volume.ReadBlocks(
                TBlockRange64::WithLength(1024 * i, 1024),
                clientInfo.GetClientId()
            );
            const auto& bufs = resp->Record.GetBlocks().GetBuffers();
            UNIT_ASSERT_VALUES_EQUAL(1024, bufs.size());
            for (ui32 j = 0; j < 1024; ++j) {
                UNIT_ASSERT_VALUES_EQUAL(GetBlockContent(1 + i), bufs[j]);
            }
        }

        volume.WriteBlocks(
            TBlockRange64::MakeClosedInterval(500, 501),
            clientInfo.GetClientId(),
            30
        );
        volume.WriteBlocks(
            TBlockRange64::MakeClosedInterval(502, 503),
            clientInfo.GetClientId(),
            40
        );
        volume.WriteBlocks(
            TBlockRange64::MakeOneBlock(504),
            clientInfo.GetClientId(),
            50
        );

        {
            auto resp = volume.ReadBlocks(
                TBlockRange64::MakeClosedInterval(500, 501),
                clientInfo.GetClientId()
            );
            const auto& bufs = resp->Record.GetBlocks().GetBuffers();
            UNIT_ASSERT_VALUES_EQUAL(2, bufs.size());
            UNIT_ASSERT_VALUES_EQUAL(GetBlockContent(30), bufs[0]);
            UNIT_ASSERT_VALUES_EQUAL(GetBlockContent(30), bufs[1]);
        }

        {
            auto resp = volume.ReadBlocks(
                TBlockRange64::MakeClosedInterval(500, 504),
                clientInfo.GetClientId()
            );
            const auto& bufs = resp->Record.GetBlocks().GetBuffers();
            UNIT_ASSERT_VALUES_EQUAL(5, bufs.size());
            UNIT_ASSERT_VALUES_EQUAL(GetBlockContent(30), bufs[0]);
            UNIT_ASSERT_VALUES_EQUAL(GetBlockContent(30), bufs[1]);
            UNIT_ASSERT_VALUES_EQUAL(GetBlockContent(40), bufs[2]);
            UNIT_ASSERT_VALUES_EQUAL(GetBlockContent(40), bufs[3]);
            UNIT_ASSERT_VALUES_EQUAL(GetBlockContent(50), bufs[4]);
        }

        volume.ZeroBlocks(
            TBlockRange64::MakeClosedInterval(503, 1526),
            clientInfo.GetClientId()
        );
        {
            auto resp = volume.ReadBlocks(
                TBlockRange64::MakeClosedInterval(500, 504),
                clientInfo.GetClientId()
            );
            const auto& bufs = resp->Record.GetBlocks().GetBuffers();
            UNIT_ASSERT_VALUES_EQUAL(5, bufs.size());
            UNIT_ASSERT_VALUES_EQUAL(GetBlockContent(30), bufs[0]);
            UNIT_ASSERT_VALUES_EQUAL(GetBlockContent(30), bufs[1]);
            UNIT_ASSERT_VALUES_EQUAL(GetBlockContent(40), bufs[2]);
            UNIT_ASSERT_VALUES_EQUAL(TString(), bufs[3]);
            UNIT_ASSERT_VALUES_EQUAL(TString(), bufs[4]);
        }

        volume.ZeroBlocks(
            TBlockRange64::MakeOneBlock(500),
            clientInfo.GetClientId()
        );
        volume.ZeroBlocks(
            TBlockRange64::MakeOneBlock(501),
            clientInfo.GetClientId()
        );
        volume.ZeroBlocks(
            TBlockRange64::MakeOneBlock(502),
            clientInfo.GetClientId()
        );
        {
            auto resp = volume.ReadBlocks(
                TBlockRange64::MakeClosedInterval(500, 504),
                clientInfo.GetClientId()
            );
            const auto& bufs = resp->Record.GetBlocks().GetBuffers();
            UNIT_ASSERT_VALUES_EQUAL(5, bufs.size());
            UNIT_ASSERT_VALUES_EQUAL(TString(), bufs[0]);
            UNIT_ASSERT_VALUES_EQUAL(TString(), bufs[1]);
            UNIT_ASSERT_VALUES_EQUAL(TString(), bufs[2]);
            UNIT_ASSERT_VALUES_EQUAL(TString(), bufs[3]);
            UNIT_ASSERT_VALUES_EQUAL(TString(), bufs[4]);
        }

        // testing single-partition requests
        volume.WriteBlocks(
            TBlockRange64::MakeClosedInterval(500, 501),
            clientInfo.GetClientId(),
            50
        );
        volume.WriteBlocks(
            TBlockRange64::MakeClosedInterval(502, 503),
            clientInfo.GetClientId(),
            60
        );

        {
            auto resp = volume.ReadBlocks(
                TBlockRange64::MakeClosedInterval(500, 501),
                clientInfo.GetClientId()
            );
            const auto& bufs = resp->Record.GetBlocks().GetBuffers();
            UNIT_ASSERT_VALUES_EQUAL(2, bufs.size());
            UNIT_ASSERT_VALUES_EQUAL(GetBlockContent(50), bufs[0]);
            UNIT_ASSERT_VALUES_EQUAL(GetBlockContent(50), bufs[1]);
        }

        {
            auto resp = volume.ReadBlocks(
                TBlockRange64::MakeClosedInterval(502, 503),
                clientInfo.GetClientId()
            );
            const auto& bufs = resp->Record.GetBlocks().GetBuffers();
            UNIT_ASSERT_VALUES_EQUAL(2, bufs.size());
            UNIT_ASSERT_VALUES_EQUAL(GetBlockContent(60), bufs[0]);
            UNIT_ASSERT_VALUES_EQUAL(GetBlockContent(60), bufs[1]);
        }
    }

    void DoTestShouldForwardLocalRequestsToMultipartitionVolume(TString tags)
    {
        NProto::TStorageServiceConfig config;
        config.SetMinChannelCount(4);
        auto runtime = PrepareTestActorRuntime(config);

        TVolumeClient volume(*runtime);
        volume.UpdateVolumeConfig(
            0,
            0,
            0,
            0,
            false,
            1,
            NCloud::NProto::STORAGE_MEDIA_HYBRID,
            7 * 1024,   // block count per partition
            "vol0",
            "cloud",
            "folder",
            3,          // partition count
            2,
            std::move(tags)
        );

        volume.WaitReady();

        {
            auto stat = volume.StatVolume();
            const auto& v = stat->Record.GetVolume();
            UNIT_ASSERT_VALUES_EQUAL(v.GetBlocksCount(), 21 * 1024);
            UNIT_ASSERT_VALUES_EQUAL(v.GetPartitionsCount(), 3);
        }

        auto clientInfo = CreateVolumeClientInfo(
            NProto::VOLUME_ACCESS_READ_WRITE,
            NProto::VOLUME_MOUNT_LOCAL,
            0);
        volume.AddClient(clientInfo);

        for (ui32 i = 0; i < 21; ++i) {
            volume.WriteBlocksLocal(
                TBlockRange64::WithLength(1024 * i, 1024),
                clientInfo.GetClientId(),
                GetBlockContent(1 + i)
            );
        }

        for (ui32 i = 0; i < 21; ++i) {
            auto range = TBlockRange64::WithLength(1024 * i, 1024);
            TVector<TString> blocks;
            auto sglist = ResizeBlocks(
                blocks,
                range.Size(),
                TString::TUninitialized(DefaultBlockSize)
            );
            auto resp = volume.ReadBlocksLocal(
                range,
                TGuardedSgList(std::move(sglist)),
                clientInfo.GetClientId()
            );
            for (ui32 j = 0; j < 1024; ++j) {
                UNIT_ASSERT_VALUES_EQUAL(GetBlockContent(1 + i), blocks[j]);
            }
        }

        volume.WriteBlocksLocal(
            TBlockRange64::MakeClosedInterval(500, 501),
            clientInfo.GetClientId(),
            GetBlockContent(30)
        );
        volume.WriteBlocksLocal(
            TBlockRange64::MakeClosedInterval(502, 503),
            clientInfo.GetClientId(),
            GetBlockContent(40)
        );
        volume.WriteBlocksLocal(
            TBlockRange64::MakeOneBlock(504),
            clientInfo.GetClientId(),
            GetBlockContent(50)
        );

        {
            const auto range = TBlockRange64::MakeClosedInterval(500, 501);
            TVector<TString> blocks;
            auto sglist = ResizeBlocks(
                blocks,
                range.Size(),
                TString::TUninitialized(DefaultBlockSize)
            );
            auto resp = volume.ReadBlocksLocal(
                range,
                TGuardedSgList(std::move(sglist)),
                clientInfo.GetClientId()
            );
            UNIT_ASSERT_VALUES_EQUAL(GetBlockContent(30), blocks[0]);
            UNIT_ASSERT_VALUES_EQUAL(GetBlockContent(30), blocks[1]);
        }

        {
            const auto range = TBlockRange64::MakeClosedInterval(499, 504);
            TVector<TString> blocks;
            auto sglist = ResizeBlocks(
                blocks,
                range.Size(),
                TString::TUninitialized(DefaultBlockSize)
            );
            auto resp = volume.ReadBlocksLocal(
                range,
                TGuardedSgList(std::move(sglist)),
                clientInfo.GetClientId()
            );
            UNIT_ASSERT_VALUES_EQUAL(GetBlockContent(1), blocks[0]);
            UNIT_ASSERT_VALUES_EQUAL(GetBlockContent(30), blocks[1]);
            UNIT_ASSERT_VALUES_EQUAL(GetBlockContent(30), blocks[2]);
            UNIT_ASSERT_VALUES_EQUAL(GetBlockContent(40), blocks[3]);
            UNIT_ASSERT_VALUES_EQUAL(GetBlockContent(40), blocks[4]);
            UNIT_ASSERT_VALUES_EQUAL(GetBlockContent(50), blocks[5]);
        }
    }

    Y_UNIT_TEST(ShouldForwardLocalRequestsToMultipartitionVolume)
    {
        DoTestShouldForwardLocalRequestsToMultipartitionVolume("");
    }

    Y_UNIT_TEST(ShouldForwardLocalRequestsToMultipartitionVolumeWithTrackUsed)
    {
        DoTestShouldForwardLocalRequestsToMultipartitionVolume("track-used");
    }

    Y_UNIT_TEST(ShouldForwardProtoWritesWithBigBuffersToMultipartitionVolume)
    {
        NProto::TStorageServiceConfig config;
        config.SetMinChannelCount(4);
        auto runtime = PrepareTestActorRuntime(config);

        TVolumeClient volume(*runtime);
        volume.UpdateVolumeConfig(
            0,
            0,
            0,
            0,
            false,
            1,
            NCloud::NProto::STORAGE_MEDIA_HYBRID,
            7 * 1024,   // block count per partition
            "vol0",
            "cloud",
            "folder",
            3,          // partition count
            2
        );

        volume.WaitReady();

        auto clientInfo = CreateVolumeClientInfo(
            NProto::VOLUME_ACCESS_READ_WRITE,
            NProto::VOLUME_MOUNT_LOCAL,
            0);
        volume.AddClient(clientInfo);

        auto write = [&] (ui32 startIndex, ui32 blocks, char fill) {
            auto request = std::make_unique<TEvService::TEvWriteBlocksRequest>();
            request->Record.SetStartIndex(startIndex);
            request->Record.MutableHeaders()->SetClientId(
                clientInfo.GetClientId());

            auto& buffers = *request->Record.MutableBlocks()->MutableBuffers();
            *buffers.Add() = TString(DefaultBlockSize * blocks, fill);

            volume.SendToPipe(std::move(request));

            auto response = volume.RecvWriteBlocksResponse();
            UNIT_ASSERT_VALUES_EQUAL(S_OK, response->GetStatus());
        };

        write(0, 20, 1);
        write(15, 10, 2);

        {
            auto resp = volume.ReadBlocks(
                TBlockRange64::MakeClosedInterval(0, 24),
                clientInfo.GetClientId()
            );
            const auto& bufs = resp->Record.GetBlocks().GetBuffers();
            UNIT_ASSERT_VALUES_EQUAL(25, bufs.size());
            for (ui32 i = 0; i < 15; ++i) {
                UNIT_ASSERT_VALUES_EQUAL(GetBlockContent(1), bufs[i]);
            }
            for (ui32 i = 15; i < 25; ++i) {
                UNIT_ASSERT_VALUES_EQUAL(GetBlockContent(2), bufs[i]);
            }
        }
    }

    Y_UNIT_TEST(ShouldProperlyHandleDestroyedSglistInMultipartitionVolume)
    {
        NProto::TStorageServiceConfig config;
        config.SetMinChannelCount(4);
        auto runtime = PrepareTestActorRuntime(config);

        TVolumeClient volume(*runtime);
        volume.UpdateVolumeConfig(
            0,
            0,
            0,
            0,
            false,
            1,
            NCloud::NProto::STORAGE_MEDIA_HYBRID,
            7 * 1024,   // block count per partition
            "vol0",
            "cloud",
            "folder",
            3,          // partition count
            2
        );

        volume.WaitReady();

        auto range = TBlockRange64::WithLength(0, 1024);

        auto clientInfo = CreateVolumeClientInfo(
            NProto::VOLUME_ACCESS_READ_WRITE,
            NProto::VOLUME_MOUNT_LOCAL,
            0
        );
        volume.AddClient(clientInfo);

        {
            auto blockContent = GetBlockContent(1);

            TSgList sglist;
            sglist.resize(range.Size(), {blockContent.data(), blockContent.size()});
            TGuardedSgList glist(std::move(sglist));

            auto request = std::make_unique<TEvService::TEvWriteBlocksLocalRequest>();
            request->Record.SetStartIndex(range.Start);
            request->Record.MutableHeaders()->SetClientId(clientInfo.GetClientId());
            request->Record.Sglist = glist;
            request->Record.BlocksCount = range.Size();
            request->Record.BlockSize = DefaultBlockSize;

            glist.Close();

            volume.SendToPipe(std::move(request));

            auto response = volume.RecvWriteBlocksLocalResponse();
            UNIT_ASSERT_VALUES_EQUAL_C(
                E_REJECTED,
                response->GetStatus(),
                response->GetErrorReason()
            );
        }

        {
            TVector<TString> blocks;
            auto sglist = ResizeBlocks(
                blocks,
                range.Size(),
                TString::TUninitialized(DefaultBlockSize)
            );
            TGuardedSgList glist(std::move(sglist));
            glist.Close();

            volume.SendReadBlocksLocalRequest(
                range,
                glist,
                clientInfo.GetClientId()
            );

            auto response = volume.RecvReadBlocksLocalResponse();
            UNIT_ASSERT_VALUES_EQUAL_C(
                E_REJECTED,
                response->GetStatus(),
                response->GetErrorReason()
            );
        }
    }

    Y_UNIT_TEST(ShouldReallocateDisk)
    {
        auto runtime = PrepareTestActorRuntime();

        const auto expectedBlockCount = DefaultDeviceBlockSize * DefaultDeviceBlockCount
            / DefaultBlockSize;
        const auto expectedDeviceCount = 3;

        TVolumeClient volume(*runtime);
        volume.UpdateVolumeConfig(
            0,
            0,
            0,
            0,
            false,
            1,
            NCloud::NProto::STORAGE_MEDIA_SSD_NONREPLICATED,
            expectedBlockCount);

        volume.WaitReady();

        {
            auto stat = volume.StatVolume();
            const auto& devices = stat->Record.GetVolume().GetDevices();
            UNIT_ASSERT_VALUES_EQUAL(1, devices.size());
            UNIT_ASSERT_VALUES_EQUAL("transport0", devices[0].GetTransportId());
            UNIT_ASSERT_VALUES_EQUAL(
                expectedBlockCount,
                devices[0].GetBlockCount());

        }

        {
            auto sender = runtime->AllocateEdgeActor();

            auto request = std::make_unique<TEvDiskRegistry::TEvAllocateDiskRequest>();
            request->Record.SetDiskId("vol0");
            request->Record.SetBlockSize(DefaultBlockSize);
            request->Record.SetBlocksCount(expectedDeviceCount * expectedBlockCount);

            runtime->Send(new IEventHandle(
                MakeDiskRegistryProxyServiceId(),
                sender,
                request.release()));
        }

        volume.ReallocateDisk();

        {
            auto stat = volume.StatVolume();
            const auto& devices = stat->Record.GetVolume().GetDevices();
            UNIT_ASSERT_VALUES_EQUAL(expectedDeviceCount, devices.size());
            UNIT_ASSERT_VALUES_EQUAL("transport0", devices[0].GetTransportId());
            UNIT_ASSERT_VALUES_EQUAL(
                expectedBlockCount,
                devices[0].GetBlockCount()
            );
            UNIT_ASSERT_VALUES_EQUAL("transport1", devices[1].GetTransportId());
            UNIT_ASSERT_VALUES_EQUAL(
                expectedBlockCount,
                devices[1].GetBlockCount()
            );
            UNIT_ASSERT_VALUES_EQUAL("transport2", devices[2].GetTransportId());
            UNIT_ASSERT_VALUES_EQUAL(
                expectedBlockCount,
                devices[2].GetBlockCount()
            );
        }
    }

    Y_UNIT_TEST(ShouldDoLiteReallocations)
    {
        auto state = MakeIntrusive<TDiskRegistryState>();
        auto runtime = PrepareTestActorRuntime(
            NProto::TStorageServiceConfig(), state);

        const auto expectedBlockCount =
            DefaultDeviceBlockSize * DefaultDeviceBlockCount / DefaultBlockSize;
        const auto expectedDeviceCount = 3;

        TVolumeClient volume(*runtime);
        volume.UpdateVolumeConfig(
            0,
            0,
            0,
            0,
            false,
            1,
            NCloud::NProto::STORAGE_MEDIA_SSD_NONREPLICATED,
            expectedBlockCount);

        NProto::TStorageServiceConfig patch;
        patch.SetAllowLiteDiskReallocations(true);
        volume.ChangeStorageConfig(std::move(patch));
        volume.WaitReady();

        {
            // Meta history should contain a single item.
            auto metaHistory = volume.ReadMetaHistory();
            UNIT_ASSERT_VALUES_EQUAL(S_OK, metaHistory->Error.GetCode());
            UNIT_ASSERT_VALUES_EQUAL(1, metaHistory->MetaHistory.size());
            UNIT_ASSERT_VALUES_EQUAL(
                0,
                metaHistory->MetaHistory[0].Meta.GetIOModeTs());
        }

        {
            auto stat = volume.StatVolume();
            const auto& devices = stat->Record.GetVolume().GetDevices();
            UNIT_ASSERT_VALUES_EQUAL(1, devices.size());
            UNIT_ASSERT_VALUES_EQUAL(
                expectedBlockCount,
                devices[0].GetBlockCount());
        }

        {
            auto sender = runtime->AllocateEdgeActor();

            auto request = std::make_unique<TEvDiskRegistry::TEvAllocateDiskRequest>();
            request->Record.SetDiskId("vol0");
            request->Record.SetBlockSize(DefaultBlockSize);
            request->Record.SetBlocksCount(expectedDeviceCount * expectedBlockCount);

            runtime->Send(new IEventHandle(
                MakeDiskRegistryProxyServiceId(),
                sender,
                request.release()));
        }

        volume.ReallocateDisk();

        ui32 oldNodeId = 0;
        {
            auto stat = volume.StatVolume();
            const auto& devices = stat->Record.GetVolume().GetDevices();
            UNIT_ASSERT_VALUES_EQUAL(expectedDeviceCount, devices.size());
            oldNodeId = devices[0].GetNodeId();
        }

        {
            // No lite reallocation, since device count was changed. Meta
            // history contains 2 items now.
            auto metaHistory = volume.ReadMetaHistory();
            UNIT_ASSERT_VALUES_EQUAL(S_OK, metaHistory->Error.GetCode());
            UNIT_ASSERT_VALUES_EQUAL(2, metaHistory->MetaHistory.size());
        }

        runtime->SetEventFilter(
            [&](TTestActorRuntimeBase&, TAutoPtr<IEventHandle>& event)
            {
                switch (event->GetTypeRewrite()) {
                    case TEvDiskRegistry::EvAllocateDiskResponse: {
                        auto* msg = event->Get<
                            TEvDiskRegistry::TEvAllocateDiskResponse>();
                        for (auto& device: *msg->Record.MutableDevices()) {
                            device.SetNodeId(device.GetNodeId() + 1);
                        }
                        break;
                    }
                }
                return false;
            });

        volume.ReallocateDisk();
        {
            auto stat = volume.StatVolume();
            const auto& devices = stat->Record.GetVolume().GetDevices();
            UNIT_ASSERT_VALUES_EQUAL(expectedDeviceCount, devices.size());
            UNIT_ASSERT_VALUES_EQUAL(oldNodeId + 1, devices[0].GetNodeId());
        }

        {
            // Lite reallocation happened. Meta history still contains 2 items.
            auto metaHistory = volume.ReadMetaHistory();
            UNIT_ASSERT_VALUES_EQUAL(S_OK, metaHistory->Error.GetCode());
            UNIT_ASSERT_VALUES_EQUAL(2, metaHistory->MetaHistory.size());
            UNIT_ASSERT_VALUES_EQUAL(
                0,
                metaHistory->MetaHistory[1].Meta.GetIOModeTs());
        }

        runtime->SetEventFilter([](TTestActorRuntimeBase&,
                                   TAutoPtr<IEventHandle>&) { return false; });
        auto now = Now();
        state->Disks["vol0"].IOModeTs = now;
        volume.ReallocateDisk();
        {
            // Lite reallocation happened. Meta history still contains 2 items.
            auto metaHistory = volume.ReadMetaHistory();
            UNIT_ASSERT_VALUES_EQUAL(S_OK, metaHistory->Error.GetCode());
            UNIT_ASSERT_VALUES_EQUAL(2, metaHistory->MetaHistory.size());
        }

        state->Disks["vol0"].MuteIOErrors = true;
        volume.ReallocateDisk();
        {
            // No lite reallocation, since MuteIOErrors has changed. Meta
            // history contains 3 items now.
            auto metaHistory = volume.ReadMetaHistory();
            UNIT_ASSERT_VALUES_EQUAL(S_OK, metaHistory->Error.GetCode());
            UNIT_ASSERT_VALUES_EQUAL(3, metaHistory->MetaHistory.size());
            UNIT_ASSERT_VALUES_EQUAL(
                now.MicroSeconds(),
                metaHistory->MetaHistory.back().Meta.GetIOModeTs());
        }
    }

    Y_UNIT_TEST(ShouldRejectAllocateDiskResponseWithInvalidDeviceSizes)
    {
        auto runtime = PrepareTestActorRuntime();

        const auto expectedBlockCount = DefaultDeviceBlockSize * DefaultDeviceBlockCount
            / DefaultBlockSize;
        const auto expectedDeviceCount = 3;

        TVolumeClient volume(*runtime);
        volume.UpdateVolumeConfig(
            0,
            0,
            0,
            0,
            false,
            1,
            NCloud::NProto::STORAGE_MEDIA_SSD_NONREPLICATED,
            expectedDeviceCount * expectedBlockCount);

        volume.WaitReady();

        {
            auto stat = volume.StatVolume();
            const auto& devices = stat->Record.GetVolume().GetDevices();
            UNIT_ASSERT_VALUES_EQUAL(expectedDeviceCount, devices.size());
            UNIT_ASSERT_VALUES_EQUAL("uuid0", devices[0].GetDeviceUUID());
            UNIT_ASSERT_VALUES_EQUAL(
                expectedBlockCount,
                devices[0].GetBlockCount()
            );
            UNIT_ASSERT_VALUES_EQUAL("uuid1", devices[1].GetDeviceUUID());
            UNIT_ASSERT_VALUES_EQUAL(
                expectedBlockCount,
                devices[1].GetBlockCount()
            );
            UNIT_ASSERT_VALUES_EQUAL("uuid2", devices[2].GetDeviceUUID());
            UNIT_ASSERT_VALUES_EQUAL(
                expectedBlockCount,
                devices[2].GetBlockCount()
            );
        }

        {
            auto request = std::make_unique<TEvDiskRegistry::TEvAllocateDiskResponse>();
            auto* device0 = request->Record.AddDevices();
            device0->SetDeviceUUID("uuid0");
            device0->SetBlocksCount(expectedBlockCount);
            device0->SetBlockSize(DefaultBlockSize);
            auto* device1 = request->Record.AddDevices();
            device1->SetDeviceUUID("uuid1_bad");
            device1->SetBlocksCount(expectedBlockCount + 1);
            device1->SetBlockSize(DefaultBlockSize);
            auto* device2 = request->Record.AddDevices();
            device2->SetDeviceUUID("uuid2");
            device2->SetBlocksCount(expectedBlockCount);
            device2->SetBlockSize(DefaultBlockSize);

            volume.SendToPipe(std::move(request));
        }

        {
            auto stat = volume.StatVolume();
            const auto& devices = stat->Record.GetVolume().GetDevices();
            UNIT_ASSERT_VALUES_EQUAL(expectedDeviceCount, devices.size());
            UNIT_ASSERT_VALUES_EQUAL("uuid0", devices[0].GetDeviceUUID());
            UNIT_ASSERT_VALUES_EQUAL(
                expectedBlockCount,
                devices[0].GetBlockCount()
            );
            UNIT_ASSERT_VALUES_EQUAL("uuid1", devices[1].GetDeviceUUID());
            UNIT_ASSERT_VALUES_EQUAL(
                expectedBlockCount,
                devices[1].GetBlockCount()
            );
            UNIT_ASSERT_VALUES_EQUAL("uuid2", devices[2].GetDeviceUUID());
            UNIT_ASSERT_VALUES_EQUAL(
                expectedBlockCount,
                devices[2].GetBlockCount()
            );
        }

        {
            auto request = std::make_unique<TEvDiskRegistry::TEvAllocateDiskResponse>();
            auto* device0 = request->Record.AddDevices();
            device0->SetDeviceUUID("uuid0");
            device0->SetBlocksCount(expectedBlockCount);
            device0->SetBlockSize(DefaultBlockSize);
            auto* device1 = request->Record.AddDevices();
            device1->SetDeviceUUID("uuid1_bad");
            device1->SetBlocksCount(expectedBlockCount);
            device1->SetBlockSize(2 * DefaultBlockSize);
            auto* device2 = request->Record.AddDevices();
            device2->SetDeviceUUID("uuid2");
            device2->SetBlocksCount(expectedBlockCount);
            device2->SetBlockSize(DefaultBlockSize);

            volume.SendToPipe(std::move(request));
        }

        {
            auto stat = volume.StatVolume();
            const auto& devices = stat->Record.GetVolume().GetDevices();
            UNIT_ASSERT_VALUES_EQUAL(expectedDeviceCount, devices.size());
            UNIT_ASSERT_VALUES_EQUAL("uuid0", devices[0].GetDeviceUUID());
            UNIT_ASSERT_VALUES_EQUAL(
                expectedBlockCount,
                devices[0].GetBlockCount()
            );
            UNIT_ASSERT_VALUES_EQUAL("uuid1", devices[1].GetDeviceUUID());
            UNIT_ASSERT_VALUES_EQUAL(
                expectedBlockCount,
                devices[1].GetBlockCount()
            );
            UNIT_ASSERT_VALUES_EQUAL("uuid2", devices[2].GetDeviceUUID());
            UNIT_ASSERT_VALUES_EQUAL(
                expectedBlockCount,
                devices[2].GetBlockCount()
            );
        }

        {
            auto request = std::make_unique<TEvDiskRegistry::TEvAllocateDiskResponse>();
            auto* device0 = request->Record.AddDevices();
            device0->SetDeviceUUID("uuid0");
            device0->SetBlocksCount(expectedBlockCount);
            device0->SetBlockSize(DefaultBlockSize);
            auto* device1 = request->Record.AddDevices();
            device1->SetDeviceUUID("uuid1_good");
            device1->SetBlocksCount(expectedBlockCount);
            device1->SetBlockSize(DefaultBlockSize);
            auto* device2 = request->Record.AddDevices();
            device2->SetDeviceUUID("uuid2");
            device2->SetBlocksCount(expectedBlockCount);
            device2->SetBlockSize(DefaultBlockSize);

            volume.SendToPipe(std::move(request));
        }

        {
            auto stat = volume.StatVolume();
            const auto& devices = stat->Record.GetVolume().GetDevices();
            UNIT_ASSERT_VALUES_EQUAL(expectedDeviceCount, devices.size());
            UNIT_ASSERT_VALUES_EQUAL("uuid0", devices[0].GetDeviceUUID());
            UNIT_ASSERT_VALUES_EQUAL(
                expectedBlockCount,
                devices[0].GetBlockCount()
            );
            UNIT_ASSERT_VALUES_EQUAL("uuid1_good", devices[1].GetDeviceUUID());
            UNIT_ASSERT_VALUES_EQUAL(
                expectedBlockCount,
                devices[1].GetBlockCount()
            );
            UNIT_ASSERT_VALUES_EQUAL("uuid2", devices[2].GetDeviceUUID());
            UNIT_ASSERT_VALUES_EQUAL(
                expectedBlockCount,
                devices[2].GetBlockCount()
            );
        }

        {
            auto request = std::make_unique<TEvDiskRegistry::TEvAllocateDiskResponse>();
            auto* device0 = request->Record.AddDevices();
            device0->SetDeviceUUID("uuid0");
            device0->SetBlocksCount(expectedBlockCount);
            device0->SetBlockSize(DefaultBlockSize);
            auto* device1 = request->Record.AddDevices();
            device1->SetDeviceUUID("uuid1_bad");
            device1->SetBlocksCount(expectedBlockCount + 1);
            device1->SetBlockSize(DefaultBlockSize);
            auto* device2 = request->Record.AddDevices();
            device2->SetDeviceUUID("uuid2");
            device2->SetBlocksCount(expectedBlockCount);
            device2->SetBlockSize(DefaultBlockSize);
            auto* device3 = request->Record.AddDevices();
            device3->SetDeviceUUID("uuid3");
            device3->SetBlocksCount(expectedBlockCount);
            device3->SetBlockSize(DefaultBlockSize);

            volume.SendToPipe(std::move(request));
        }

        {
            auto stat = volume.StatVolume();
            const auto& devices = stat->Record.GetVolume().GetDevices();
            UNIT_ASSERT_VALUES_EQUAL(expectedDeviceCount, devices.size());
            UNIT_ASSERT_VALUES_EQUAL("uuid0", devices[0].GetDeviceUUID());
            UNIT_ASSERT_VALUES_EQUAL(
                expectedBlockCount,
                devices[0].GetBlockCount()
            );
            UNIT_ASSERT_VALUES_EQUAL("uuid1_good", devices[1].GetDeviceUUID());
            UNIT_ASSERT_VALUES_EQUAL(
                expectedBlockCount,
                devices[1].GetBlockCount()
            );
            UNIT_ASSERT_VALUES_EQUAL("uuid2", devices[2].GetDeviceUUID());
            UNIT_ASSERT_VALUES_EQUAL(
                expectedBlockCount,
                devices[2].GetBlockCount()
            );
        }

        {
            auto request = std::make_unique<TEvDiskRegistry::TEvAllocateDiskResponse>();
            auto* device0 = request->Record.AddDevices();
            device0->SetDeviceUUID("uuid0");
            device0->SetBlocksCount(expectedBlockCount);
            device0->SetBlockSize(DefaultBlockSize);
            auto* device1 = request->Record.AddDevices();
            device1->SetDeviceUUID("uuid1_better");
            device1->SetBlocksCount(expectedBlockCount);
            device1->SetBlockSize(DefaultBlockSize);
            auto* device2 = request->Record.AddDevices();
            device2->SetDeviceUUID("uuid2");
            device2->SetBlocksCount(expectedBlockCount);
            device2->SetBlockSize(DefaultBlockSize);
            auto* device3 = request->Record.AddDevices();
            device3->SetDeviceUUID("uuid3");
            device3->SetBlocksCount(expectedBlockCount);
            device3->SetBlockSize(DefaultBlockSize);

            volume.SendToPipe(std::move(request));
        }

        {
            auto stat = volume.StatVolume();
            const auto& devices = stat->Record.GetVolume().GetDevices();
            UNIT_ASSERT_VALUES_EQUAL(expectedDeviceCount + 1, devices.size());
            UNIT_ASSERT_VALUES_EQUAL("uuid0", devices[0].GetDeviceUUID());
            UNIT_ASSERT_VALUES_EQUAL(
                expectedBlockCount,
                devices[0].GetBlockCount()
            );
            UNIT_ASSERT_VALUES_EQUAL("uuid1_better", devices[1].GetDeviceUUID());
            UNIT_ASSERT_VALUES_EQUAL(
                expectedBlockCount,
                devices[1].GetBlockCount()
            );
            UNIT_ASSERT_VALUES_EQUAL("uuid2", devices[2].GetDeviceUUID());
            UNIT_ASSERT_VALUES_EQUAL(
                expectedBlockCount,
                devices[2].GetBlockCount()
            );
            UNIT_ASSERT_VALUES_EQUAL("uuid3", devices[3].GetDeviceUUID());
            UNIT_ASSERT_VALUES_EQUAL(
                expectedBlockCount,
                devices[3].GetBlockCount()
            );
        }
    }

    Y_UNIT_TEST(ShouldSupportReadOnlyMode)
    {
        auto state = MakeIntrusive<TDiskRegistryState>();
        auto runtime = PrepareTestActorRuntime(
            NProto::TStorageServiceConfig(), state);

        const auto expectedBlockCount = DefaultDeviceBlockSize * DefaultDeviceBlockCount
            / DefaultBlockSize;

        TVolumeClient volume(*runtime);

        auto updateConfig = [&, version = 1] () mutable {
            volume.UpdateVolumeConfig(
                0,
                0,
                0,
                0,
                false,
                version++,
                NCloud::NProto::STORAGE_MEDIA_SSD_NONREPLICATED,
                expectedBlockCount);
        };

        updateConfig();

        volume.WaitReady();

        auto clientInfo = CreateVolumeClientInfo(
            NProto::VOLUME_ACCESS_READ_WRITE,
            NProto::VOLUME_MOUNT_LOCAL,
            0);
        {
            auto response = volume.AddClient(clientInfo);
            const auto& volume = response->Record.GetVolume();
            UNIT_ASSERT_VALUES_EQUAL(1, volume.DevicesSize());
            UNIT_ASSERT_VALUES_EQUAL(
                "transport0",
                volume.GetDevices(0).GetTransportId());
        }

        volume.WriteBlocks(
            TBlockRange64::MakeOneBlock(0),
            clientInfo.GetClientId(),
            1);
        volume.ReadBlocks(
            TBlockRange64::MakeOneBlock(0),
            clientInfo.GetClientId());

        auto& disk = state->Disks.at("vol0");
        disk.IOMode = NProto::VOLUME_IO_ERROR_READ_ONLY;
        volume.ReallocateDisk();

        // reallocate disk will trigger pipes reset, so reestablish connection
        volume.ReconnectPipe();

        updateConfig();
        volume.AddClient(clientInfo);

        {
            volume.SendWriteBlocksRequest(
                TBlockRange64::MakeOneBlock(0),
                clientInfo.GetClientId(),
                1);
            auto response = volume.RecvWriteBlocksResponse();
            UNIT_ASSERT_VALUES_EQUAL(E_IO, response->GetStatus());

            volume.ReadBlocks(
                TBlockRange64::MakeOneBlock(0),
                clientInfo.GetClientId());
        }

        disk.IOMode = NProto::VOLUME_IO_OK;
        volume.ReallocateDisk();
        // reallocate disk will trigger pipes reset, so reestablish connection
        volume.ReconnectPipe();
        volume.AddClient(clientInfo);

        volume.WriteBlocks(
            TBlockRange64::MakeOneBlock(0),
            clientInfo.GetClientId(),
            1);
        volume.ReadBlocks(
            TBlockRange64::MakeOneBlock(0),
            clientInfo.GetClientId());
    }

    Y_UNIT_TEST(ShouldSupportCompactRangesForMultipartitionVolume)
    {
        NProto::TStorageServiceConfig config;
        config.SetMinChannelCount(4);
        auto runtime = PrepareTestActorRuntime(config);

        TVolumeClient volume(*runtime);
        volume.UpdateVolumeConfig(
            0,
            0,
            0,
            0,
            false,
            1,
            NCloud::NProto::STORAGE_MEDIA_HYBRID,
            7 * 1024,   // block count per partition
            "vol0",
            "cloud",
            "folder",
            3,          // partition count
            2
        );

        volume.WaitReady();

        {
            auto stat = volume.StatVolume();
            const auto& v = stat->Record.GetVolume();
            UNIT_ASSERT_VALUES_EQUAL(v.GetBlocksCount(), 21 * 1024);
            UNIT_ASSERT_VALUES_EQUAL(v.GetPartitionsCount(), 3);
        }

        auto clientInfo = CreateVolumeClientInfo(
            NProto::VOLUME_ACCESS_READ_WRITE,
            NProto::VOLUME_MOUNT_LOCAL,
            0);
        volume.AddClient(clientInfo);

        for (ui32 i = 0; i < 21; ++i) {
            volume.WriteBlocks(
                TBlockRange64::WithLength(1024 * i, 1024),
                clientInfo.GetClientId(),
                1 + i
            );
        }

        auto compactResponse = volume.CompactRange(
            TBlockRange64::MakeClosedInterval(0, 21 * 1024),
            "op1");
        UNIT_ASSERT_VALUES_UNEQUAL(true, compactResponse->Record.GetOperationId().empty());

        auto response = volume.GetCompactionStatus("op1");
        UNIT_ASSERT_VALUES_UNEQUAL(0, response->Record.GetTotal());
    }


    Y_UNIT_TEST(ShouldMuteIOErrorsViaTag)
    {
        auto state = MakeIntrusive<TDiskRegistryState>();
        auto runtime = TTestRuntimeBuilder()
            .With(state)
            .Build();

        TVolumeClient volume(*runtime);

        auto updateVolumeConfig = volume.TagUpdater(
            NCloud::NProto::STORAGE_MEDIA_SSD_NONREPLICATED,
            DefaultDeviceBlockSize * DefaultDeviceBlockCount / DefaultBlockSize);

        updateVolumeConfig("");

        volume.WaitReady();

        auto clientInfo = CreateVolumeClientInfo(
            NProto::VOLUME_ACCESS_READ_WRITE,
            NProto::VOLUME_MOUNT_LOCAL,
            0);
        volume.AddClient(clientInfo);

        volume.WriteBlocks(
            TBlockRange64::MakeOneBlock(0),
            clientInfo.GetClientId(),
            1);
        volume.ReadBlocks(
            TBlockRange64::MakeOneBlock(0),
            clientInfo.GetClientId());

        auto& disk = state->Disks.at("vol0");
        disk.IOMode = NProto::VOLUME_IO_ERROR_READ_ONLY;
        volume.ReallocateDisk();

        // reallocate disk will trigger pipes reset, so reestablish connection
        volume.ReconnectPipe();
        volume.AddClient(clientInfo);
        {
            volume.SendWriteBlocksRequest(
                TBlockRange64::MakeOneBlock(0),
                clientInfo.GetClientId(),
                1);
            auto response = volume.RecvWriteBlocksResponse();
            UNIT_ASSERT_VALUES_EQUAL(E_IO, response->GetStatus());
        }

        updateVolumeConfig("mute-io-errors");
        volume.ReconnectPipe();
        volume.AddClient(clientInfo);

        volume.ReallocateDisk();

        volume.ReconnectPipe();
        volume.AddClient(clientInfo);

        {
            volume.SendWriteBlocksRequest(
                TBlockRange64::MakeOneBlock(0),
                clientInfo.GetClientId(),
                1);
            auto response = volume.RecvWriteBlocksResponse();
            UNIT_ASSERT_VALUES_EQUAL(E_IO_SILENT, response->GetStatus());
            UNIT_ASSERT(HasProtoFlag(
                response->GetError().GetFlags(),
                NProto::EF_SILENT));
        }
    }

    Y_UNIT_TEST(ShouldAutoMuteIOErrors)
    {
        auto state = MakeIntrusive<TDiskRegistryState>();
        auto runtime = TTestRuntimeBuilder()
            .With(state)
            .Build();

        TVolumeClient volume(*runtime);

        volume.UpdateVolumeConfig(
            0,
            0,
            0,
            0,
            false,
            1,
            NCloud::NProto::STORAGE_MEDIA_SSD_NONREPLICATED);

        volume.WaitReady();

        auto clientInfo = CreateVolumeClientInfo(
            NProto::VOLUME_ACCESS_READ_WRITE,
            NProto::VOLUME_MOUNT_LOCAL,
            0);
        volume.AddClient(clientInfo);

        auto shoot = [&]
        {
            volume.SendWriteBlocksRequest(
                TBlockRange64::MakeOneBlock(0),
                clientInfo.GetClientId(),
                1);
            auto response = volume.RecvWriteBlocksResponse();
            return response->GetError();
        };

        UNIT_ASSERT_VALUES_EQUAL(S_OK, shoot().GetCode());

        auto& disk = state->Disks.at("vol0");
        disk.IOMode = NProto::VOLUME_IO_ERROR_READ_ONLY;
        disk.IOModeTs = runtime->GetCurrentTime();
        disk.MuteIOErrors = true;

        volume.ReallocateDisk();
        // reallocate disk will trigger pipes reset, so reestablish connection
        volume.ReconnectPipe();
        volume.AddClient(clientInfo);

        auto error = shoot();
        UNIT_ASSERT_VALUES_EQUAL(E_IO_SILENT, error.GetCode());
        UNIT_ASSERT(HasProtoFlag(error.GetFlags(), NProto::EF_SILENT));
    }

    Y_UNIT_TEST(ShouldCollectTracesForMultipartitionVolumesUponRequest)
    {
        NProto::TStorageServiceConfig config;
        auto runtime = PrepareTestActorRuntime(config);

        TVolumeClient volume(*runtime);
        volume.UpdateVolumeConfig(
            0,
            0,
            0,
            0,
            false,
            1,
            NCloud::NProto::STORAGE_MEDIA_HYBRID,
            7 * 1024,   // block count per partition
            "vol0",
            "cloud",
            "folder",
            3,          // partition count
            2
        );

        volume.WaitReady();
        volume.StatVolume();

        auto clientInfo = CreateVolumeClientInfo(
            NProto::VOLUME_ACCESS_READ_WRITE,
            NProto::VOLUME_MOUNT_LOCAL,
            0);
        volume.AddClient(clientInfo);

        auto request = volume.CreateWriteBlocksRequest(
            TBlockRange64::WithLength(0, 1024),
            clientInfo.GetClientId(),
            1
        );
        request->Record.MutableHeaders()->MutableInternal()->MutableTrace()->SetIsTraced(true);

        volume.SendToPipe(std::move(request));

        auto response = volume.RecvWriteBlocksResponse();

        CheckForkJoin(response->Record.GetTrace().GetLWTrace().GetTrace(), true);
    }

    Y_UNIT_TEST(ShouldCorrectlyCollectTracesForMultipartitionVolumesIfPartitionReturnError)
    {
        NProto::TStorageServiceConfig config;
        auto runtime = PrepareTestActorRuntime(config);

        TVolumeClient volume(*runtime);
        volume.UpdateVolumeConfig(
            0,
            0,
            0,
            0,
            false,
            1,
            NCloud::NProto::STORAGE_MEDIA_HYBRID,
            7 * 1024,   // block count per partition
            "vol0",
            "cloud",
            "folder",
            3,          // partition count
            2
        );

        volume.WaitReady();
        volume.StatVolume();

        auto clientInfo = CreateVolumeClientInfo(
            NProto::VOLUME_ACCESS_READ_WRITE,
            NProto::VOLUME_MOUNT_LOCAL,
            0);
        volume.AddClient(clientInfo);

        // PartitionRequestActor should return an error,
        // to do this we will try to write data to disk using a buffer of the
        // incorrect size
        TString data(10u, 1);
        auto request = volume.CreateWriteBlocksLocalRequest(
            TBlockRange64::MakeClosedInterval(0, 1024 * 5),
            clientInfo.GetClientId(),
            data
        );
        request->Record.MutableHeaders()->MutableInternal()->MutableTrace()->SetIsTraced(true);

        volume.SendToPipe(std::move(request));

        auto response = volume.RecvWriteBlocksLocalResponse();

        UNIT_ASSERT(FAILED(response->GetStatus()));

        const auto& trace = response->Record.GetTrace().GetLWTrace().GetTrace().GetEvents();

        UNIT_ASSERT_C(
            std::find_if(
                trace.begin(),
                trace.end(),
                [] (const auto& e) {
                    return e.GetName() == "Join";
                }) != trace.end(),
            "No Join found");
    }

    Y_UNIT_TEST(ShouldCollectTracesForSinglePartitionVolumesUponRequest)
    {
        NProto::TStorageServiceConfig storageServiceConfig;

        auto runtime = PrepareTestActorRuntime(std::move(storageServiceConfig));

        TVolumeClient volume(*runtime);
        volume.UpdateVolumeConfig();
        volume.WaitReady();

        auto clientInfo = CreateVolumeClientInfo(
            NProto::VOLUME_ACCESS_READ_WRITE,
            NProto::VOLUME_MOUNT_LOCAL,
            0);

        volume.AddClient(clientInfo);

        auto request = volume.CreateWriteBlocksRequest(
            TBlockRange64::WithLength(0, 1024),
            clientInfo.GetClientId(),
            1
        );
        request->Record.MutableHeaders()->MutableInternal()->MutableTrace()->SetIsTraced(true);

        volume.SendToPipe(std::move(request));

        auto response = volume.RecvWriteBlocksResponse();

        CheckForkJoin(response->Record.GetTrace().GetLWTrace().GetTrace(), true);
    }

    Y_UNIT_TEST(ShouldCollectTracesForSinglePartitionVolumesIfRequestWasRejectedByVolume)
    {
        auto runtime = PrepareTestActorRuntime({});

        TVolumeClient volume(*runtime);
        volume.UpdateVolumeConfig();

        volume.RebootTablet();

        auto clientInfo = CreateVolumeClientInfo(
            NProto::VOLUME_ACCESS_READ_WRITE,
            NProto::VOLUME_MOUNT_LOCAL,
            0);

        volume.AddClient(clientInfo);

        auto request = volume.CreateWriteBlocksRequest(
            TBlockRange64::WithLength(0, 1024),
            clientInfo.GetClientId(),
            1
        );
        request->Record.MutableHeaders()->MutableInternal()->MutableTrace()->SetIsTraced(true);

        volume.SendToPipe(std::move(request));

        auto response = volume.RecvWriteBlocksResponse();

        UNIT_ASSERT_VALUES_UNEQUAL(
            0,
            response->Record.GetTrace().GetLWTrace().GetTrace().GetEvents().size());
    }

    Y_UNIT_TEST(ShouldCollectTracesForSinglePartitionVolumesIfRequestWasPostponedByVolume)
    {
        TThrottledVolumeTestEnv env(5, NCloud::NProto::STORAGE_MEDIA_SSD);
        auto& runtime = env.Runtime;
        auto& volume = *env.Volume;

        auto clientInfo = CreateVolumeClientInfo(
            NProto::VOLUME_ACCESS_READ_WRITE,
            NProto::VOLUME_MOUNT_LOCAL,
            0
        );
        volume.AddClient(clientInfo);

        const auto oneBlock = TBlockRange64::MakeOneBlock(0);

        volume.SendDescribeBlocksRequest(oneBlock, clientInfo.GetClientId(), 1);
        TEST_QUICK_RESPONSE_VOLUME_EVENT(
            runtime,
            DescribeBlocks,
            S_OK
        );

        for (ui32 i = 0; i < 19; ++i) {
            auto request = volume.CreateReadBlocksRequest(
                oneBlock,
                clientInfo.GetClientId()
            );
            request->Record.MutableHeaders()->MutableInternal()->MutableTrace()->SetIsTraced(true);

            volume.SendToPipe(std::move(request));

            TEST_NO_RESPONSE(runtime, ReadBlocks);
        }

        for (ui32 i = 0; i < 19; ++i) {
            auto response =
                volume.TryRecvResponse<TEvService::TEvReadBlocksResponse>(WaitTimeout);
            UNIT_ASSERT(response);
            UNIT_ASSERT_VALUES_EQUAL(S_OK, response->GetStatus());

            UNIT_ASSERT_VALUES_UNEQUAL(
                0,
                response->Record.GetTrace().GetLWTrace().GetTrace().GetEvents().size());
        }
    }

    void DoTestThatTracedRequestsAreRejectedWhenVolumesIsKilled(bool sysTabletRestart)
    {
        auto runtime = PrepareTestActorRuntime({});

        TVolumeClient volume(*runtime);
        volume.UpdateVolumeConfig();
        volume.WaitReady();

        auto clientInfo = CreateVolumeClientInfo(
            NProto::VOLUME_ACCESS_READ_WRITE,
            NProto::VOLUME_MOUNT_LOCAL,
            0);

        volume.AddClient(clientInfo);

        ui32 cnt = 0;

        auto obs = [&] (TAutoPtr<IEventHandle>& event) {
            if (event->GetTypeRewrite() == TEvService::EvWriteBlocksResponse &&
                !cnt++)
            {
                if (sysTabletRestart) {
                    volume.RebootSysTablet();
                } else {
                    volume.RebootTablet();
                }
                return TTestActorRuntime::EEventAction::DROP;
            }

            return TTestActorRuntime::DefaultObserverFunc(event);
        };

        runtime->SetObserverFunc(obs);

        auto request = volume.CreateWriteBlocksRequest(
            TBlockRange64::WithLength(0, 1024),
            clientInfo.GetClientId(),
            1
        );
        request->Record.MutableHeaders()->MutableInternal()->MutableTrace()->SetIsTraced(true);

        volume.SendToPipe(std::move(request));

        auto response = volume.RecvWriteBlocksResponse();

        UNIT_ASSERT_VALUES_EQUAL(E_REJECTED, response->GetStatus());
    }

    Y_UNIT_TEST(ShouldRejectTracedRequestsIfVolumeUserActorIsKilled)
    {
        DoTestThatTracedRequestsAreRejectedWhenVolumesIsKilled(false);
    }

    Y_UNIT_TEST(ShouldRejectTracedRequestsIfVolumeSysActorIsKilled)
    {
        DoTestThatTracedRequestsAreRejectedWhenVolumesIsKilled(true);
    }

    Y_UNIT_TEST(ShouldFillThrottlerDelayFieldForDelayedRequests)
    {
        TThrottledVolumeTestEnv env(5, NProto::STORAGE_MEDIA_SSD);

        auto& runtime = env.Runtime;
        auto& volume = *env.Volume;

        auto clientInfo = CreateVolumeClientInfo(
            NProto::VOLUME_ACCESS_READ_WRITE,
            NProto::VOLUME_MOUNT_LOCAL,
            0
        );
        volume.AddClient(clientInfo);

        const auto oneBlock = TBlockRange64::MakeOneBlock(0);

        volume.SendDescribeBlocksRequest(oneBlock, clientInfo.GetClientId(), 1);
        TEST_QUICK_RESPONSE_VOLUME_EVENT(
            runtime,
            DescribeBlocks,
            S_OK
        );

        {
            volume.SendReadBlocksRequest(oneBlock, clientInfo.GetClientId());
            TEST_NO_RESPONSE(runtime, ReadBlocks);
        }

        {
            volume.SendWriteBlocksRequest(oneBlock, clientInfo.GetClientId());
            TEST_NO_RESPONSE(runtime, ReadBlocks);
        }

        {
            volume.SendDescribeBlocksRequest(oneBlock, clientInfo.GetClientId(), 1);
            TEST_NO_RESPONSE(runtime, ReadBlocks);
        }

        {
            TICK(runtime);
            auto response =
                volume.TryRecvResponse<TEvService::TEvReadBlocksResponse>(WaitTimeout);
            UNIT_ASSERT(response);
            UNIT_ASSERT_VALUES_EQUAL(S_OK, response->GetStatus());

            UNIT_ASSERT_VALUES_UNEQUAL(0, response->Record.GetThrottlerDelay());
        }

        {
            TICK(runtime);
            auto response =
                volume.TryRecvResponse<TEvService::TEvWriteBlocksResponse>(WaitTimeout);
            UNIT_ASSERT(response);
            UNIT_ASSERT_VALUES_EQUAL(S_OK, response->GetStatus());

            UNIT_ASSERT_VALUES_UNEQUAL(0, response->Record.GetThrottlerDelay());
        }

        {
            TICK(runtime);
            auto response =
                volume.TryRecvResponse<TEvVolume::TEvDescribeBlocksResponse>(WaitTimeout);
            UNIT_ASSERT(response);
            UNIT_ASSERT_VALUES_EQUAL(S_OK, response->GetStatus());

            UNIT_ASSERT_VALUES_UNEQUAL(0, response->Record.GetThrottlerDelay());
        }
    }

    Y_UNIT_TEST(ShouldRejectIntersectingWriteAndZeroRequests)
    {
        auto runtime = PrepareTestActorRuntime();

        TVolumeClient volume(*runtime);
        volume.UpdateVolumeConfig();
        volume.WaitReady();

        auto clientInfo = CreateVolumeClientInfo(
            NProto::VOLUME_ACCESS_READ_WRITE,
            NProto::VOLUME_MOUNT_LOCAL,
            0);

        volume.AddClient(clientInfo);

        TAutoPtr<IEventHandle> evPut;
        bool evPutSeen = false;

        runtime->SetObserverFunc([&] (TAutoPtr<IEventHandle>& event)
            {
                if (event->GetTypeRewrite() == TEvBlobStorage::EvPutResult && !evPutSeen) {
                    evPut = event.Release();
                    evPutSeen = true;
                    return TTestActorRuntime::EEventAction::DROP;
                }
                return TTestActorRuntime::DefaultObserverFunc(event);
            }
        );

        const auto range = TBlockRange64::MakeClosedInterval(4, 8);
        volume.SendWriteBlocksRequest(
            range,
            clientInfo.GetClientId(),
            GetBlockContent('a'));

        runtime->DispatchEvents(TDispatchOptions(), TDuration::Seconds(1));
        UNIT_ASSERT_VALUES_EQUAL(true, evPutSeen);

        {
            volume.SendWriteBlocksRequest(
                TBlockRange64::MakeOneBlock(4),
                clientInfo.GetClientId(),
                GetBlockContent('b'));

            TEST_NO_RESPONSE(runtime, WriteBlocks);
        }

        {
            volume.SendZeroBlocksRequest(
                TBlockRange64::MakeClosedInterval(5, 7),
                clientInfo.GetClientId());

            TEST_NO_RESPONSE(runtime, ZeroBlocks);
        }

        {
            volume.SendWriteBlocksLocalRequest(
                range,
                clientInfo.GetClientId(),
                GetBlockContent('c'));

            TEST_NO_RESPONSE(runtime, WriteBlocksLocal);
        }

        {
            volume.SendWriteBlocksRequest(
                TBlockRange64::MakeClosedInterval(6, 10),
                clientInfo.GetClientId(),
                GetBlockContent('d'));

            auto response = volume.RecvWriteBlocksResponse();
            UNIT_ASSERT_VALUES_EQUAL(E_REJECTED, response->GetError().GetCode());
        }

        {
            volume.SendWriteBlocksLocalRequest(
                TBlockRange64::MakeClosedInterval(6, 10),
                clientInfo.GetClientId(),
                GetBlockContent('e'));

            auto response = volume.RecvWriteBlocksLocalResponse();
            UNIT_ASSERT_VALUES_EQUAL(E_REJECTED, response->GetError().GetCode());
        }

        UNIT_ASSERT(evPut);
        runtime->Send(evPut.Release());
        runtime->DispatchEvents(TDispatchOptions(), TDuration::Seconds(1));

        {
            auto response = volume.RecvWriteBlocksResponse();
            UNIT_ASSERT_VALUES_EQUAL(S_OK, response->GetStatus());
        }

        {
            auto response = volume.RecvWriteBlocksResponse();
            UNIT_ASSERT_VALUES_EQUAL(S_OK, response->GetStatus());
        }

        {
            auto response = volume.RecvZeroBlocksResponse();
            UNIT_ASSERT_VALUES_EQUAL(S_OK, response->GetStatus());
        }

        {
            auto response = volume.RecvWriteBlocksLocalResponse();
            UNIT_ASSERT_VALUES_EQUAL(S_OK, response->GetStatus());
        }

        {
            auto response = volume.ReadBlocks(range, clientInfo.GetClientId());
            const auto& bufs = response->Record.GetBlocks().GetBuffers();
            for (ui32 i = 0; i < range.Size(); ++i) {
                UNIT_ASSERT_VALUES_EQUAL(GetBlockContent('a'), bufs[i]);
            }
        }
    }

    Y_UNIT_TEST(ShouldRejectPendingStatVolumeRequestsIfTabletReboots)
    {
        auto runtime = PrepareTestActorRuntime();

        auto observer = [] (TAutoPtr<IEventHandle>& event) {
            if (event->GetTypeRewrite() == TEvPartition::EvWaitReadyResponse) {
                return TTestActorRuntime::EEventAction::DROP;
            }

            return TTestActorRuntime::DefaultObserverFunc(event);
        };

        runtime->SetObserverFunc(observer);

        TVolumeClient volume(*runtime);
        volume.UpdateVolumeConfig();

        volume.SendStatVolumeRequest();

        TAutoPtr<IEventHandle> handle;
        runtime->GrabEdgeEventRethrow<TEvService::TEvStatVolumeResponse>(
            handle,
            TDuration::Seconds(1)
        );

        // no response since partition is not up
        UNIT_ASSERT(!handle);

        volume.RebootTablet();

        auto response = volume.RecvStatVolumeResponse();
        UNIT_ASSERT_VALUES_EQUAL(E_REJECTED, response->GetStatus());
    }

    Y_UNIT_TEST(ShouldRejectWritesIfReadOnlyTagIsSet)
    {
        auto runtime = PrepareTestActorRuntime();
        TVolumeClient volume(*runtime);

        auto updateVolumeConfig = volume.TagUpdater(
            NCloud::NProto::STORAGE_MEDIA_SSD_NONREPLICATED,
            1024);

        updateVolumeConfig("read-only");

        auto clientInfo = CreateVolumeClientInfo(
            NProto::VOLUME_ACCESS_READ_WRITE,
            NProto::VOLUME_MOUNT_LOCAL,
            0
        );
        volume.AddClient(clientInfo);

        volume.SendWriteBlocksRequest(
            TBlockRange64::MakeOneBlock(0), clientInfo.GetClientId(), 0);

        auto response = volume.RecvWriteBlocksResponse();
        UNIT_ASSERT_VALUES_EQUAL(E_REJECTED, response->GetStatus());
    }

    void DoTestShouldTrackUsedBlocksIfTrackUsedTagIsSet(
        NProto::EStorageMediaKind mediaKind)
    {
        auto runtime = PrepareTestActorRuntime();
        TVolumeClient volume(*runtime);

        auto updateVolumeConfig = volume.TagUpdater(mediaKind, 1024);

        updateVolumeConfig("");

        auto clientInfo = CreateVolumeClientInfo(
            NProto::VOLUME_ACCESS_READ_WRITE,
            NProto::VOLUME_MOUNT_LOCAL,
            0
        );
        volume.AddClient(clientInfo);

        auto writeBlocks = [&] (TBlockRange64 range, char fill) {
            volume.WriteBlocks(range, clientInfo.GetClientId(), fill);
        };

        auto writeBlocksLocal = [&] (TBlockRange64 range, char fill) {
            auto blockContent = GetBlockContent(fill);

            TSgList sglist;
            sglist.resize(
                range.Size(),
                {blockContent.data(), blockContent.size()}
            );
            TGuardedSgList glist(std::move(sglist));

            auto request =
                std::make_unique<TEvService::TEvWriteBlocksLocalRequest>();
            request->Record.SetStartIndex(range.Start);
            request->Record.MutableHeaders()->SetClientId(
                clientInfo.GetClientId());
            request->Record.Sglist = glist;
            request->Record.BlocksCount = range.Size();
            request->Record.BlockSize = DefaultBlockSize;

            volume.SendToPipe(std::move(request));

            auto response = volume.RecvWriteBlocksLocalResponse();
            UNIT_ASSERT_VALUES_EQUAL_C(
                S_OK,
                response->GetStatus(),
                response->GetErrorReason()
            );
        };

        auto writeBlocksBigBuffer = [&] (TBlockRange64 range, char fill) {
            auto request = std::make_unique<TEvService::TEvWriteBlocksRequest>();
            request->Record.SetStartIndex(range.Start);
            request->Record.MutableHeaders()->SetClientId(
                clientInfo.GetClientId());

            auto& buffers = *request->Record.MutableBlocks()->MutableBuffers();
            *buffers.Add() = TString(DefaultBlockSize * range.Size(), fill);

            volume.SendToPipe(std::move(request));

            auto response = volume.RecvWriteBlocksResponse();
            UNIT_ASSERT_VALUES_EQUAL(S_OK, response->GetStatus());
        };

        writeBlocks(TBlockRange64::WithLength(10, 20), 1);
        writeBlocks(TBlockRange64::WithLength(20, 30), 2);
        writeBlocksLocal(TBlockRange64::MakeClosedInterval(60, 69), 3);

        {
            const auto stats = volume.StatVolume()->Record.GetStats();
            UNIT_ASSERT_VALUES_EQUAL(0, stats.GetVolumeUsedBlocksCount());
        }

        TVector<TBlockRange64> ranges;
        ranges.push_back(TBlockRange64::WithLength(0, 1));

        volume.SendUpdateUsedBlocksRequest(ranges, true);

        {
            auto response = volume.RecvUpdateUsedBlocksResponse();
            UNIT_ASSERT_VALUES_EQUAL(S_FALSE, response->GetStatus());
        }

        updateVolumeConfig("track-used");
        volume.ReconnectPipe();
        volume.AddClient(clientInfo);

        writeBlocks(TBlockRange64::MakeClosedInterval(20, 39), 4);
        writeBlocks(TBlockRange64::MakeClosedInterval(30, 59), 5);
        writeBlocksLocal(TBlockRange64::MakeClosedInterval(65, 69), 6);
        writeBlocksBigBuffer(TBlockRange64::MakeClosedInterval(300, 309), 7);

        ranges.clear();
        ranges.push_back(TBlockRange64::WithLength(100, 30));
        ranges.push_back(TBlockRange64::WithLength(200, 20));
        volume.UpdateUsedBlocks(ranges, true);

        ranges.clear();
        ranges.push_back(TBlockRange64::WithLength(110, 15));
        ranges.push_back(TBlockRange64::WithLength(210, 10));
        volume.UpdateUsedBlocks(ranges, false);

        {
            const auto stats = volume.StatVolume()->Record.GetStats();
            UNIT_ASSERT_VALUES_EQUAL(80, stats.GetVolumeUsedBlocksCount());
        }

        volume.RebootTablet();
        volume.AddClient(clientInfo);

        {
            const auto stats = volume.StatVolume()->Record.GetStats();
            UNIT_ASSERT_VALUES_EQUAL(80, stats.GetVolumeUsedBlocksCount());
        }

        auto readBlocks = [&] (ui64 blockIndex, char fill) {
            auto resp = volume.ReadBlocks(
                TBlockRange64::MakeOneBlock(blockIndex),
                clientInfo.GetClientId());
            const auto& bufs = resp->Record.GetBlocks().GetBuffers();
            UNIT_ASSERT_VALUES_EQUAL(1, bufs.size());
            UNIT_ASSERT_VALUES_EQUAL(GetBlockContent(fill), bufs[0]);
        };

        auto readBlocksLocal = [&] (ui64 blockIndex, char fill) {
            TVector<TString> blocks;
            auto sglist = ResizeBlocks(
                blocks,
                1,
                TString::TUninitialized(DefaultBlockSize)
            );
            auto resp = volume.ReadBlocksLocal(
                TBlockRange64::MakeOneBlock(blockIndex),
                TGuardedSgList(std::move(sglist)),
                clientInfo.GetClientId()
            );
            UNIT_ASSERT_VALUES_EQUAL(GetBlockContent(fill), blocks[0]);
        };

        readBlocks(10, 1);
        readBlocksLocal(10, 1);
        readBlocks(20, 4);
        readBlocksLocal(20, 4);
        readBlocks(60, 3);
        readBlocksLocal(60, 3);
        readBlocks(65, 6);
        readBlocksLocal(65, 6);
        readBlocks(300, 7);
        readBlocksLocal(300, 7);
        readBlocks(309, 7);
        readBlocksLocal(309, 7);

        updateVolumeConfig("mask-unused");
        volume.ReconnectPipe();
        volume.AddClient(clientInfo);

        readBlocks(10, 0);
        readBlocksLocal(10, 0);
        readBlocks(20, 4);
        readBlocksLocal(20, 4);
        readBlocks(60, 0);
        readBlocksLocal(60, 0);
        readBlocks(65, 6);
        readBlocksLocal(65, 6);
        readBlocks(300, 7);
        readBlocksLocal(300, 7);
        readBlocks(309, 7);
        readBlocksLocal(309, 7);
    }

    Y_UNIT_TEST(ShouldTrackUsedBlocksIfTrackUsedTagIsSetSSD)
    {
        DoTestShouldTrackUsedBlocksIfTrackUsedTagIsSet(
            NCloud::NProto::STORAGE_MEDIA_SSD);
    }

    Y_UNIT_TEST(ShouldTrackUsedBlocksIfTrackUsedTagIsSetHybrid)
    {
        DoTestShouldTrackUsedBlocksIfTrackUsedTagIsSet(
            NCloud::NProto::STORAGE_MEDIA_HYBRID);
    }

    Y_UNIT_TEST(ShouldTrackUsedBlocksIfTrackUsedTagIsSetHDD)
    {
        DoTestShouldTrackUsedBlocksIfTrackUsedTagIsSet(
            NCloud::NProto::STORAGE_MEDIA_HDD);
    }

    Y_UNIT_TEST(ShouldTrackUsedBlocksIfTrackUsedTagIsSetSSDNonreplicated)
    {
        DoTestShouldTrackUsedBlocksIfTrackUsedTagIsSet(
            NCloud::NProto::STORAGE_MEDIA_SSD_NONREPLICATED);
    }

    void DoTestShouldFailRequestIfUpdateUsedBlocksRequestFailed(
        NProto::EStorageMediaKind mediaKind)
    {
        auto runtime = PrepareTestActorRuntime();
        TVolumeClient volume(*runtime);

        auto updateVolumeConfig = volume.TagUpdater(mediaKind, 1024);

        updateVolumeConfig("track-used");

        runtime->SetObserverFunc([&] (TAutoPtr<IEventHandle>& event) {
                switch (event->GetTypeRewrite()) {
                    case TEvVolume::EvUpdateUsedBlocksRequest: {
                        auto response = std::make_unique<TEvVolume::TEvUpdateUsedBlocksResponse>(
                            MakeError(E_REJECTED, "some error")
                        );

                        runtime->Send(new IEventHandle(
                            event->Sender,
                            event->Recipient,
                            response.release(),
                            0, // flags
                            event->Cookie
                        ), 0);

                        return TTestActorRuntime::EEventAction::DROP;
                    }
                }

                return TTestActorRuntime::DefaultObserverFunc(event);
            }
        );

        auto clientInfo = CreateVolumeClientInfo(
            NProto::VOLUME_ACCESS_READ_WRITE,
            NProto::VOLUME_MOUNT_LOCAL,
            0
        );
        volume.AddClient(clientInfo);

        auto writeBlocks = [&] (TBlockRange64 range, char fill) {
            volume.SendWriteBlocksRequest(range, clientInfo.GetClientId(), fill);

            auto response = volume.RecvWriteBlocksResponse();
            UNIT_ASSERT_VALUES_EQUAL_C(
                E_REJECTED,
                response->GetStatus(),
                response->GetErrorReason()
            );
        };

        auto writeBlocksLocal = [&] (TBlockRange64 range, char fill) {
            auto blockContent = GetBlockContent(fill);

            TSgList sglist;
            sglist.resize(
                range.Size(),
                {blockContent.data(), blockContent.size()}
            );
            TGuardedSgList glist(std::move(sglist));

            auto request =
                std::make_unique<TEvService::TEvWriteBlocksLocalRequest>();
            request->Record.SetStartIndex(range.Start);
            request->Record.MutableHeaders()->SetClientId(
                clientInfo.GetClientId());
            request->Record.Sglist = glist;
            request->Record.BlocksCount = range.Size();
            request->Record.BlockSize = DefaultBlockSize;

            volume.SendToPipe(std::move(request));

            auto response = volume.RecvWriteBlocksLocalResponse();
            UNIT_ASSERT_VALUES_EQUAL_C(
                E_REJECTED,
                response->GetStatus(),
                response->GetErrorReason()
            );
        };

        writeBlocks(TBlockRange64::MakeOneBlock(1), 1);
        writeBlocksLocal(TBlockRange64::MakeOneBlock(1), 2);
    }

    Y_UNIT_TEST(ShouldFailRequestIfUpdateUsedBlocksRequestFailedSSD)
    {
        DoTestShouldFailRequestIfUpdateUsedBlocksRequestFailed(
            NCloud::NProto::STORAGE_MEDIA_SSD);
    }

    Y_UNIT_TEST(ShouldFailRequestIfUpdateUsedBlocksRequestFailedHybrid)
    {
        DoTestShouldFailRequestIfUpdateUsedBlocksRequestFailed(
            NCloud::NProto::STORAGE_MEDIA_HYBRID);
    }

    Y_UNIT_TEST(ShouldFailRequestIfUpdateUsedBlocksRequestFailedHDD)
    {
        DoTestShouldFailRequestIfUpdateUsedBlocksRequestFailed(
            NCloud::NProto::STORAGE_MEDIA_HDD);
    }

    Y_UNIT_TEST(ShouldFailRequestIfUpdateUsedBlocksRequestFailedSSDNonreplicated)
    {
        DoTestShouldFailRequestIfUpdateUsedBlocksRequestFailed(
            NCloud::NProto::STORAGE_MEDIA_SSD_NONREPLICATED);
    }

    Y_UNIT_TEST(ShouldSupportMultipleClientsWithSameClientId)
    {
        auto runtime = PrepareTestActorRuntime();

        TVolumeClient volume(*runtime);
        volume.UpdateVolumeConfig();
        volume.WaitReady();

        TVolumeClient volumeClient1(*runtime);
        TVolumeClient volumeClient2(*runtime);

        auto clientInfo = CreateVolumeClientInfo(
            NProto::VOLUME_ACCESS_READ_WRITE,
            NProto::VOLUME_MOUNT_LOCAL,
            0);

        volumeClient1.AddClient(clientInfo);
        volumeClient2.AddClient(clientInfo);

        volumeClient1.WriteBlocks(
            TBlockRange64::MakeOneBlock(0),
            clientInfo.GetClientId(),
            1);
        volumeClient2.WriteBlocks(
            TBlockRange64::MakeOneBlock(0),
            clientInfo.GetClientId(),
            1);

        {
            volumeClient1.SendWriteBlocksRequest(
                TBlockRange64::MakeOneBlock(0),
                clientInfo.GetClientId(),
                1);
            auto response = volumeClient1.RecvWriteBlocksResponse();

            UNIT_ASSERT_VALUES_EQUAL(response->GetStatus(), E_BS_INVALID_SESSION);
        }

        {
            volumeClient1.SendAddClientRequest(clientInfo);
            auto response = volumeClient1.RecvAddClientResponse();

            UNIT_ASSERT_VALUES_EQUAL(response->GetStatus(), E_REJECTED);
        }

        volumeClient1.RemoveClient(clientInfo.GetClientId());

        volumeClient2.WriteBlocks(
            TBlockRange64::MakeOneBlock(0),
            clientInfo.GetClientId(),
            1);

        volumeClient1.AddClient(clientInfo);
        volumeClient1.WriteBlocks(
            TBlockRange64::MakeOneBlock(0),
            clientInfo.GetClientId(),
            1);

        {
            volumeClient2.SendWriteBlocksRequest(
                TBlockRange64::MakeOneBlock(0),
                clientInfo.GetClientId(),
                1);
            auto response = volumeClient1.RecvWriteBlocksResponse();

            UNIT_ASSERT_VALUES_EQUAL(response->GetStatus(), E_BS_INVALID_SESSION);
        }
    }

    Y_UNIT_TEST(CheckBlobLoadedMetrics)
    {
        auto runtime = PrepareTestActorRuntime();

        TVolumeClient volume(*runtime);
        volume.UpdateVolumeConfig();
        volume.WaitReady();

        NBlobMetrics::TBlobLoadMetrics volumeMetrics;
        auto obs = [&volumeMetrics] (TAutoPtr<IEventHandle>& ev)
        {
            if (ev->GetTypeRewrite() == TEvStatsService::EvVolumePartCounters) {
                TEvStatsService::TVolumePartCounters* msg =
                    ev->Get<TEvStatsService::TEvVolumePartCounters>();
                volumeMetrics += msg->BlobLoadMetrics;
            }
            return TTestActorRuntime::DefaultObserverFunc(ev);
        };

        runtime->SetObserverFunc(obs);

        auto clientInfo = CreateVolumeClientInfo(
            NProto::VOLUME_ACCESS_READ_WRITE,
            NProto::VOLUME_MOUNT_LOCAL,
            0);
        volume.AddClient(clientInfo);

        volume.WriteBlocks(
            TBlockRange64::WithLength(0, 1024),
            clientInfo.GetClientId(),
            1);
        volume.ReadBlocks(
            TBlockRange64::WithLength(0, 512),
            clientInfo.GetClientId());

        runtime->AdvanceCurrentTime(UpdateCountersInterval);
        runtime->DispatchEvents({}, TDuration::Seconds(1));

        UNIT_ASSERT_VALUES_EQUAL(volumeMetrics.PoolKind2TabletOps.size(), 1);

        NBlobMetrics::TBlobLoadMetrics::TTabletMetric commonMetrics;
        for (const auto& metric: volumeMetrics.PoolKind2TabletOps.begin()->second) {
            commonMetrics += metric.second;
        }

        UNIT_ASSERT_VALUES_EQUAL(commonMetrics.ReadOperations.ByteCount, 512 * 4096);
        UNIT_ASSERT_VALUES_EQUAL(commonMetrics.ReadOperations.Iops, 1);
        UNIT_ASSERT_GT(commonMetrics.WriteOperations.ByteCount, 1024 * 4096);
        UNIT_ASSERT_GT(commonMetrics.WriteOperations.Iops, 1);
    }

    Y_UNIT_TEST(ShouldSupportMetadataRebuildForSinglePartitionVolumes)
    {
        CheckRebuildMetadata(1, 0);
    }

    Y_UNIT_TEST(ShouldSupportMetadataRebuildForMultiPartitionVolumes)
    {
        CheckRebuildMetadata(3, 2);
    }

    Y_UNIT_TEST(ShouldHandlePartitionRestartsForMetadataRebuild)
    {
        NProto::TStorageServiceConfig config;
        config.SetMinChannelCount(4);
        auto runtime = PrepareTestActorRuntime(config);

        TVolumeClient volume(*runtime);
        volume.UpdateVolumeConfig(
            0,
            0,
            0,
            0,
            false,
            1,
            NProto::STORAGE_MEDIA_HYBRID,
            7 * 1024,   // block count per partition
            "vol0",
            "cloud",
            "folder",
            3,          // partition count
            2
        );

        volume.WaitReady();

        {
            auto stat = volume.StatVolume();
            const auto& v = stat->Record.GetVolume();
            UNIT_ASSERT_VALUES_EQUAL(v.GetBlocksCount(), 3 * 7 * 1024);
            UNIT_ASSERT_VALUES_EQUAL(v.GetPartitionsCount(), 3);
        }

        auto clientInfo = CreateVolumeClientInfo(
            NProto::VOLUME_ACCESS_READ_WRITE,
            NProto::VOLUME_MOUNT_LOCAL,
            false);
        volume.AddClient(clientInfo);

        volume.WriteBlocksLocal(
            TBlockRange64::WithLength(0, 1024 * 3 * 7),
            clientInfo.GetClientId(),
            GetBlockContent(1)
        );

        ui32 cnt = 0;
        bool allowPoison = true;

        auto obs = [&] (TAutoPtr<IEventHandle>& ev) {
            if (ev->GetTypeRewrite() == TEvVolume::EvRebuildMetadataResponse &&
                ++cnt == 1 &&
                allowPoison)
            {
                runtime->Send(
                    new IEventHandle(ev->Sender, ev->Sender, new TEvents::TEvPoisonPill()));
            }

            return TTestActorRuntime::DefaultObserverFunc(ev);
        };

        runtime->SetObserverFunc(obs);

        {
            auto response = volume.RebuildMetadata(NProto::ERebuildMetadataType::BLOCK_COUNT, 10);

            volume.SendGetRebuildMetadataStatusRequest();
            auto progress = volume.RecvGetRebuildMetadataStatusResponse();
            UNIT_ASSERT_VALUES_EQUAL(E_NOT_FOUND, progress->Record.GetError().GetCode());
        }

        {
            allowPoison = false;

            // run metadata rebuild again
            auto response = volume.RebuildMetadata(NProto::ERebuildMetadataType::BLOCK_COUNT, 10);

            auto progress = volume.GetRebuildMetadataStatus();
            UNIT_ASSERT_VALUES_EQUAL(21, progress->Record.GetProgress().GetProcessed());
            UNIT_ASSERT_VALUES_EQUAL(21, progress->Record.GetProgress().GetTotal());
            UNIT_ASSERT_VALUES_EQUAL(true, progress->Record.GetProgress().GetIsCompleted());
        }
    }

    Y_UNIT_TEST(ShouldSetClientIdWhenAddingNewClient)
    {
        auto runtime = PrepareTestActorRuntime();

        TVolumeClient volume(*runtime);
        volume.UpdateVolumeConfig();
        volume.WaitReady();

        TVolumeClient volumeClient(*runtime);

        auto clientInfo = CreateVolumeClientInfo(
            NProto::VOLUME_ACCESS_READ_ONLY,
            NProto::VOLUME_MOUNT_LOCAL,
            0);

        volumeClient.AddClient(clientInfo);

        {
            volumeClient.SendWriteBlocksRequest(
                TBlockRange64::MakeOneBlock(0),
                clientInfo.GetClientId(), 1);

            auto response = volumeClient.RecvWriteBlocksResponse();
            const auto& error = response->GetError();
            UNIT_ASSERT_C(FAILED(error.GetCode()), "No Error returned");
            UNIT_ASSERT_C(
                error.GetMessage().find(clientInfo.GetClientId()) != std::string::npos,
                "No client id in error");
        }
    }

    Y_UNIT_TEST(ShouldCleanupWriteAndZeroRequestsInFlightUponUndelivery)
    {
        auto runtime = PrepareTestActorRuntime();

        TVolumeClient volume(*runtime);

        bool undeliver = true;
        TActorId volumeActorId;

        runtime->SetObserverFunc([&] (TAutoPtr<IEventHandle>& event)
            {
                if (event->GetTypeRewrite() == TEvVolume::EvWaitReadyResponse) {
                    volumeActorId = event->Sender;
                } else if (event->Sender == volumeActorId &&
                    event->GetTypeRewrite() == TEvService::EvWriteBlocksRequest &&
                    undeliver)
                {
                    auto sendTo = event->Sender;
                    runtime->Send(
                        new IEventHandle(
                            sendTo,
                            sendTo,
                            event->ReleaseBase().Release(),
                            0,
                            event->Cookie,
                            nullptr),
                        0);
                    undeliver = false;
                    return TTestActorRuntime::EEventAction::DROP;
                }
                return TTestActorRuntime::DefaultObserverFunc(event);
            }
        );

        volume.UpdateVolumeConfig();
        volume.WaitReady();

        auto clientInfo = CreateVolumeClientInfo(
            NProto::VOLUME_ACCESS_READ_WRITE,
            NProto::VOLUME_MOUNT_LOCAL,
            0);

        volume.AddClient(clientInfo);

        volume.SendWriteBlocksRequest(
            TBlockRange64::MakeClosedInterval(4, 8),
            clientInfo.GetClientId());

        auto response = volume.RecvWriteBlocksResponse();
        UNIT_ASSERT_VALUES_EQUAL(E_REJECTED, response->GetStatus());

        volume.WriteBlocks(
            TBlockRange64::MakeClosedInterval(1, 4),
            clientInfo.GetClientId());
    }

    Y_UNIT_TEST(ShouldWaitRequestsInFlightUponReallocate)
    {
        NProto::TStorageServiceConfig config;
        config.SetAcquireNonReplicatedDevices(true);
        auto state = MakeIntrusive<TDiskRegistryState>();
        auto runtime = PrepareTestActorRuntime(config, state);

        TVolumeClient volume(*runtime);

        volume.UpdateVolumeConfig(
            0,
            0,
            0,
            0,
            false,
            1,
            NCloud::NProto::STORAGE_MEDIA_SSD_NONREPLICATED,
            1024
        );

        volume.WaitReady();

        auto clientInfo = CreateVolumeClientInfo(
            NProto::VOLUME_ACCESS_READ_WRITE,
            NProto::VOLUME_MOUNT_LOCAL,
            0);

        volume.AddClient(clientInfo);

        std::unique_ptr<IEventHandle> writeDeviceBlocksRes;
        runtime->SetObserverFunc([&] (TAutoPtr<IEventHandle>& event)
            {
                switch (event->GetTypeRewrite()) {
                    case TEvDiskAgent::EvWriteDeviceBlocksResponse: {
                        writeDeviceBlocksRes.reset(event.Release());
                        return TTestActorRuntime::EEventAction::DROP;
                    }
                }

                return TTestActorRuntime::DefaultObserverFunc(event);
            }
        );

        volume.SendWriteBlocksRequest(
            TBlockRange64::WithLength(0, 1024),
            clientInfo.GetClientId(),
            2
        );

        {
            TDispatchOptions options;
            options.CustomFinalCondition = [&] {
                return writeDeviceBlocksRes != nullptr;
            };
            runtime->DispatchEvents(options, TDuration::Seconds(10));
        }

        UNIT_ASSERT(writeDeviceBlocksRes);

        volume.SendReallocateDiskRequest();
        volume.SendReallocateDiskRequest();

        TEST_NO_RESPONSE_VOLUME_EVENT(runtime, ReallocateDisk);

        runtime->Send(writeDeviceBlocksRes.release());

        {
            TDispatchOptions options;
            options.FinalEvents = {
                TDispatchOptions::TFinalEventCondition(
                    TEvVolume::EvReallocateDiskResponse, 2)
            };
            runtime->DispatchEvents(options, TDuration::Seconds(10));
        }
    }

    Y_UNIT_TEST(ShouldAllocateLocalSSD)
    {
        NProto::TStorageServiceConfig config;
        auto state = MakeIntrusive<TDiskRegistryState>();
        auto runtime = PrepareTestActorRuntime(config, state);

        TVolumeClient volume(*runtime);
        volume.UpdateVolumeConfig(
            0,
            0,
            0,
            0,
            false,
            1,
            NCloud::NProto::STORAGE_MEDIA_SSD_LOCAL);

        volume.WaitReady();

        UNIT_ASSERT(state->Disks.contains("vol0"));

        const auto& disk = state->Disks["vol0"];
        UNIT_ASSERT_VALUES_EQUAL("", disk.PoolName);
        UNIT_ASSERT_EQUAL(
            NCloud::NProto::STORAGE_MEDIA_SSD_LOCAL,
            disk.MediaKind);
    }

    Y_UNIT_TEST(ShouldIncrementExternaBootTimeoutWhenBootFails)
    {
        auto minTimeout = TDuration::Seconds(1);
        auto timeoutIncrement = TDuration::MilliSeconds(500);
        NProto::TStorageServiceConfig config;
        config.SetMinExternalBootRequestTimeout(minTimeout.MilliSeconds());
        config.SetExternalBootRequestTimeoutIncrement(timeoutIncrement.MilliSeconds());
        auto runtime = PrepareTestActorRuntime(config);

        TVolumeClient volume(*runtime);

        TActorId volumeActorId;

        bool firstAttempt = true;

        runtime->SetObserverFunc([&] (TAutoPtr<IEventHandle>& event)
            {
                if (event->GetTypeRewrite() == TEvHiveProxy::EvBootExternalRequest) {
                    const auto* msg =
                        event->Get<TEvHiveProxy::TEvBootExternalRequest>();
                    if (firstAttempt) {
                        UNIT_ASSERT_VALUES_EQUAL(minTimeout, msg->RequestTimeout);

                        auto sendTo = event->Sender;
                        auto response =
                            std::make_unique<TEvHiveProxy::TEvBootExternalResponse>(
                                MakeKikimrError(
                                    NKikimrProto::EReplyStatus::TRYLATER,
                                    "Timeout"));
                        runtime->Send(
                            new IEventHandle(
                                sendTo,
                                sendTo,
                                response.release(),
                                0,
                                event->Cookie,
                                nullptr),
                            0);
                        firstAttempt = false;
                        return TTestActorRuntime::EEventAction::DROP;
                    } else {
                        UNIT_ASSERT_VALUES_EQUAL(
                            minTimeout + timeoutIncrement,
                            msg->RequestTimeout);
                    }
                }
                return TTestActorRuntime::DefaultObserverFunc(event);
            }
        );

        volume.UpdateVolumeConfig();
        volume.WaitReady();
    }

    Y_UNIT_TEST(ShouldStartPartitionIfBootSuggestIsOutdated)
    {
        NProto::TStorageServiceConfig config;

        auto runtime = PrepareTestActorRuntime(config);

        TVolumeClient volume(*runtime);
        TActorId volumeActorId;
        TActorId partActorId;

        runtime->SetObserverFunc([&] (TAutoPtr<IEventHandle>& event)
            {
                switch (event->GetTypeRewrite()) {
                    case TEvPartition::EvWaitReadyResponse: {
                        partActorId = event->Sender;
                        break;
                    }
                    case TEvHiveProxy::EvBootExternalResponse: {
                        auto* msg = event->Get<TEvHiveProxy::TEvBootExternalResponse>();
                        auto* suggestedGeneration =
                            const_cast<ui32*>(&msg->SuggestedGeneration);
                        *suggestedGeneration = 1;
                        break;
                    }
                }
                return TTestActorRuntime::DefaultObserverFunc(event);
            }
        );

        volume.UpdateVolumeConfig();
        volume.WaitReady();
        UNIT_ASSERT(partActorId);

        auto sender = runtime->AllocateEdgeActor();
        runtime->Send(
            new IEventHandle(partActorId, sender, new TEvents::TEvPoisonPill()));
        volume.WaitReady();
    }

    Y_UNIT_TEST(ShouldCorrectlyCalculateDiskRegistryPartitionParameters)
    {
        const auto expectedBlockCount = DefaultDeviceBlockSize * DefaultDeviceBlockCount
            / DefaultBlockSize;
        const auto expectedDeviceCount = 3;

        std::unique_ptr<TTestActorRuntime> runtime;
        std::unique_ptr<TVolumeClient> client;

        NProto::TStorageServiceConfig storageServiceConfig;
        NProto::TFeaturesConfig featuresConfig;

        struct TVolumeParamValue
        {
            TString value;
            uint64_t ttlMs;
        };

        const auto initVolume = [&] (NProto::EStorageMediaKind mediaKind,
                                     TString tags = "",
                                     TMaybe<TVolumeParamValue> timeoutOverride = {})
        {
            runtime = PrepareTestActorRuntime(
                storageServiceConfig,
                {},
                featuresConfig);

            client = std::make_unique<TVolumeClient>(*runtime);

            client->UpdateVolumeConfig(
                0,
                0,
                0,
                0,
                false,
                1,
                mediaKind,
                expectedDeviceCount * expectedBlockCount,
                "vol0",
                "cloud",
                "folder",
                1,
                0,
                std::move(tags));

            if (timeoutOverride) {
                NProto::TUpdateVolumeParamsMapValue protoParam;
                protoParam.SetValue(timeoutOverride->value);
                protoParam.SetTtlMs(timeoutOverride->ttlMs);

                THashMap<TString, NProto::TUpdateVolumeParamsMapValue> volumeParams {
                    {"max-timed-out-device-state-duration", protoParam}
                };

                client->UpdateVolumeParams("vol0", volumeParams);
            }

            client->WaitReady();
        };

        {

            initVolume(NProto::STORAGE_MEDIA_SSD_NONREPLICATED);

            const auto stats = client->StatVolume()->Record.GetStats();
            UNIT_ASSERT_VALUES_EQUAL(
                0,
                stats.GetMaxTimedOutDeviceStateDuration());
        }

        const auto reliableMediaKinds = {
            NProto::STORAGE_MEDIA_SSD_MIRROR2,
            NProto::STORAGE_MEDIA_SSD_MIRROR3
        };

        for (auto mediaKind: reliableMediaKinds) {
            initVolume(mediaKind);

            const auto stats = client->StatVolume()->Record.GetStats();
            UNIT_ASSERT_VALUES_EQUAL(
                TDuration::Max().MilliSeconds(),
                stats.GetMaxTimedOutDeviceStateDuration());
        }

        auto* feature = featuresConfig.AddFeatures();
        feature->SetName("MaxTimedOutDeviceStateDuration");
        feature->SetValue("1m");
        auto* wl = feature->MutableWhitelist();
        wl->AddFolderIds("folder");

        // default value
        {
            initVolume(NProto::STORAGE_MEDIA_SSD_NONREPLICATED);

            const auto stats = client->StatVolume()->Record.GetStats();
            UNIT_ASSERT_VALUES_EQUAL(
                60'000,
                stats.GetMaxTimedOutDeviceStateDuration());
        }

        for (auto mediaKind: reliableMediaKinds) {
            initVolume(mediaKind);

            const auto stats = client->StatVolume()->Record.GetStats();
            UNIT_ASSERT_VALUES_EQUAL(
                TDuration::Max().MilliSeconds(),
                stats.GetMaxTimedOutDeviceStateDuration());
        }

        // invalid tag value
        {
            initVolume(
                NProto::STORAGE_MEDIA_SSD_NONREPLICATED,
                "max-timed-out-device-state-duration=broken-duration");

            const auto stats = client->StatVolume()->Record.GetStats();
            UNIT_ASSERT_VALUES_EQUAL(
                60'000,
                stats.GetMaxTimedOutDeviceStateDuration());
        }

        // valid tag value
        {
            initVolume(
                NProto::STORAGE_MEDIA_SSD_NONREPLICATED,
                "max-timed-out-device-state-duration=30s");

            const auto stats = client->StatVolume()->Record.GetStats();
            UNIT_ASSERT_VALUES_EQUAL(
                30'000,
                stats.GetMaxTimedOutDeviceStateDuration());
        }

        for (auto mediaKind: reliableMediaKinds) {
            initVolume(mediaKind, "max-timed-out-device-state-duration=30s");

            const auto stats = client->StatVolume()->Record.GetStats();
            UNIT_ASSERT_VALUES_EQUAL(
                30'000,
                stats.GetMaxTimedOutDeviceStateDuration());
        }

        // override
        {
            initVolume(
                NProto::STORAGE_MEDIA_SSD_NONREPLICATED,
                "max-timed-out-device-state-duration=30s",
                TVolumeParamValue{"10s",3*UpdateCountersInterval.MilliSeconds()});

            auto stats = client->StatVolume()->Record.GetStats();
            UNIT_ASSERT_VALUES_EQUAL(
                10'000,
                stats.GetMaxTimedOutDeviceStateDuration());

            // override persists after reboot

            // FIXME: scheduled events stop working after some time after reboot
            /*
            client->RebootTablet();
            client->WaitReady();
            */

            runtime->AdvanceCurrentTime(UpdateCountersInterval);
            runtime->DispatchEvents({}, TDuration::Seconds(1));
            client->WaitReady();

            stats = client->StatVolume()->Record.GetStats();
            UNIT_ASSERT_VALUES_EQUAL(
                10'000,
                stats.GetMaxTimedOutDeviceStateDuration());

            // override expiration

            runtime->AdvanceCurrentTime(2*UpdateCountersInterval);
            runtime->DispatchEvents({}, TDuration::Seconds(1));
            client->WaitReady();

            stats = client->StatVolume()->Record.GetStats();
            UNIT_ASSERT_VALUES_EQUAL(
                30'000,
                stats.GetMaxTimedOutDeviceStateDuration());
        }
    }

    Y_UNIT_TEST(ShouldStoreResyncIndex)
    {
        const auto blocksPerDevice =
            DefaultDeviceBlockCount * DefaultDeviceBlockSize / DefaultBlockSize;

        NProto::TStorageServiceConfig config;
        config.SetAcquireNonReplicatedDevices(true);
        config.SetMaxMigrationBandwidth(999'999'999);
        auto state = MakeIntrusive<TDiskRegistryState>();
        auto runtime = PrepareTestActorRuntime(config, state);

        TVolumeClient volume(*runtime);

        // creating a nonreplicated disk
        volume.UpdateVolumeConfig(
            0,
            0,
            0,
            0,
            false,
            1,
            NCloud::NProto::STORAGE_MEDIA_SSD_NONREPLICATED,
            blocksPerDevice
        );

        volume.WaitReady();

        ui32 resyncProgressCounter = 0;

        runtime->SetObserverFunc([&] (TAutoPtr<IEventHandle>& event) {
                if (event->Recipient == MakeStorageStatsServiceId()
                    && event->GetTypeRewrite() == TEvStatsService::EvVolumeSelfCounters)
                {
                    auto* msg = event->Get<TEvStatsService::TEvVolumeSelfCounters>();
                    resyncProgressCounter =
                        msg->VolumeSelfCounters->Simple.ResyncProgress.Value;
                }

                return TTestActorRuntime::DefaultObserverFunc(event);
            }
        );

        volume.SendToPipe(
            std::make_unique<TEvVolume::TEvUpdateResyncState>(blocksPerDevice / 2));
        runtime->DispatchEvents({}, TDuration::Seconds(1));

        volume.SendToPipe(
            std::make_unique<TEvVolumePrivate::TEvUpdateCounters>()
        );
        runtime->DispatchEvents({}, TDuration::Seconds(1));

        UNIT_ASSERT_VALUES_EQUAL(50, resyncProgressCounter);
    }

    void DoTestShouldForwardRequestsToMirroredPartitionDuringResync(
        std::shared_ptr<TRdmaClientTest> rdmaClient,
        TString tags)
    {
        NProto::TStorageServiceConfig config;
        config.SetAcquireNonReplicatedDevices(true);
        config.SetUseMirrorResync(true);
        config.SetForceMirrorResync(true);
        if (rdmaClient) {
            config.SetUseRdma(true);
            config.SetUseNonreplicatedRdmaActor(true);
        }
        auto state = MakeIntrusive<TDiskRegistryState>();
        auto runtime = PrepareTestActorRuntime(
            config,
            state,
            {}, // featuresConfig
            rdmaClient);

        ui64 writeRequests = 0;
        TAutoPtr<IEventHandle> evResyncFinished;

        auto obs = [&] (TTestActorRuntimeBase&, TAutoPtr<IEventHandle>& event) {
            if (event->GetTypeRewrite() == TEvVolume::EvResyncFinished) {
                // making sure that resync mode doesn't get disabled
                evResyncFinished = event.Release();
                return true;
            }

            if (event->Recipient == MakeStorageStatsServiceId()
                    && event->GetTypeRewrite() == TEvStatsService::EvVolumePartCounters)
            {
                auto* msg = event->Get<TEvStatsService::TEvVolumePartCounters>();

                writeRequests +=
                    msg->DiskCounters->RequestCounters.WriteBlocks.Count;
            }

            return false;
        };

        runtime->SetEventFilter(obs);

        TVolumeClient volume(*runtime);

        state->ReplicaCount = 2;

        volume.UpdateVolumeConfig(
            0,
            0,
            0,
            0,
            false,
            1,
            NCloud::NProto::STORAGE_MEDIA_SSD_MIRROR3,
            1024,
            "vol0",
            "cloud",
            "folder",
            1,  // partitionCount
            0,  // blocksPerStripe
            std::move(tags));

        volume.WaitReady();

        auto stat = volume.StatVolume();
        const auto& devices = stat->Record.GetVolume().GetDevices();
        const auto& replicas = stat->Record.GetVolume().GetReplicas();
        UNIT_ASSERT_VALUES_EQUAL(1, devices.size());
        UNIT_ASSERT_VALUES_EQUAL("transport0", devices[0].GetTransportId());

        UNIT_ASSERT_VALUES_EQUAL(2, replicas.size());
        UNIT_ASSERT_VALUES_EQUAL(1, replicas[0].DevicesSize());
        UNIT_ASSERT_VALUES_EQUAL(
            "transport1",
            replicas[0].GetDevices(0).GetTransportId());
        UNIT_ASSERT_VALUES_EQUAL(1, replicas[1].DevicesSize());
        UNIT_ASSERT_VALUES_EQUAL(
            "transport2",
            replicas[1].GetDevices(0).GetTransportId());

        auto clientInfo = CreateVolumeClientInfo(
            NProto::VOLUME_ACCESS_READ_WRITE,
            NProto::VOLUME_MOUNT_LOCAL,
            0);
        {
            auto response = volume.AddClient(clientInfo);
            const auto& v = response->Record.GetVolume();
            UNIT_ASSERT_VALUES_EQUAL(1, v.DevicesSize());
            UNIT_ASSERT_VALUES_EQUAL(
                "transport0",
                v.GetDevices(0).GetTransportId()
            );

            UNIT_ASSERT_VALUES_EQUAL(2, v.ReplicasSize());
            UNIT_ASSERT_VALUES_EQUAL(1, v.GetReplicas(0).DevicesSize());
            UNIT_ASSERT_VALUES_EQUAL(
                "transport1",
                v.GetReplicas(0).GetDevices(0).GetTransportId());
            UNIT_ASSERT_VALUES_EQUAL(1, v.GetReplicas(1).DevicesSize());
            UNIT_ASSERT_VALUES_EQUAL(
                "transport2",
                v.GetReplicas(1).GetDevices(0).GetTransportId());
        }

        if (rdmaClient) {
            UNIT_ASSERT_VALUES_EQUAL(1, rdmaClient->InitAllEndpoints());
        }

        volume.WriteBlocks(
            TBlockRange64::MakeOneBlock(0),
            clientInfo.GetClientId(),
            1);

        runtime->AdvanceCurrentTime(UpdateCountersInterval);
        runtime->DispatchEvents({}, TDuration::Seconds(1));
        runtime->AdvanceCurrentTime(UpdateCountersInterval);
        runtime->DispatchEvents({}, TDuration::Seconds(1));
        runtime->AdvanceCurrentTime(UpdateCountersInterval);
        runtime->DispatchEvents({}, TDuration::Seconds(1));
        runtime->AdvanceCurrentTime(UpdateCountersInterval);
        runtime->DispatchEvents({}, TDuration::Seconds(1));

        UNIT_ASSERT_VALUES_EQUAL(3, writeRequests);

        auto resp = volume.ReadBlocks(
            TBlockRange64::MakeOneBlock(0),
            clientInfo.GetClientId());
        const auto& bufs = resp->Record.GetBlocks().GetBuffers();
        UNIT_ASSERT_VALUES_EQUAL(1, bufs.size());
        UNIT_ASSERT_VALUES_EQUAL(GetBlockContent(1), bufs[0]);

        while (!evResyncFinished) {
            runtime->DispatchEvents({}, TDuration::Seconds(1));
        }

        runtime->Send(evResyncFinished.Release());

        volume.RemoveClient(clientInfo.GetClientId());
    }

    Y_UNIT_TEST(ShouldForwardRequestsToMirroredPartitionDuringResync)
    {
        DoTestShouldForwardRequestsToMirroredPartitionDuringResync(nullptr, "");
    }

    Y_UNIT_TEST(ShouldForwardRequestsToMirroredPartitionDuringResyncRdma)
    {
        auto rdmaClient = std::make_shared<TRdmaClientTest>();
        TString tags;
        // NBS-3786#63baeaf302dcf2032262746b
        // tags = "use-rdma";
        DoTestShouldForwardRequestsToMirroredPartitionDuringResync(
            rdmaClient,
            tags);
    }

    Y_UNIT_TEST(ShouldCreateResyncActorIfClientIdChanges)
    {
        NProto::TStorageServiceConfig config;
        config.SetUseMirrorResync(true);
        config.SetForceMirrorResync(false);
        auto state = MakeIntrusive<TDiskRegistryState>();
        auto runtime = PrepareTestActorRuntime(config, state);

        TVolumeClient volume(*runtime);

        state->ReplicaCount = 2;

        volume.UpdateVolumeConfig(
            0,
            0,
            0,
            0,
            false,
            1,
            NCloud::NProto::STORAGE_MEDIA_SSD_MIRROR3,
            1024
        );

        volume.WaitReady();

        ui32 resyncStartedCounter = 0;
        runtime->SetObserverFunc([&] (TAutoPtr<IEventHandle>& event) {
                if (event->Recipient == MakeStorageStatsServiceId()
                        && event->GetTypeRewrite() == TEvStatsService::EvVolumeSelfCounters)
                {
                    auto* msg = event->Get<TEvStatsService::TEvVolumeSelfCounters>();

                    resyncStartedCounter =
                        msg->VolumeSelfCounters->Simple.ResyncStarted.Value;
                }

                return TTestActorRuntime::DefaultObserverFunc(event);
            }
        );

        NProto::TVolumeClientInfo clientInfo;
        clientInfo.SetClientId("client-vasya");
        clientInfo.SetVolumeAccessMode(NProto::VOLUME_ACCESS_READ_WRITE);
        clientInfo.SetMountSeqNumber(0);
        clientInfo.SetVolumeMountMode(NProto::VOLUME_MOUNT_LOCAL);

        volume.SendToPipe(
            std::make_unique<TEvVolumePrivate::TEvUpdateCounters>());
        runtime->DispatchEvents({}, TDuration::Seconds(1));

        UNIT_ASSERT_VALUES_EQUAL(0, resyncStartedCounter);

        volume.AddClient(clientInfo);
        volume.ReconnectPipe();
        volume.WaitReady();

        {
            auto stat = volume.StatVolume();
            const auto& v = stat->Record.GetVolume();
            // resync should start if client id changes from "" to str
            UNIT_ASSERT(v.GetResyncInProgress());
        }

        volume.SendToPipe(
            std::make_unique<TEvVolumePrivate::TEvUpdateCounters>());
        runtime->DispatchEvents({}, TDuration::Seconds(1));
        UNIT_ASSERT_VALUES_EQUAL(1, resyncStartedCounter);

        clientInfo.SetClientId("client-petya");
        clientInfo.SetMountSeqNumber(1);

        volume.AddClient(clientInfo);
        volume.ReconnectPipe();
        volume.WaitReady();

        {
            auto stat = volume.StatVolume();
            const auto& v = stat->Record.GetVolume();
            // resync should start if client id changes from str to another str
            UNIT_ASSERT(v.GetResyncInProgress());
        }

        volume.SendToPipe(
            std::make_unique<TEvVolumePrivate::TEvUpdateCounters>());
        runtime->DispatchEvents({}, TDuration::Seconds(1));
        UNIT_ASSERT_VALUES_EQUAL(1, resyncStartedCounter);

        volume.RemoveClient(clientInfo.GetClientId());
    }

    Y_UNIT_TEST(ShouldCreateResyncActorAfterVolumeReboot)
    {
        NProto::TStorageServiceConfig config;
        config.SetUseMirrorResync(true);
        config.SetForceMirrorResync(false);
        auto state = MakeIntrusive<TDiskRegistryState>();
        auto runtime = PrepareTestActorRuntime(config, state);

        TVolumeClient volume(*runtime);

        state->ReplicaCount = 2;

        volume.UpdateVolumeConfig(
            0,
            0,
            0,
            0,
            false,
            1,
            NCloud::NProto::STORAGE_MEDIA_SSD_MIRROR3,
            1024
        );

        volume.WaitReady();

        NProto::TVolumeClientInfo clientInfo;
        clientInfo.SetClientId("client-vasya");
        clientInfo.SetVolumeAccessMode(NProto::VOLUME_ACCESS_READ_WRITE);
        clientInfo.SetMountSeqNumber(0);
        clientInfo.SetVolumeMountMode(NProto::VOLUME_MOUNT_LOCAL);

        auto obs = [] (TAutoPtr<IEventHandle>& event)
        {
            if (event->GetTypeRewrite() == TEvVolume::EvResyncFinished) {
                return TTestActorRuntime::EEventAction::DROP;
            }

            return TTestActorRuntime::DefaultObserverFunc(event);
        };
        runtime->SetObserverFunc(obs);

        volume.AddClient(clientInfo);
        volume.ReconnectPipe();
        volume.WaitReady();

        {
            auto stat = volume.StatVolume();
            const auto& v = stat->Record.GetVolume();
            // resync should start if client id changes from "" to str
            UNIT_ASSERT(v.GetResyncInProgress());
        }

        volume.RebootTablet();
        volume.AddClient(clientInfo);
        volume.WaitReady();

        /*
        // TODO: learn how to set observer func after tablet reboot and before
        // any events are processed by tablet actor
        {
            auto stat = volume.StatVolume();
            const auto& v = stat->Record.GetVolume();
            // resync should be active after reboot
            UNIT_ASSERT(v.GetResyncInProgress());
        }

        volume.SendToPipe(std::make_unique<TEvVolume::TEvResyncFinished>());
        */

        {
            auto stat = volume.StatVolume();
            const auto& v = stat->Record.GetVolume();
            // resync should be inactive after EvResyncFinished
            UNIT_ASSERT(!v.GetResyncInProgress());
        }

        volume.RemoveClient(clientInfo.GetClientId());
    }

    Y_UNIT_TEST(ShouldCreateResyncActorIfClientIsAbsentForSomeTime)
    {
        NProto::TStorageServiceConfig config;
        config.SetUseMirrorResync(true);
        config.SetForceMirrorResync(false);
        config.SetResyncAfterClientInactivityInterval(60'000);
        auto state = MakeIntrusive<TDiskRegistryState>();
        auto runtime = PrepareTestActorRuntime(config, state);

        TVolumeClient volume(*runtime);

        state->ReplicaCount = 2;

        volume.UpdateVolumeConfig(
            0,
            0,
            0,
            0,
            false,
            1,
            NCloud::NProto::STORAGE_MEDIA_SSD_MIRROR3,
            1024
        );

        volume.WaitReady();

        NProto::TVolumeClientInfo clientInfo;
        clientInfo.SetClientId("client-vasya");
        clientInfo.SetVolumeAccessMode(NProto::VOLUME_ACCESS_READ_WRITE);
        clientInfo.SetMountSeqNumber(0);
        clientInfo.SetVolumeMountMode(NProto::VOLUME_MOUNT_LOCAL);

        volume.AddClient(clientInfo);
        volume.ReconnectPipe();
        volume.WaitReady();

        {
            auto stat = volume.StatVolume();
            const auto& v = stat->Record.GetVolume();
            // resync should start if client id changes from "" to str
            UNIT_ASSERT(v.GetResyncInProgress());
        }

        TDispatchOptions options;
        options.FinalEvents.emplace_back(TEvVolume::EvResyncFinished);
        runtime->DispatchEvents(options);

        runtime->AdvanceCurrentTime(UpdateCountersInterval);
        runtime->DispatchEvents({}, TDuration::Seconds(1));

        runtime->AdvanceCurrentTime(TDuration::MilliSeconds(
            config.GetResyncAfterClientInactivityInterval()));

        auto obs = [] (TAutoPtr<IEventHandle>& event)
        {
            if (event->GetTypeRewrite() == TEvVolume::EvResyncFinished) {
                return TTestActorRuntime::EEventAction::DROP;
            }

            return TTestActorRuntime::DefaultObserverFunc(event);
        };
        runtime->SetObserverFunc(obs);

        volume.AddClient(clientInfo);
        volume.ReconnectPipe();
        volume.WaitReady();
        {
            auto stat = volume.StatVolume();
            const auto& v = stat->Record.GetVolume();
            // resync should start after client inactivity interval
            UNIT_ASSERT(v.GetResyncInProgress());
        }

        volume.RemoveClient(clientInfo.GetClientId());
    }

    Y_UNIT_TEST(ShouldVolumeInfo)
    {
        NProto::TStorageServiceConfig config;
        auto state = MakeIntrusive<TDiskRegistryState>();
        auto runtime = PrepareTestActorRuntime(config, state);

        TVolumeClient volume(*runtime);

        volume.UpdateVolumeConfig(
            0,
            0,
            0,
            0,
            false,
            1,
            NCloud::NProto::STORAGE_MEDIA_SSD_NONREPLICATED);

        volume.WaitReady();

        auto stat = volume.GetVolumeInfo();
        const auto& devices = stat->Record.GetVolume().GetDevices();
        UNIT_ASSERT_VALUES_EQUAL(1, devices.size());
        UNIT_ASSERT_VALUES_EQUAL("transport0", devices[0].GetTransportId());
    }

    Y_UNIT_TEST(ShouldStartPartitionsOnce)
    {
        auto runtime = PrepareTestActorRuntime();
        TVolumeClient volume(*runtime);

        bool externalBootHappened = false;
        bool garbageCollectorCompleted = false;
        bool partitionsStopped = false;

        runtime->SetEventFilter(
            [&] (TTestActorRuntimeBase&, TAutoPtr<IEventHandle>& event) {
                switch (event->GetTypeRewrite()) {
                    case TEvPartition::EvWaitReadyResponse: {
                        externalBootHappened = true;
                        break;
                    }
                    case TEvPartition::EvGarbageCollectorCompleted: {
                        garbageCollectorCompleted = true;
                        break;
                    }
                    case TEvBootstrapper::EvStop: {
                        partitionsStopped = true;
                        break;
                    }
                }
                return false;
            }
        );

        volume.UpdateVolumeConfig();

        UNIT_ASSERT(externalBootHappened);
        UNIT_ASSERT(garbageCollectorCompleted);

        auto clientInfo = CreateVolumeClientInfo(
            NProto::VOLUME_ACCESS_READ_WRITE,
            NProto::VOLUME_MOUNT_LOCAL,
            false);

        // Flag StartPartitionsNeeded becomes true
        volume.AddClient(clientInfo);
        volume.RemoveClient(clientInfo.GetClientId());

        // First reboot => partitions should start

        externalBootHappened = false;
        garbageCollectorCompleted = false;

        volume.RebootTablet();

        // Partitions had to start in RebootTablet
        UNIT_ASSERT(externalBootHappened);
        // Garbage collector should send success report
        UNIT_ASSERT(garbageCollectorCompleted);
        // Partitions should be stopped after gc
        UNIT_ASSERT(partitionsStopped);

        // Second reboot => partitions shouldn't start

        externalBootHappened = false;
        garbageCollectorCompleted = false;

        volume.RebootTablet();

        // Partitions hadn't start in RebootTablet
        UNIT_ASSERT(!externalBootHappened);
        UNIT_ASSERT(!garbageCollectorCompleted);

    }

    Y_UNIT_TEST(PartitionsShouldntStopAfterGcCompletedMsg)
    {
        auto runtime = PrepareTestActorRuntime();
        TVolumeClient volume(*runtime);

        bool partitionsStopped = false;
        bool garbageCollectorCompleted = false;

        runtime->SetEventFilter(
            [&] (TTestActorRuntimeBase&, TAutoPtr<IEventHandle>& event) {
                switch (event->GetTypeRewrite()) {
                    case TEvBootstrapper::EvStop: {
                        partitionsStopped = true;
                        break;
                    }
                    case TEvPartition::EvGarbageCollectorCompleted: {
                        garbageCollectorCompleted = true;
                        break;
                    }
                }
                return false;
            }
        );

        volume.UpdateVolumeConfig();
        volume.RebootTablet();

        partitionsStopped = false;
        garbageCollectorCompleted = false;

        volume.WaitReady();

        // gc completed msg received
        UNIT_ASSERT(garbageCollectorCompleted);
        // partitions not stopped, as were started by WaitReady()
        UNIT_ASSERT(!partitionsStopped);
    }

    Y_UNIT_TEST(PartitionsShouldntStartAgainIfAlreadyStartedForGC)
    {
        auto runtime = PrepareTestActorRuntime();
        TVolumeClient volume(*runtime);

        bool externalBootHappenedRequested = false;

        runtime->SetEventFilter(
            [&] (TTestActorRuntimeBase&, TAutoPtr<IEventHandle>& event) {
                switch (event->GetTypeRewrite()) {
                    case TEvPartition::EvWaitReadyRequest: {
                        externalBootHappenedRequested = true;
                        break;
                    }
                    case TEvPartition::EvGarbageCollectorCompleted: {
                        return true;
                    }
                }
                return false;
            }
        );

        volume.UpdateVolumeConfig();

        auto clientInfo = CreateVolumeClientInfo(
            NProto::VOLUME_ACCESS_READ_WRITE,
            NProto::VOLUME_MOUNT_LOCAL,
            false);

        // Flag StartPartitionsNeeded becomes true
        volume.AddClient(clientInfo);
        volume.RemoveClient(clientInfo.GetClientId());

        volume.RebootTablet();

        externalBootHappenedRequested = false;

        // Start partitions
        volume.WaitReady();

        // We filtered gc completed msg
        // So partitions should not stop after gc
        UNIT_ASSERT(!externalBootHappenedRequested);
    }

    Y_UNIT_TEST(PartitionsStartBeforeStopAfterGC)
    {
        auto runtime = PrepareTestActorRuntime();
        TVolumeClient volume(*runtime);

        bool partitionsStopped = false;
        bool bootRequested = false;

        bool stoppedStatus = false;

        runtime->SetEventFilter(
            [&] (TTestActorRuntimeBase&, TAutoPtr<IEventHandle>& event) {
                switch (event->GetTypeRewrite()) {
                    case TEvBootstrapper::EvStatus: {
                        auto* msg = event->Get<TEvBootstrapper::TEvStatus>();
                        if (msg->Status == TEvBootstrapper::STOPPED) {
                                stoppedStatus = true;
                                return true;
                            }
                    }
                    case TEvBootstrapper::EvStop: {
                        partitionsStopped = true;
                        break;
                    }
                    case TEvHiveProxy::EvBootExternalRequest: {
                        bootRequested = true;
                        break;
                    }
                }
                return false;
            }
        );

        volume.UpdateVolumeConfig();

        auto clientInfo = CreateVolumeClientInfo(
            NProto::VOLUME_ACCESS_READ_WRITE,
            NProto::VOLUME_MOUNT_LOCAL,
            false);

        // Flag StartPartitionsNeeded becomes true
        volume.AddClient(clientInfo);
        volume.RemoveClient(clientInfo.GetClientId());

        volume.RebootTablet();

        UNIT_ASSERT(partitionsStopped);
        UNIT_ASSERT(stoppedStatus);

        bootRequested = false;

        // Should start partitions
        volume.SendStatVolumeRequest();
        auto response = volume.RecvStatVolumeResponse();
        UNIT_ASSERT_VALUES_EQUAL(S_OK, response->GetStatus());

        // Partitions stopped, so should start
        UNIT_ASSERT(bootRequested);
    }

    Y_UNIT_TEST(ShouldGetStorageConfigValues)
    {
        NProto::TStorageServiceConfig config;
        config.SetCompactionRangeCountPerRun(10);
        auto runtime = PrepareTestActorRuntime(config);
        TVolumeClient volume(*runtime);
        volume.UpdateVolumeConfig();
        volume.WaitReady();

        ui32 hasStorageConfigPatchCounter = 0;

        runtime->SetObserverFunc([&] (TAutoPtr<IEventHandle>& event) {
            if (event->Recipient == MakeStorageStatsServiceId()
                    && event->GetTypeRewrite() == TEvStatsService::EvVolumeSelfCounters)
            {
                auto* msg = event->Get<TEvStatsService::TEvVolumeSelfCounters>();

                hasStorageConfigPatchCounter =
                    msg->VolumeSelfCounters->Simple.HasStorageConfigPatch.Value;
            }

            return TTestActorRuntime::DefaultObserverFunc(event);
        });

        volume.SendToPipe(
            std::make_unique<TEvVolumePrivate::TEvUpdateCounters>());
        runtime->DispatchEvents({}, TDuration::Seconds(1));
        UNIT_ASSERT_VALUES_EQUAL(0, hasStorageConfigPatchCounter);

        NProto::TStorageServiceConfig patch;
        patch.SetCompactionRangeCountPerRun(11);
        volume.ChangeStorageConfig(std::move(patch));

        volume.SendToPipe(
            std::make_unique<TEvVolumePrivate::TEvUpdateCounters>());
        runtime->DispatchEvents({}, TDuration::Seconds(1));
        UNIT_ASSERT_VALUES_EQUAL(1, hasStorageConfigPatchCounter);

        TVector<TString> requestedFields = {
            "CompactionRangeCountPerRun", "MaxSSDGroupWriteIops", "Unknown"};

        volume.SendStatVolumeRequest("", requestedFields);
        auto response = volume.RecvStatVolumeResponse();
        UNIT_ASSERT_VALUES_EQUAL(S_OK, response->GetStatus());
        auto mapping = response->Record.GetStorageConfigFieldsToValues();

        UNIT_ASSERT_VALUES_EQUAL(mapping.size(), 3);
        UNIT_ASSERT_VALUES_EQUAL(mapping["CompactionRangeCountPerRun"], "11");
        UNIT_ASSERT_VALUES_EQUAL(mapping["MaxSSDGroupWriteIops"], "Default");
        UNIT_ASSERT_VALUES_EQUAL(mapping["Unknown"], "Not found");
    }

    Y_UNIT_TEST(ShouldGetUseFastPathStats)
    {
        NProto::TStorageServiceConfig config;
        auto runtime = PrepareTestActorRuntime(config);

        ui32 hasUseFastPathCounter = 0;

        runtime->SetObserverFunc(
            [&](TAutoPtr<IEventHandle>& event)
            {
                if (event->Recipient == MakeStorageStatsServiceId() &&
                    event->GetTypeRewrite() ==
                        TEvStatsService::EvVolumeSelfCounters)
                {
                    auto* msg =
                        event->Get<TEvStatsService::TEvVolumeSelfCounters>();

                    hasUseFastPathCounter =
                        msg->VolumeSelfCounters->Simple.UseFastPath.Value;
                }

                return TTestActorRuntime::DefaultObserverFunc(event);
            });

        TVolumeClient volume(*runtime);

        int version = 0;

        auto updateConfig = [&](auto tags)
        {
            volume.UpdateVolumeConfig(
                0,       // maxBandwidth
                0,       // maxIops
                0,       // burstPercentage
                0,       // maxPostponedWeight
                false,   // throttlingEnabled
                ++version,
                NCloud::NProto::STORAGE_MEDIA_SSD_NONREPLICATED,
                1024,       // block count per partition
                "vol0",     // diskId
                "cloud",    // cloudId
                "folder",   // folderId
                1,          // partition count
                0,          // blocksPerStripe
                tags);
            volume.WaitReady();
        };

        auto checkUseFastPath = [&](auto expectedVal)
        {
            volume.SendToPipe(
                std::make_unique<TEvVolumePrivate::TEvUpdateCounters>());
            runtime->DispatchEvents({}, TDuration::Seconds(1));
            UNIT_ASSERT_VALUES_EQUAL(expectedVal, hasUseFastPathCounter);
        };

        updateConfig("");
        checkUseFastPath(0);

        updateConfig("use-fastpath");
        checkUseFastPath(1);
    }

    Y_UNIT_TEST(ShouldDisableByFlag)
    {
        NProto::TStorageServiceConfig config;
        config.SetDisableStartPartitionsForGc(true);
        auto runtime = PrepareTestActorRuntime(config);

        TVolumeClient volume(*runtime);

        bool externalBootHappened = false;

        runtime->SetEventFilter(
            [&] (TTestActorRuntimeBase&, TAutoPtr<IEventHandle>& event) {
                switch (event->GetTypeRewrite()) {
                    case TEvPartition::EvWaitReadyResponse: {
                        externalBootHappened = true;
                        break;
                    }
                }
                return false;
            }
        );

        volume.UpdateVolumeConfig();

        UNIT_ASSERT(externalBootHappened);

        auto clientInfo = CreateVolumeClientInfo(
            NProto::VOLUME_ACCESS_READ_WRITE,
            NProto::VOLUME_MOUNT_LOCAL,
            false);

        // Flag StartPartitionsNeeded becomes true
        volume.AddClient(clientInfo);
        volume.RemoveClient(clientInfo.GetClientId());

        // First reboot => partitions should start, but it's off by flag

        externalBootHappened = false;

        volume.RebootTablet();

        // Partitions had not to start in RebootTablet
        UNIT_ASSERT(!externalBootHappened);
    }

    Y_UNIT_TEST(ShouldWaitForAllGCReportsBeforeStopPartitions)
    {
        auto runtime = PrepareTestActorRuntime();
        TVolumeClient volume(*runtime);

        bool gcReceived = false;
        bool partitionsStopped = false;
        bool externalBootHappened = false;

        bool StartPartitionsNeededSet = false;

        TAutoPtr<IEventHandle> evGarbageCollectorCompleted;
        ui64 oldTabletId = 0;

        runtime->SetEventFilter(
            [&] (TTestActorRuntimeBase&, TAutoPtr<IEventHandle>& event) {
                if (!StartPartitionsNeededSet) {
                    return false;
                }
                switch (event->GetTypeRewrite()) {
                    case TEvPartition::EvGarbageCollectorCompleted: {
                        auto* msg = event->Get<TEvPartition::TEvGarbageCollectorCompleted>();
                        if (!gcReceived) {
                            gcReceived = true;
                            evGarbageCollectorCompleted = event.Release();
                            return true;
                        }
                        oldTabletId = msg->TabletId;
                        break;
                    }
                    case TEvBootstrapper::EvStop: {
                        partitionsStopped = true;
                        break;
                    }
                    case TEvHiveProxy::EvBootExternalRequest: {
                        externalBootHappened = true;
                        break;
                    }
                }
                return false;
            }
        );

        volume.UpdateVolumeConfig(
            // default arguments
            0,
            0,
            0,
            0,
            false,
            1,
            NCloud::NProto::EStorageMediaKind::STORAGE_MEDIA_HYBRID,
            1024,
            "vol0",
            "cloud",
            "folder",
            2 // partitions count
        );
        volume.RebootTablet();

        auto clientInfo = CreateVolumeClientInfo(
            NProto::VOLUME_ACCESS_READ_WRITE,
            NProto::VOLUME_MOUNT_LOCAL,
            false);

        // Flag StartPartitionsNeeded becomes true
        volume.AddClient(clientInfo);
        volume.RemoveClient(clientInfo.GetClientId());

        StartPartitionsNeededSet = true;
        volume.RebootTablet();
        runtime->DispatchEvents({}, TDuration::Seconds(1));

        // Partitions had to start in RebootTablet
        UNIT_ASSERT(externalBootHappened);
        // Partitions shouldn't be stopped, as not all partitions sent gc report
        UNIT_ASSERT(!partitionsStopped);

        runtime->Send(new IEventHandle(
            evGarbageCollectorCompleted->Recipient,
            evGarbageCollectorCompleted->Sender,
            new TEvPartition::TEvGarbageCollectorCompleted(oldTabletId)));

        runtime->DispatchEvents({}, TDuration::Seconds(1));

        // Not all partitions sent gc report => partitions shouldn't stop
        UNIT_ASSERT(!partitionsStopped);

        runtime->Send(evGarbageCollectorCompleted.Release());
        runtime->DispatchEvents({}, TDuration::Seconds(1));

        // All partitions sent gc report => partitions should stop
        UNIT_ASSERT(partitionsStopped);
    }

    Y_UNIT_TEST(ShouldGracefulyShutdownVolume)
    {
        auto runtime = PrepareTestActorRuntime();
        TVolumeClient volume(*runtime);

        bool partitionsStopped = false;
        runtime->SetEventFilter(
            [&](TTestActorRuntimeBase&, TAutoPtr<IEventHandle>& event)
            {
                switch (event->GetTypeRewrite()) {
                    // Poison pill send to DR based partition actor.
                    case TEvents::TEvPoisonPill::EventType: {
                        partitionsStopped = true;
                        break;
                    }
                }
                return false;
            });

        volume.UpdateVolumeConfig(
            // default arguments
            0,
            0,
            0,
            0,
            false,
            1,
            NCloud::NProto::STORAGE_MEDIA_SSD_NONREPLICATED,
            1024,
            "vol0",
            "cloud",
            "folder",
            1   // partitions count
        );
        volume.RebootTablet();

        auto clientInfo = CreateVolumeClientInfo(
            NProto::VOLUME_ACCESS_READ_WRITE,
            NProto::VOLUME_MOUNT_LOCAL,
            false);

        volume.GracefulShutdown();
        UNIT_ASSERT(partitionsStopped);

        // Check that volume after TEvGracefulShutdownRequest
        // in zombie state and rejects requsts.
        volume.SendGetVolumeInfoRequest();
        auto response = volume.RecvGetVolumeInfoResponse();
        UNIT_ASSERT_VALUES_EQUAL(response->GetStatus(), E_REJECTED);
    }

    Y_UNIT_TEST(ShouldReturnClientsAndHostnameInStatVolumeResponse)
    {
        auto runtime = PrepareTestActorRuntime();

        TVolumeClient volume(*runtime);
        volume.UpdateVolumeConfig();

        {
            NProto::TVolumeClientInfo info;
            info.SetClientId("c1");
            info.SetInstanceId("i1");
            info.SetVolumeAccessMode(NProto::VOLUME_ACCESS_READ_WRITE);
            info.SetVolumeMountMode(NProto::VOLUME_MOUNT_LOCAL);
            volume.AddClient(info);
        }

        {
            NProto::TVolumeClientInfo info;
            info.SetClientId("c2");
            info.SetVolumeAccessMode(NProto::VOLUME_ACCESS_READ_ONLY);
            info.SetVolumeMountMode(NProto::VOLUME_MOUNT_REMOTE);
            volume.AddClient(info);
        }

        volume.WaitReady();

        {
            auto stat = volume.StatVolume();
            const auto& clients = stat->Record.GetClients();
            UNIT_ASSERT_VALUES_EQUAL(2, clients.size());
            UNIT_ASSERT_VALUES_EQUAL("c1", clients[0].GetClientId());
            UNIT_ASSERT_VALUES_EQUAL("i1", clients[0].GetInstanceId());
            UNIT_ASSERT_VALUES_EQUAL(0, clients[0].GetDisconnectTimestamp());
            UNIT_ASSERT_VALUES_EQUAL("c2", clients[1].GetClientId());
            UNIT_ASSERT_VALUES_EQUAL("", clients[1].GetInstanceId());
            UNIT_ASSERT_VALUES_EQUAL(0, clients[1].GetDisconnectTimestamp());
            UNIT_ASSERT_VALUES_EQUAL(FQDNHostName(), stat->Record.GetTabletHost());
            UNIT_ASSERT_VALUES_EQUAL(2, stat->Record.GetVolumeGeneration());
        }

        auto now = runtime->GetCurrentTime();

        // rebooting to set DisconnectTimestamp and to increment VolumeGeneration
        volume.RebootTablet();

        {
            auto stat = volume.StatVolume();
            const auto& clients = stat->Record.GetClients();
            UNIT_ASSERT_VALUES_EQUAL(2, clients.size());
            UNIT_ASSERT_VALUES_EQUAL("c1", clients[0].GetClientId());
            UNIT_ASSERT_VALUES_EQUAL("i1", clients[0].GetInstanceId());
            UNIT_ASSERT_C(
                clients[0].GetDisconnectTimestamp() > now.MicroSeconds(),
                TStringBuilder()
                    << "DisconnectTimestamp should be greater than reboot ts "
                    << clients[0].GetDisconnectTimestamp()
                    << ", " << now.MicroSeconds());
            UNIT_ASSERT_VALUES_EQUAL("c2", clients[1].GetClientId());
            UNIT_ASSERT_VALUES_EQUAL("", clients[1].GetInstanceId());
            UNIT_ASSERT_C(
                clients[1].GetDisconnectTimestamp() > now.MicroSeconds(),
                TStringBuilder()
                    << "DisconnectTimestamp should be greater than reboot ts "
                    << clients[1].GetDisconnectTimestamp()
                    << ", " << now.MicroSeconds());
            UNIT_ASSERT_VALUES_EQUAL(FQDNHostName(), stat->Record.GetTabletHost());
            UNIT_ASSERT_VALUES_EQUAL(3, stat->Record.GetVolumeGeneration());
        }
    }

    Y_UNIT_TEST(ShouldReportTracesForNestedRequests)
    {
        NProto::TStorageServiceConfig storageServiceConfig;

        auto runtime = PrepareTestActorRuntime(std::move(storageServiceConfig));

        TVolumeClient volume(*runtime);

        bool gotVolumeActorId = false;
        TActorId volumeActor;
        TAutoPtr<IEventHandle> delayedRequest;

        runtime->SetEventFilter(
            [&] (TTestActorRuntimeBase&, TAutoPtr<IEventHandle>& ev) {
                switch (ev->GetTypeRewrite()) {
                    case TEvBlockStore::EvUpdateVolumeConfigResponse: {
                        if (!gotVolumeActorId) {
                            volumeActor = ev->Sender;
                            gotVolumeActorId = true;
                        }
                        break;
                    }
                    case TEvService::EvWriteBlocksRequest: {
                        if (!gotVolumeActorId ||
                            ev->Sender != volumeActor)
                        {
                            break;
                        }
                        if (!delayedRequest) {
                            delayedRequest = ev.Release();
                            return true;
                        }
                    }
                }
                return false;
            }
        );

        volume.UpdateVolumeConfig();
        volume.WaitReady();

        auto clientInfo = CreateVolumeClientInfo(
            NProto::VOLUME_ACCESS_READ_WRITE,
            NProto::VOLUME_MOUNT_LOCAL,
            0);

        volume.AddClient(clientInfo);

        {
            auto request = volume.CreateWriteBlocksRequest(
                TBlockRange64::WithLength(0, 1024),
                clientInfo.GetClientId(),
                1
            );
            request->Record.MutableHeaders()->MutableInternal()->MutableTrace()->SetIsTraced(true);

            volume.SendToPipe(std::move(request));
        }

        auto request = volume.CreateWriteBlocksRequest(
            TBlockRange64::WithLength(0, 1024),
            clientInfo.GetClientId(),
            1
        );
        request->Record.MutableHeaders()->MutableInternal()->MutableTrace()->SetIsTraced(true);

        volume.SendToPipe(std::move(request));

        runtime->DispatchEvents({}, TDuration::Seconds(1));
        runtime->Send(delayedRequest.Release());

        auto duplicateResponse = volume.RecvWriteBlocksResponse();
        auto response = volume.RecvWriteBlocksResponse();

        UNIT_ASSERT(
            HasProbe(
                duplicateResponse->Record.GetTrace().GetLWTrace().GetTrace(),
                "DuplicatedRequestReceived_Volume"));
    }

    Y_UNIT_TEST(ShouldDescribeFromBaseDisk)
    {
        NProto::TStorageServiceConfig storageServiceConfig;

        auto runtime = PrepareTestActorRuntime(std::move(storageServiceConfig));
        runtime->RegisterService(
            MakeVolumeProxyServiceId(), runtime->AllocateEdgeActor(), 0);


        TVolumeClient volume(*runtime);
        volume.UpdateVolumeConfig(
            0,  // maxBandwidth
            0,  // maxIops
            0,  // burstPercentage
            0,  // maxPostponedWeight
            false,  // throttlingEnabled
            1,  // version
            NCloud::NProto::STORAGE_MEDIA_SSD_NONREPLICATED,
            1024,   // block count per partition
            "vol0",  // diskId
            "cloud",  // cloudId
            "folder",  // folderId
            1,  // partition count
            2,  // blocksPerStripe
            "",  // tags
            "disk1",  // baseDiskId
            "ch"  // baseDiskCheckpointId
        );
        volume.WaitReady();

        auto clientInfo = CreateVolumeClientInfo(
            NProto::VOLUME_ACCESS_READ_WRITE,
            NProto::VOLUME_MOUNT_LOCAL,
            0);
        volume.AddClient(clientInfo);

        bool firstWriteRequest = true;
        bool describeRequest = false;
        runtime->SetObserverFunc([&] (TAutoPtr<IEventHandle>& event) {
                switch (event->GetTypeRewrite()) {
                    case TEvService::TEvWriteBlocksRequest::EventType:
                        if (firstWriteRequest) {
                            firstWriteRequest = false;
                            break;
                        }
                        runtime->Send(new IEventHandle(
                            event->Sender,
                            event->Sender,
                            new TEvService::TEvWriteBlocksResponse(
                                MakeError(E_REJECTED)),
                            0,
                            event->Cookie,
                            nullptr));
                        return TTestActorRuntime::EEventAction::DROP;
                    case TEvVolume::TEvDescribeBlocksRequest::EventType:
                        describeRequest = true;
                        runtime->Send(new IEventHandle(
                            event->Sender,
                            event->Sender,
                            new TEvVolume::TEvDescribeBlocksResponse(
                                MakeError(E_REJECTED))));
                        return TTestActorRuntime::EEventAction::DROP;
                }
                return TTestActorRuntime::DefaultObserverFunc(event);
            }
        );

        auto writeRequest = volume.CreateWriteBlocksRequest(
            TBlockRange64::WithLength(0, 1024),
            clientInfo.GetClientId(),
            1);

        volume.SendToPipe(std::move(writeRequest));
        auto response = volume.RecvWriteBlocksResponse();
        UNIT_ASSERT(response);
        UNIT_ASSERT_VALUES_EQUAL(E_REJECTED, response->GetStatus());

        runtime->DispatchEvents({}, TDuration::Seconds(1));
        auto readRequest = volume.CreateReadBlocksRequest(
            TBlockRange64::WithLength(0, 1024),
            clientInfo.GetClientId());
        volume.SendToPipe(std::move(readRequest));
        volume.RecvReadBlocksResponse();

        UNIT_ASSERT(describeRequest);
    }

    Y_UNIT_TEST(ShouldReturnErrorOnInvalidBlockRange)
    {
        auto runtime = PrepareTestActorRuntime();
        auto clientInfo = CreateVolumeClientInfo(
            NProto::VOLUME_ACCESS_READ_WRITE,
            NProto::VOLUME_MOUNT_LOCAL,
            0);

        TVolumeClient volume(*runtime);
        volume.UpdateVolumeConfig(
            0,                 // maxBandwidth
            0,                 // maxIops
            0,                 // burstPercentage
            0,                 // maxPostponedWeight
            false,             // throttlingEnabled
            1,                 // version
            NCloud::NProto::STORAGE_MEDIA_SSD_NONREPLICATED,
            2048,              // block count per partition
            "vol0",            // diskId
            "cloud",           // cloudId
            "folder",          // folderId
            1,                 // partition count
            2,                 // blocksPerStripe
            "track-used",      // tags
            "base_disk",       // baseDiskId
            "checkpoint"       // baseDiskCheckpointId
        );
        volume.AddClient(clientInfo);
        volume.WaitReady();

        // WriteBlocks
        {
            auto request = volume.CreateWriteBlocksRequest(
                TBlockRange64::WithLength(1500, 1024),
                clientInfo.GetClientId(),
                1
            );
            volume.SendToPipe(std::move(request));
            auto response = volume.RecvWriteBlocksResponse();
            UNIT_ASSERT(response);
            UNIT_ASSERT_VALUES_EQUAL(E_ARGUMENT, response->GetStatus());
        }

        // Writing to a valid range that is covered by the range of the
        // previously rejected request should be successful.
        {
            auto response = volume.WriteBlocks(
                TBlockRange64::WithLength(1500, 500),
                clientInfo.GetClientId(),
                1);
            UNIT_ASSERT(response);
            UNIT_ASSERT_VALUES_EQUAL(S_OK, response->GetStatus());
        }

        // WriteBlocksLocal
        {
            TString data(DefaultBlockSize, 2);
            auto request = volume.CreateWriteBlocksLocalRequest(
                TBlockRange64::WithLength(1024 * 6, 1024),
                clientInfo.GetClientId(),
                data);
            volume.SendToPipe(std::move(request));
            auto response = volume.RecvWriteBlocksLocalResponse();
            UNIT_ASSERT(response);
            UNIT_ASSERT_VALUES_EQUAL(E_ARGUMENT, response->GetStatus());
        }

        // ReadBlocks
        {
            auto request = volume.CreateReadBlocksRequest(
                TBlockRange64::WithLength(2048, 1024),
                clientInfo.GetClientId()
            );
            volume.SendToPipe(std::move(request));
            auto response = volume.RecvReadBlocksResponse();
            UNIT_ASSERT(response);
            UNIT_ASSERT_VALUES_EQUAL(E_ARGUMENT, response->GetStatus());
        }

        // ReadBlocksLocal
        {
            TGuardedSgList list;
            auto request = volume.CreateReadBlocksLocalRequest(
                TBlockRange64::WithLength(2048, 1024),
                list,
                clientInfo.GetClientId()
            );
            volume.SendToPipe(std::move(request));
            auto response = volume.RecvReadBlocksLocalResponse();
            UNIT_ASSERT(response);
            UNIT_ASSERT_VALUES_EQUAL(E_ARGUMENT, response->GetStatus());
        }

        // ZeroRequest
        {
            auto request = volume.CreateZeroBlocksRequest(
                TBlockRange64::WithLength(1024 * 10, 1048),
                clientInfo.GetClientId());
            volume.SendToPipe(std::move(request));
            auto response = volume.RecvZeroBlocksResponse();
            UNIT_ASSERT(response);
            UNIT_ASSERT_VALUES_EQUAL(E_ARGUMENT, response->GetStatus());
        }
    }

    Y_UNIT_TEST(ShouldReportLongRunningForBaseDisk)
    {
        NProto::TStorageServiceConfig storageServiceConfig;

        auto runtime = PrepareTestActorRuntime(std::move(storageServiceConfig));
        runtime->RegisterService(
            MakeVolumeProxyServiceId(), runtime->AllocateEdgeActor(), 0);

        // Enable Schedule for all actors!!!
        runtime->SetRegistrationObserverFunc(
            [](auto& runtime, const auto& parentId, const auto& actorId)
            {
                Y_UNUSED(parentId);
                runtime.EnableScheduleForActor(actorId);
            });

        TVolumeClient volume(*runtime);
        volume.UpdateVolumeConfig(
            0,  // maxBandwidth
            0,  // maxIops
            0,  // burstPercentage
            0,  // maxPostponedWeight
            false,  // throttlingEnabled
            1,  // version
            NCloud::NProto::STORAGE_MEDIA_SSD_NONREPLICATED,
            1024,   // block count per partition
            "vol0",  // diskId
            "cloud",  // cloudId
            "folder",  // folderId
            1,  // partition count
            2,  // blocksPerStripe
            "",  // tags
            "disk1",  // baseDiskId
            "ch"  // baseDiskCheckpointId
        );
        volume.WaitReady();

        auto clientInfo = CreateVolumeClientInfo(
            NProto::VOLUME_ACCESS_READ_WRITE,
            NProto::VOLUME_MOUNT_LOCAL,
            0);
        volume.AddClient(clientInfo);

        auto makeDescribeResponse = []()
        {
            NKikimrProto::TLogoBlobID protoLogoBlobID1;
            protoLogoBlobID1.SetRawX1(142);
            protoLogoBlobID1.SetRawX2(143);
            protoLogoBlobID1.SetRawX3(0x8000);   // blob size 2028

            NKikimr::TLogoBlobID logoBlobID1(
                protoLogoBlobID1.GetRawX1(),
                protoLogoBlobID1.GetRawX2(),
                protoLogoBlobID1.GetRawX3());

            NProto::TRangeInBlob RangeInBlob1;
            RangeInBlob1.SetBlobOffset(0);
            RangeInBlob1.SetBlockIndex(0);
            RangeInBlob1.SetBlocksCount(1);

            NProto::TBlobPiece TBlobPiece1;
            TBlobPiece1.MutableBlobId()->CopyFrom(protoLogoBlobID1);
            TBlobPiece1.SetBSGroupId(2181038123);
            TBlobPiece1.MutableRanges()->Add(std::move(RangeInBlob1));

            auto result =
                std::make_unique<TEvVolume::TEvDescribeBlocksResponse>();
            result->Record.MutableBlobPieces()->Add(std::move(TBlobPiece1));
            return result;
        };
        // Make handler for stealing nested messages
        std::vector<std::unique_ptr<IEventHandle>> stolenRequests;
        auto requestThief = [&](TAutoPtr<IEventHandle>& event)
        {
            switch (event->GetTypeRewrite()) {
                case TEvVolume::TEvDescribeBlocksRequest::EventType:
                    runtime->Send(new IEventHandle(
                        event->Sender,
                        event->Sender,
                        makeDescribeResponse().release()
                        ));
                    return TTestActorRuntime::EEventAction::DROP;
                case TEvBlobStorage::EvGet: {
                    stolenRequests.push_back(
                        std::unique_ptr<IEventHandle>{event.Release()});
                    return TTestActorRuntime::EEventAction::DROP;
                }
            }
            return TTestActorRuntime::DefaultObserverFunc(event);
        };

        // Make handler for taking counters from TEvVolumeSelfCounters message.
        int longRunningReads = 0;
        TSimpleCounter writeCounter;
        auto takeCounters = [&](TAutoPtr<IEventHandle>& event)
        {
            if (event->Recipient == MakeStorageStatsServiceId() &&
                event->GetTypeRewrite() ==
                    TEvStatsService::EvVolumeSelfCounters)
            {
                auto* msg =
                    event->Get<TEvStatsService::TEvVolumeSelfCounters>();
                longRunningReads +=
                    msg->VolumeSelfCounters->Simple.LongRunningReadBlob.Value;
            }

            return TTestActorRuntime::DefaultObserverFunc(event);
        };

        // Ready to postpone request.
        runtime->SetObserverFunc(requestThief);

        // Starting the execution of the request. It won't be finished since we
        // stole it EvGet message.
        auto readRequest = volume.CreateReadBlocksRequest(
            TBlockRange64::WithLength(0, 1024),
            clientInfo.GetClientId());
        volume.SendToPipe(std::move(readRequest));

        TDispatchOptions options;
        options.FinalEvents.emplace_back(TEvBlobStorage::EvGet);
        runtime->DispatchEvents(options, TDuration());
        UNIT_ASSERT_VALUES_UNEQUAL(0, stolenRequests.size());

        // Wait for EvLongRunningOperation arrived.
        {
            TDispatchOptions options;
            options.FinalEvents.emplace_back(
                TEvPartitionCommonPrivate::EvLongRunningOperation);
            runtime->AdvanceCurrentTime(TDuration::Seconds(60));
            runtime->DispatchEvents(options, TDuration::Seconds(1));
        }

        // Wait for EvDiskRegistryBasedPartitionCounters arrived.
        {
            TDispatchOptions options;
            options.FinalEvents.emplace_back(
                TEvVolume::TEvDiskRegistryBasedPartitionCounters::EventType);
            runtime->DispatchEvents(options);
        }

        // Wait for counters.
        {
            runtime->SetObserverFunc(takeCounters);
            TDispatchOptions options;
            options.FinalEvents.emplace_back(
                TEvVolumePrivate::TEvPartStatsSaved::EventType);
            runtime->DispatchEvents(options);

            UNIT_ASSERT_VALUES_EQUAL(1, longRunningReads);
        }
    }

    Y_UNIT_TEST(ShouldStartPartitionsAfterStop)
    {
        NProto::TStorageServiceConfig storageServiceConfig;

        auto runtime = PrepareTestActorRuntime(std::move(storageServiceConfig));

        TVolumeClient volume(*runtime);
        volume.UpdateVolumeConfig();
        volume.WaitReady();

        THashMap<TString, NProto::TUpdateVolumeParamsMapValue> volumeParams;

        bool externalBootHappened = false;

        TAutoPtr<IEventHandle> handle;

        TActorId stoppedBootstrapperActorId;
        TActorId restoredBootstrapperActorId;

        ui32 generation;

        runtime->SetEventFilter(
            [&] (TTestActorRuntimeBase&, TAutoPtr<IEventHandle>& event) {
                switch (event->GetTypeRewrite()) {
                    case TEvBootstrapper::EvStop: {
                        stoppedBootstrapperActorId = event->Recipient;
                        handle = event.Release();
                        return true;
                    }
                    case TEvHiveProxy::EvBootExternalRequest: {
                        restoredBootstrapperActorId = event->Recipient;
                        externalBootHappened = true;
                        return false;
                    }
                    case TEvTablet::EvRestored: {
                        auto* msg = event->Get<TEvTablet::TEvRestored>();
                        generation = msg->Generation;
                        return false;
                    }
                }
                return false;
            }
        );

        externalBootHappened = false;

        volume.UpdateVolumeParams("vol0", volumeParams);

        // Partitions should be started even if stopping haven't finished
        UNIT_ASSERT(externalBootHappened);
        UNIT_ASSERT(handle);
        // Generation should be increased
        UNIT_ASSERT_EQUAL(generation, 2);

        runtime->Send(handle.Release());
        runtime->DispatchEvents({}, TDuration::Seconds(1));

        // Check that restored bootstrapper is new
        UNIT_ASSERT(stoppedBootstrapperActorId != restoredBootstrapperActorId);
    }

    Y_UNIT_TEST(ShouldResetAllPipesUponUpdateConfig)
    {
        NProto::TStorageServiceConfig storageServiceConfig;
        auto runtime = PrepareTestActorRuntime(std::move(storageServiceConfig));

        TVolumeClient volume(*runtime);
        volume.UpdateVolumeConfig();
        volume.WaitReady();

        auto clientInfo1 = CreateVolumeClientInfo(
            NProto::VOLUME_ACCESS_READ_WRITE,
            NProto::VOLUME_MOUNT_LOCAL,
            0,
            1);

        auto clientId = clientInfo1.GetClientId();

        volume.AddClient(clientInfo1);

        volume.UpdateVolumeConfig(
            0,
            0,
            0,
            0,
            false,
            2);
        volume.ReconnectPipe();

        auto clientInfo2 = CreateVolumeClientInfo(
            NProto::VOLUME_ACCESS_READ_WRITE,
            NProto::VOLUME_MOUNT_LOCAL,
            0,
            1);

        clientInfo2.SetClientId(clientId);

        volume.AddClient(clientInfo2);

        volume.RemoveClient(clientId);

        auto stat = volume.StatVolume();
        const auto& clients = stat->Record.GetClients();
        UNIT_ASSERT_VALUES_EQUAL(clients.size(), 0);
    }

    Y_UNIT_TEST(ShouldAggregateMetricsFromTabletsAndSendThemToHive)
    {
        NProto::TStorageServiceConfig storageServiceConfig;
        auto runtime = PrepareTestActorRuntime(std::move(storageServiceConfig));

        TVolumeClient volume(*runtime);
        volume.UpdateVolumeConfig();
        volume.WaitReady();

        NKikimrTabletBase::TMetrics metrics;
        NKikimrTabletBase::TMetrics partitionMetrics;
        runtime->SetObserverFunc(
            [&](TAutoPtr<IEventHandle>& event)
            {
                switch (event->GetTypeRewrite()) {
                    case NKikimr::TEvLocal::EvTabletMetrics: {
                        const auto* msg =
                            event->Get<NKikimr::TEvLocal::TEvTabletMetrics>();
                        if (TestTabletId == msg->TabletId) {
                            const auto* msg = event->Get<
                                NKikimr::TEvLocal::TEvTabletMetrics>();
                            metrics = msg->ResourceValues;
                        }
                        break;
                    }
                    case TEvStatsService::EvVolumePartCounters: {
                        auto* msg =
                            event
                                ->Get<TEvStatsService::TEvVolumePartCounters>();
                        msg->TabletMetrics = partitionMetrics;
                        break;
                    }
                }

                return TTestActorRuntime::DefaultObserverFunc(event);
            });

        // advance time to make previous metrics obsolete
        runtime->AdvanceCurrentTime(TDuration::Seconds(120));

        // initial sample
        {
            partitionMetrics = NKikimrTabletBase::TMetrics();
            partitionMetrics.SetCPU(60000000);
            partitionMetrics.SetNetwork(60000000);
            partitionMetrics.SetStorage(60000000);

            {
                auto& readBw = *partitionMetrics.AddGroupReadThroughput();
                readBw.SetChannel(1);
                readBw.SetGroupID(2);
                readBw.SetThroughput(1 << 20);
            }

            {
                auto& writeBw = *partitionMetrics.AddGroupWriteThroughput();
                writeBw.SetChannel(1);
                writeBw.SetGroupID(2);
                writeBw.SetThroughput(1 << 20);
            }

            runtime->AdvanceCurrentTime(TDuration::Seconds(15));
            {
                TDispatchOptions options;
                options.FinalEvents.emplace_back(TEvStatsService::EvVolumePartCounters);
                runtime->DispatchEvents(options);
            }
        }

        runtime->AdvanceCurrentTime(TDuration::Seconds(120));
        {
            TDispatchOptions options;
            options.FinalEvents.emplace_back(NKikimr::TEvLocal::EvTabletMetrics);
            runtime->DispatchEvents(options);
        }

        // sample to check
        {
            partitionMetrics = NKikimrTabletBase::TMetrics();
            partitionMetrics.SetCPU(60000000);
            partitionMetrics.SetNetwork(60000000);
            partitionMetrics.SetStorage(60000000);

            {
                auto& readBw = *partitionMetrics.AddGroupReadThroughput();
                readBw.SetChannel(1);
                readBw.SetGroupID(2);
                readBw.SetThroughput(1 << 20); // significant change
            }

            {
                auto& writeBw = *partitionMetrics.AddGroupWriteThroughput();
                writeBw.SetChannel(1);
                writeBw.SetGroupID(2);
                writeBw.SetThroughput(1 << 20); // significant change
            }

            runtime->AdvanceCurrentTime(TDuration::Seconds(15));
            {
                TDispatchOptions options;
                options.FinalEvents.emplace_back(TEvStatsService::EvVolumePartCounters);
                runtime->DispatchEvents(options);
            }
        }

        runtime->AdvanceCurrentTime(TDuration::Seconds(120));
        {
            TDispatchOptions options;
            options.FinalEvents.emplace_back(NKikimr::TEvLocal::EvTabletMetrics);
            runtime->DispatchEvents(options);
        }

        UNIT_ASSERT_VALUES_UNEQUAL(0, metrics.GetCPU());
        UNIT_ASSERT_VALUES_UNEQUAL(0, metrics.GetNetwork());
        UNIT_ASSERT_VALUES_UNEQUAL(0, metrics.GetStorage());

        UNIT_ASSERT_VALUES_EQUAL(1, metrics.GroupReadThroughputSize());
        const auto& readBw = metrics.GetGroupReadThroughput(0);
        UNIT_ASSERT_VALUES_EQUAL(1, readBw.GetChannel());
        UNIT_ASSERT_VALUES_EQUAL(2, readBw.GetGroupID());
        UNIT_ASSERT_VALUES_UNEQUAL(0, readBw.GetThroughput());

        UNIT_ASSERT_VALUES_EQUAL(1, metrics.GroupWriteThroughputSize());
        const auto& writeBw = metrics.GetGroupWriteThroughput(0);
        UNIT_ASSERT_VALUES_EQUAL(1, writeBw.GetChannel());
        UNIT_ASSERT_VALUES_EQUAL(2, writeBw.GetGroupID());
        UNIT_ASSERT_VALUES_UNEQUAL(0, writeBw.GetThroughput());
    }

    Y_UNIT_TEST(PartitionShouldReportToVolumeAverageBandwidth)
    {
        NProto::TStorageServiceConfig storageServiceConfig;
        auto runtime = PrepareTestActorRuntime(std::move(storageServiceConfig));

        TVolumeClient volume(*runtime);
        volume.UpdateVolumeConfig();
        volume.WaitReady();

        auto clientInfo = CreateVolumeClientInfo(
            NProto::VOLUME_ACCESS_READ_WRITE,
            NProto::VOLUME_MOUNT_LOCAL,
            0);
        volume.AddClient(clientInfo);

        const auto range = TBlockRange64::WithLength(0, 1024);
        volume.WriteBlocks(range, clientInfo.GetClientId(), 'A');
        for (int i = 0; i < 14; i++) {
            volume.ReadBlocks(range, clientInfo.GetClientId());
        }
        runtime->AdvanceCurrentTime(TDuration::Seconds(15));
        runtime->DispatchEvents({}, TDuration::MilliSeconds(100));
        volume.ReadBlocks(range, clientInfo.GetClientId());

        NKikimrTabletBase::TMetrics partitionMetrics;
        runtime->SetObserverFunc(
            [&](TAutoPtr<IEventHandle>& event)
            {
                switch (event->GetTypeRewrite()) {
                    case TEvStatsService::EvVolumePartCounters: {
                        auto* msg =
                            event
                                ->Get<TEvStatsService::TEvVolumePartCounters>();
                        if (msg->TabletMetrics.HasNetwork() &&
                            msg->TabletMetrics.HasCPU())
                        {
                            partitionMetrics = msg->TabletMetrics;
                        }
                        break;
                    }
                }

                return TTestActorRuntime::DefaultObserverFunc(event);
            });

        // Wait for statistics.
        runtime->AdvanceCurrentTime(TDuration::Seconds(15));
        {
            TDispatchOptions options;
            options.CustomFinalCondition = [&]()
            {
                return partitionMetrics.GetNetwork() > 0;
            };
            runtime->DispatchEvents(options, TDuration::Seconds(1));
        }

        UNIT_ASSERT_VALUES_UNEQUAL(0, partitionMetrics.GetCPU());
        // The actual value should be slightly less than 4MiB/s, since we are
        // averaging over a little more than 15 seconds.
        UNIT_ASSERT_GE(4_MB, partitionMetrics.GetNetwork());
        UNIT_ASSERT_LT(3_MB, partitionMetrics.GetNetwork());

        // Advance another 30 seconds. In total since the first read is over 60
        // now.
        runtime->AdvanceCurrentTime(TDuration::Seconds(30));
        volume.ReadBlocks(range, clientInfo.GetClientId());

        // Wait for statistics.
        runtime->AdvanceCurrentTime(TDuration::Seconds(15));
        {
            TDispatchOptions options;
            options.CustomFinalCondition = [&]()
            {
                return !partitionMetrics.GetGroupReadThroughput().empty();
            };
            runtime->DispatchEvents(options, TDuration::Seconds(1));
        }
        UNIT_ASSERT_VALUES_UNEQUAL(0, partitionMetrics.GetCPU());
        UNIT_ASSERT_VALUES_UNEQUAL(0, partitionMetrics.GetNetwork());
        // Each 60 seconds groups throughput should be updated.
        UNIT_ASSERT(!partitionMetrics.GetGroupReadThroughput().empty());
        UNIT_ASSERT_VALUES_UNEQUAL(
            0,
            partitionMetrics.GetGroupReadThroughput()[0].GetThroughput());
    }

    Y_UNIT_TEST(ShouldSetAllZeroesFlag)
    {
        NProto::TStorageServiceConfig config;
        config.SetOptimizeVoidBuffersTransferForReadsEnabled(true);
        auto state = MakeIntrusive<TDiskRegistryState>();
        auto runtime = PrepareTestActorRuntime(config, state);

        TVolumeClient volume(*runtime);
        const auto blocks =
            DefaultDeviceBlockSize * DefaultDeviceBlockCount / DefaultBlockSize;
        volume.UpdateVolumeConfig(
            0,
            0,
            0,
            0,
            false,
            1,
            NCloud::NProto::STORAGE_MEDIA_SSD_NONREPLICATED,
            blocks);

        volume.WaitReady();

        volume.UpdateVolumeConfig(
            0,
            0,
            0,
            0,
            false,
            2,
            NCloud::NProto::STORAGE_MEDIA_SSD_NONREPLICATED,
            blocks);

        volume.WaitReady();

        auto clientInfo = CreateVolumeClientInfo(
            NProto::VOLUME_ACCESS_READ_WRITE,
            NProto::VOLUME_MOUNT_LOCAL,
            0);
        volume.AddClient(clientInfo);

        // Let's write something in the block with index 0.
        volume.WriteBlocks(
            TBlockRange64::MakeOneBlock(0),
            clientInfo.GetClientId(),
            1);

        const TBlockRange64 ranges[] = {
            TBlockRange64::MakeOneBlock(0),
            TBlockRange64::MakeOneBlock(1),
            TBlockRange64::WithLength(0, 10),
            TBlockRange64::WithLength(1, 10),
        };

        // Check that the AllZeros flag is set correctly for ReadBlock requests.
        for (auto range: ranges) {
            auto resp = volume.ReadBlocks(
                range,
                clientInfo.GetClientId());
            UNIT_ASSERT_VALUES_EQUAL(
                !range.Contains(0),
                resp->Record.GetAllZeroes());
        }

        // Check that the AllZeros flag is set correctly for ReadBlockLocal
        // requests.
        for (auto range: ranges) {
            TVector<TString> blocks;
            auto sglist = ResizeBlocks(
                blocks,
                range.Size(),
                TString::TUninitialized(DefaultBlockSize));
            auto resp = volume.ReadBlocksLocal(
                range,
                TGuardedSgList(std::move(sglist)),
                clientInfo.GetClientId());
            UNIT_ASSERT_VALUES_EQUAL(
                !range.Contains(0),
                resp->Record.GetAllZeroes());
        }
    }

    Y_UNIT_TEST(ShouldGetStorageConfig)
    {
        NProto::TStorageServiceConfig config;
        config.SetCompactionRangeCountPerRun(10);
        auto runtime = PrepareTestActorRuntime(config);
        TVolumeClient volume(*runtime);
        volume.UpdateVolumeConfig();
        volume.WaitReady();

        NProto::TStorageServiceConfig patch;
        patch.SetCompactionRangeCountPerRun(11);
        volume.ChangeStorageConfig(std::move(patch));

        auto response = volume.GetStorageConfig();
        UNIT_ASSERT_VALUES_EQUAL(
            11,
            response->Record.GetStorageConfig().GetCompactionRangeCountPerRun());
    }

    Y_UNIT_TEST(ShouldUpdateUsedBlocksForEncryptedDiskRegistryBasedDisk)
    {
        auto runtime = PrepareTestActorRuntime();
        TVolumeClient volume(*runtime);

        volume.UpdateVolumeConfig(
            0,
            0,
            0,
            0,
            false,
            1,
            NProto::STORAGE_MEDIA_SSD_NONREPLICATED,
            7 * 1024,   // block count per partition
            "vol0",
            "cloud",
            "folder",
            1,    // partition count
            0,    // blocksPerStripe
            "",   // tags
            "",   // baseDiskId
            "",   // baseDiskCheckpointId
            NProto::EEncryptionMode::ENCRYPTION_AES_XTS);

        size_t updateUsedBlocksRequestCount = 0;
        auto countUpdateUsedBlocksRequest =
            [&](TTestActorRuntimeBase&, TAutoPtr<IEventHandle>& event)
        {
            switch (event->GetTypeRewrite()) {
                case TEvVolume::EvUpdateUsedBlocksRequest: {
                    ++updateUsedBlocksRequestCount;
                }
            }

            return false;
        };

        runtime->SetEventFilter(countUpdateUsedBlocksRequest);

        auto clientInfo = CreateVolumeClientInfo(
            NProto::VOLUME_ACCESS_READ_WRITE,
            NProto::VOLUME_MOUNT_LOCAL,
            0);
        volume.AddClient(clientInfo);

        volume.WriteBlocks(
            TBlockRange64::MakeOneBlock(1),
            clientInfo.GetClientId(),
            1u);

        UNIT_ASSERT_VALUES_EQUAL(1u, updateUsedBlocksRequestCount);
    }

    void DoShouldRejectRequestsWhenVolumeIsKilled(
        bool multipartition,
        bool trackUsed)
    {
        auto runtime = PrepareTestActorRuntime({});
        const ui32 partitionCount = multipartition ? 2 : 1;

        TVolumeClient volume(*runtime);
        volume.UpdateVolumeConfig(
            0,
            0,
            0,
            0,
            false,
            1,
            NCloud::NProto::STORAGE_MEDIA_HYBRID,
            7 * 1024,   // block count per partition
            "vol0",
            "cloud",
            "folder",
            partitionCount,                 // partition count
            2,                              // blocksPerStripe
            trackUsed ? "track-used" : ""   // tags
        );
        volume.WaitReady();

        auto clientInfo = CreateVolumeClientInfo(
            NProto::VOLUME_ACCESS_READ_WRITE,
            NProto::VOLUME_MOUNT_LOCAL,
            0);

        volume.AddClient(clientInfo);

        // Make the interceptor for WriteBlocks responses from the partition.
        ui32 droppedResponseCount = 0;
        auto dropPartitionResponses =
            [&](TTestActorRuntimeBase&, TAutoPtr<IEventHandle>& event)
        {
            if (event->GetTypeRewrite() == TEvService::EvWriteBlocksResponse) {
                ++droppedResponseCount;
                return true;
            }

            return false;
        };
        auto oldFilter = runtime->SetEventFilter(dropPartitionResponses);

        // Send write request.
        volume.SendWriteBlocksRequest(
            TBlockRange64::WithLength(0, 1024),
            clientInfo.GetClientId(),
            1);

        // Waiting for the interception of all responses from the partitions.
        TDispatchOptions options;
        options.CustomFinalCondition = [&]()
        {
            return droppedResponseCount == partitionCount;
        };
        runtime->DispatchEvents(options, TDuration::Seconds(1));

        // Remove the responses interceptor.
        runtime->SetEventFilter(oldFilter);

        // Restarting the volume tablet. It must respond to requests that have
        // not yet been completed.
        volume.RebootTablet();

        // Check response.
        auto response = volume.RecvWriteBlocksResponse();
        UNIT_ASSERT_VALUES_EQUAL(E_REJECTED, response->GetStatus());
        UNIT_ASSERT_VALUES_EQUAL(
            "Shutting down",
            response->GetError().GetMessage());
    }

    Y_UNIT_TEST(ShouldRejectRequestsWhenSinglePartitionVolumesIsKilled)
    {
        DoShouldRejectRequestsWhenVolumeIsKilled(false, false);
    }

    Y_UNIT_TEST(ShouldRejectRequestsWhenMultiPartitionVolumesIsKilled)
    {
        DoShouldRejectRequestsWhenVolumeIsKilled(true, false);
    }

    Y_UNIT_TEST(ShouldRejectRequestsWhenTrackUsedAndSinglePartitionVolumesIsKilled)
    {
        DoShouldRejectRequestsWhenVolumeIsKilled(false, true);
    }

    Y_UNIT_TEST(ShouldRejectRequestsWhenTrackUsedAndMultiPartitionVolumesIsKilled)
    {
        DoShouldRejectRequestsWhenVolumeIsKilled(true, true);
    }

    Y_UNIT_TEST(ShouldHandleAllocationErrorsWhenUpdatingConfig)
    {
        NProto::TStorageServiceConfig config;
        config.SetAcquireNonReplicatedDevices(true);
        config.SetMaxMigrationBandwidth(999'999'999);
        auto state = MakeIntrusive<TDiskRegistryState>();
        auto runtime = PrepareTestActorRuntime(config, state);

        TVolumeClient volume(*runtime);

        state->ReplicaCount = 2;

        volume.UpdateVolumeConfig(
            0,
            0,
            0,
            0,
            false,
            1,
            NCloud::NProto::STORAGE_MEDIA_SSD_MIRROR3,
            32768    // block count
        );

        volume.WaitReady();

        {
            auto stat = volume.StatVolume();
            const auto& devices = stat->Record.GetVolume().GetDevices();
            const auto& replicas = stat->Record.GetVolume().GetReplicas();
            UNIT_ASSERT_VALUES_EQUAL(1, devices.size());
            UNIT_ASSERT_VALUES_EQUAL("transport0", devices[0].GetTransportId());

            UNIT_ASSERT_VALUES_EQUAL(2, replicas.size());
            UNIT_ASSERT_VALUES_EQUAL(1, replicas[0].DevicesSize());
            UNIT_ASSERT_VALUES_EQUAL(
                "transport1",
                replicas[0].GetDevices(0).GetTransportId());
            UNIT_ASSERT_VALUES_EQUAL(1, replicas[1].DevicesSize());
            UNIT_ASSERT_VALUES_EQUAL(
                "transport2",
                replicas[1].GetDevices(0).GetTransportId());
        }

        int count = 0;
        runtime->SetEventFilter(
            [&](TTestActorRuntimeBase&, TAutoPtr<IEventHandle>& ev)
            {
                if (ev->GetTypeRewrite() ==
                        TEvDiskRegistry::EvAllocateDiskRequest &&
                    count < 5)
                {
                    ++count;

                    runtime->Send(new IEventHandle(
                        ev->Sender,
                        ev->Sender,
                        new TEvDiskRegistry::TEvAllocateDiskResponse(
                            MakeError(E_REJECTED, "Test #" + ToString(count))),
                        0,
                        ev->Cookie));

                    return true;
                }

                return false;
            });

        volume.UpdateVolumeConfig(
            0,
            0,
            0,
            0,
            false,
            2,
            NCloud::NProto::STORAGE_MEDIA_SSD_MIRROR3,
            32768    // block count
        );

        UNIT_ASSERT_VALUES_EQUAL(1, count);

        auto clientInfo = CreateVolumeClientInfo(
            NProto::VOLUME_ACCESS_READ_WRITE,
            NProto::VOLUME_MOUNT_LOCAL,
            0);
        {
            auto response = volume.AddClient(clientInfo);
            const auto& v = response->Record.GetVolume();
            UNIT_ASSERT_VALUES_EQUAL(1, v.DevicesSize());
            UNIT_ASSERT_VALUES_EQUAL(
                "transport0",
                v.GetDevices(0).GetTransportId()
            );

            UNIT_ASSERT_VALUES_EQUAL(2, v.ReplicasSize());
            UNIT_ASSERT_VALUES_EQUAL(1, v.GetReplicas(0).DevicesSize());
            UNIT_ASSERT_VALUES_EQUAL(
                "transport1",
                v.GetReplicas(0).GetDevices(0).GetTransportId());
            UNIT_ASSERT_VALUES_EQUAL(1, v.GetReplicas(1).DevicesSize());
            UNIT_ASSERT_VALUES_EQUAL(
                "transport2",
                v.GetReplicas(1).GetDevices(0).GetTransportId());
        }
    }

    TVector<TString> WriteToDiskWithInflightDataCorruptionAndReadResults(
        NCloud::NProto::EStorageMediaKind mediaKind,
        ui32 writeNumberToIntercept,
        const TString& tags)
    {
        NProto::TStorageServiceConfig config;
        config.SetAcquireNonReplicatedDevices(true);
        auto state = MakeIntrusive<TDiskRegistryState>();
        auto runtime = PrepareTestActorRuntime(config, state);

        TVolumeClient volume(*runtime);

        state->ReplicaCount = 2;

        volume.UpdateVolumeConfig(
            0,
            0,
            0,
            0,
            false,
            1,
            mediaKind,
            1024,
            "vol0",
            "cloud",
            "folder",
            1, // partition count
            0, // blocksPerStripe
            tags);

        volume.WaitReady();

        auto clientInfo = CreateVolumeClientInfo(
            NProto::VOLUME_ACCESS_READ_WRITE,
            NProto::VOLUME_MOUNT_LOCAL,
            0);
        volume.AddClient(clientInfo);

        // intercepting write request to one of the replicas
        TAutoPtr<IEventHandle> writeToReplica;
        ui32 writeNo = 0;
        auto obs = [&] (TTestActorRuntimeBase&, TAutoPtr<IEventHandle>& event) {
            if (event->GetTypeRewrite()
                    == TEvService::EvWriteBlocksLocalRequest)
            {
                ++writeNo;
                if (writeNo == writeNumberToIntercept) {
                    writeToReplica = event.Release();
                    return true;
                }
            }

            return false;
        };

        runtime->SetEventFilter(obs);

        const auto range = TBlockRange64::WithLength(0, 1);
        const TString adata(4_KB, 'a');
        const TString bdata(4_KB, 'b');
        TString blockData;
        // using explicit memcpy to avoid COW
        blockData.ReserveAndResize(adata.size());
        memcpy(blockData.begin(), adata.c_str(), adata.size());

        // sending write request to the volume - the request should hang
        {
            volume.SendWriteBlocksLocalRequest(
                range,
                clientInfo.GetClientId(),
                blockData);

            runtime->DispatchEvents({}, TDuration::MilliSeconds(100));
            UNIT_ASSERT(writeToReplica);
            TEST_NO_RESPONSE(runtime, WriteBlocksLocal);

        }

        // replacing block data
        memcpy(blockData.begin(), bdata.c_str(), bdata.size());

        // releasing the intercepted request
        runtime->Send(writeToReplica.Release());
        runtime->DispatchEvents({}, TDuration::MilliSeconds(100));
        {
            auto response = volume.RecvWriteBlocksLocalResponse();
            UNIT_ASSERT_VALUES_EQUAL_C(
                S_OK,
                response->GetStatus(),
                response->GetErrorReason());
        }

        // the data in all replicas should be the same and should be equal to
        // the version before the replacement
        TVector<TString> results;
        for (ui32 i = 0; i < 3; ++i) {
            auto response = volume.ReadBlocks(range, clientInfo.GetClientId());
            const auto& bufs = response->Record.GetBlocks().GetBuffers();
            UNIT_ASSERT_VALUES_EQUAL(1, bufs.size());
            results.push_back(bufs[0]);
        }

        volume.RemoveClient(clientInfo.GetClientId());

        return results;
    }

    Y_UNIT_TEST(ShouldCopyWriteRequestDataBeforeWritingToStorageIfTagIsSetM3)
    {
        auto results = WriteToDiskWithInflightDataCorruptionAndReadResults(
            NCloud::NProto::STORAGE_MEDIA_SSD_MIRROR3,
            // 1 - to volume
            // 1 - to mirror actor
            // 3 - to 3 replicas
            1 + 1 + 3,
            "use-intermediate-write-buffer");
        const TString adata(4_KB, 'a');
        UNIT_ASSERT_VALUES_EQUAL(adata, results[0]);
        UNIT_ASSERT_VALUES_EQUAL(adata, results[1]);
        UNIT_ASSERT_VALUES_EQUAL(adata, results[2]);
    }

    Y_UNIT_TEST(ShouldHaveDifferentDataInReplicasUponInflightBufferCorruptionM3)
    {
        auto results = WriteToDiskWithInflightDataCorruptionAndReadResults(
            NCloud::NProto::STORAGE_MEDIA_SSD_MIRROR3,
            // 1 - to volume
            // 1 - to mirror actor
            // 3 - to 3 replicas (nonrepl part actors)
            1 + 1 + 3,
            "");
        const TString adata(4_KB, 'a');
        const TString bdata(4_KB, 'b');
        UNIT_ASSERT_VALUES_EQUAL(adata, results[0]);
        UNIT_ASSERT_VALUES_EQUAL(adata, results[1]);
        UNIT_ASSERT_VALUES_EQUAL(bdata, results[2]);
    }

    Y_UNIT_TEST(ShouldCopyWriteRequestDataBeforeWritingToStorageIfTagIsSetNonrepl)
    {
        auto results = WriteToDiskWithInflightDataCorruptionAndReadResults(
            NCloud::NProto::STORAGE_MEDIA_SSD_NONREPLICATED,
            // 1 - to volume
            // 1 - to nonrepl part actor
            1 + 1,
            "use-intermediate-write-buffer");
        const TString adata(4_KB, 'a');
        UNIT_ASSERT_VALUES_EQUAL(adata, results[0]);
        UNIT_ASSERT_VALUES_EQUAL(adata, results[1]);
        UNIT_ASSERT_VALUES_EQUAL(adata, results[2]);
    }

    Y_UNIT_TEST(ShouldHaveChangedDataInStorageUponInflightBufferCorruptionNonrepl)
    {
        auto results = WriteToDiskWithInflightDataCorruptionAndReadResults(
            NCloud::NProto::STORAGE_MEDIA_SSD_NONREPLICATED,
            // 1 - to volume
            // 1 - to nonrepl part actor
            1 + 1,
            "");
        const TString bdata(4_KB, 'b');
        UNIT_ASSERT_VALUES_EQUAL(bdata, results[0]);
        UNIT_ASSERT_VALUES_EQUAL(bdata, results[1]);
        UNIT_ASSERT_VALUES_EQUAL(bdata, results[2]);
    }

    Y_UNIT_TEST(ShouldManageFollowerLink)
    {
        auto runtime = PrepareTestActorRuntime();
        TVolumeClient volume1(*runtime);
        TVolumeClient volume2(*runtime);

        volume1.UpdateVolumeConfig(
            0,
            0,
            0,
            0,
            false,
            1,
            NProto::STORAGE_MEDIA_SSD_NONREPLICATED,
            7 * 1024,   // block count per partition
            "vol1");

        volume2.UpdateVolumeConfig(
            0,
            0,
            0,
            0,
            false,
            1,
            NProto::STORAGE_MEDIA_SSD_NONREPLICATED,
            7 * 1024,   // block count per partition
            "vol2");

<<<<<<< HEAD
        {
            // Create link
            volume1.LinkLeaderVolumeToFollower("vol1", "vol2");
=======
        TString linkUuid;
        {
            // Create link
            auto response = volume1.LinkLeaderVolumeToFollower("vol1", "vol2");
            linkUuid = response->Record.GetLinkUUID();
>>>>>>> 35d2b7aa

            // Reboot tablet
            volume1.RebootTablet();
            volume1.WaitReady();

            // Should get S_ALREADY since link persisted in local volume
            // database.
            volume1.SendLinkLeaderVolumeToFollowerRequest("vol1", "vol2");
<<<<<<< HEAD
            auto response = volume1.RecvLinkLeaderVolumeToFollowerResponse();
            UNIT_ASSERT_VALUES_EQUAL(S_ALREADY, response->GetStatus());
        }

=======
            response = volume1.RecvLinkLeaderVolumeToFollowerResponse();
            UNIT_ASSERT_VALUES_EQUAL(S_ALREADY, response->GetStatus());
        }

        {   // Update link state
            using EReason =
                TEvVolumePrivate::TUpdateFollowerStateRequest::EReason;
            using EState = TFollowerDiskInfo::EState;

            auto response = volume1.UpdateFollowerState(
                linkUuid,
                EReason::FillProgressUpdate,
                1_MB);
            UNIT_ASSERT_VALUES_EQUAL(S_OK, response->GetStatus());
            UNIT_ASSERT_VALUES_EQUAL(EState::Preparing, response->NewState);
            UNIT_ASSERT_VALUES_EQUAL(1_MB, response->MigratedBytes);

            response = volume1.UpdateFollowerState(
                linkUuid,
                EReason::FillProgressUpdate,
                2_MB);
            UNIT_ASSERT_VALUES_EQUAL(S_OK, response->GetStatus());
            UNIT_ASSERT_VALUES_EQUAL(EState::Preparing, response->NewState);
            UNIT_ASSERT_VALUES_EQUAL(2_MB, response->MigratedBytes);

            response = volume1.UpdateFollowerState(
                linkUuid,
                EReason::FillCompleted,
                2_MB);
            UNIT_ASSERT_VALUES_EQUAL(S_OK, response->GetStatus());
            UNIT_ASSERT_VALUES_EQUAL(EState::Ready, response->NewState);
            UNIT_ASSERT_VALUES_EQUAL(2_MB, response->MigratedBytes);

            response = volume1.UpdateFollowerState(
                linkUuid,
                EReason::FillError,
                2_MB);
            UNIT_ASSERT_VALUES_EQUAL(S_OK, response->GetStatus());
            UNIT_ASSERT_VALUES_EQUAL(EState::Error, response->NewState);
            UNIT_ASSERT_VALUES_EQUAL(2_MB, response->MigratedBytes);
        }

>>>>>>> 35d2b7aa
        {
            // Destroy link
            volume1.UnlinkLeaderVolumeFromFollower("vol1", "vol2");

            // Reboot tablet
            volume1.RebootTablet();
            volume1.WaitReady();

            // Should get S_ALREADY since link persisted in local volume
            // database.
            volume1.SendUnlinkLeaderVolumeFromFollowerRequest("vol1", "vol2");
            auto response =
                volume1.RecvUnlinkLeaderVolumeFromFollowerResponse();
            UNIT_ASSERT_VALUES_EQUAL(S_ALREADY, response->GetStatus());
        }
    }
<<<<<<< HEAD
=======

    Y_UNIT_TEST(ShouldPerformIoWithPredefinedCopyVolumeClientId)
    {
        NProto::TStorageServiceConfig config;
        config.SetAcquireNonReplicatedDevices(true);
        auto state = MakeIntrusive<TDiskRegistryState>();
        auto runtime = PrepareTestActorRuntime(config, state);

        TVolumeClient volume(*runtime);

        volume.UpdateVolumeConfig(
            0,
            0,
            0,
            0,
            false,
            1,
            NCloud::NProto::STORAGE_MEDIA_SSD_NONREPLICATED,
            1024);

        volume.WaitReady();

        // IO with predefined CopyVolumeClientId accepted.
        volume.WriteBlocks(
            TBlockRange64::MakeOneBlock(0),
            TString(CopyVolumeClientId),
            1);
        volume.ZeroBlocks(
            TBlockRange64::MakeOneBlock(0),
            TString(CopyVolumeClientId));
        volume.ReadBlocks(
            TBlockRange64::MakeOneBlock(0),
            TString(CopyVolumeClientId));
    }

    Y_UNIT_TEST(ShouldNotPerformIoWithPredefinedWhenOtherClient)
    {
        NProto::TStorageServiceConfig config;
        config.SetAcquireNonReplicatedDevices(true);
        auto state = MakeIntrusive<TDiskRegistryState>();
        auto runtime = PrepareTestActorRuntime(config, state);

        TVolumeClient volume(*runtime);

        volume.UpdateVolumeConfig(
            0,
            0,
            0,
            0,
            false,
            1,
            NCloud::NProto::STORAGE_MEDIA_SSD_NONREPLICATED,
            1024);

        auto clientInfo = CreateVolumeClientInfo(
            NProto::VOLUME_ACCESS_READ_WRITE,
            NProto::VOLUME_MOUNT_LOCAL,
            0);
        volume.AddClient(clientInfo);
        volume.WaitReady();

        // IO with predefined CopyVolumeClientId declined when other session
        // exists.
        {
            volume.SendWriteBlocksRequest(
                TBlockRange64::MakeOneBlock(0),
                TString(CopyVolumeClientId),
                1);
            auto response = volume.RecvWriteBlocksResponse(TDuration::Zero());
            UNIT_ASSERT(response);
            UNIT_ASSERT_VALUES_EQUAL(
                E_BS_INVALID_SESSION,
                response->GetStatus());
        }
        {
            volume.SendZeroBlocksRequest(
                TBlockRange64::MakeOneBlock(0),
                TString(CopyVolumeClientId));
            auto response = volume.RecvZeroBlocksResponse(TDuration::Zero());
            UNIT_ASSERT(response);
            UNIT_ASSERT_VALUES_EQUAL(
                E_BS_INVALID_SESSION,
                response->GetStatus());
        }
        {
            volume.SendReadBlocksRequest(
                TBlockRange64::MakeOneBlock(0),
                TString(CopyVolumeClientId));
            auto response = volume.RecvReadBlocksResponse(TDuration::Zero());
            UNIT_ASSERT(response);
            UNIT_ASSERT_VALUES_EQUAL(
                E_BS_INVALID_SESSION,
                response->GetStatus());
        }
    }
>>>>>>> 35d2b7aa
}

}   // namespace NCloud::NBlockStore::NStorage<|MERGE_RESOLUTION|>--- conflicted
+++ resolved
@@ -9742,17 +9742,11 @@
             7 * 1024,   // block count per partition
             "vol2");
 
-<<<<<<< HEAD
-        {
-            // Create link
-            volume1.LinkLeaderVolumeToFollower("vol1", "vol2");
-=======
         TString linkUuid;
         {
             // Create link
             auto response = volume1.LinkLeaderVolumeToFollower("vol1", "vol2");
             linkUuid = response->Record.GetLinkUUID();
->>>>>>> 35d2b7aa
 
             // Reboot tablet
             volume1.RebootTablet();
@@ -9761,12 +9755,6 @@
             // Should get S_ALREADY since link persisted in local volume
             // database.
             volume1.SendLinkLeaderVolumeToFollowerRequest("vol1", "vol2");
-<<<<<<< HEAD
-            auto response = volume1.RecvLinkLeaderVolumeToFollowerResponse();
-            UNIT_ASSERT_VALUES_EQUAL(S_ALREADY, response->GetStatus());
-        }
-
-=======
             response = volume1.RecvLinkLeaderVolumeToFollowerResponse();
             UNIT_ASSERT_VALUES_EQUAL(S_ALREADY, response->GetStatus());
         }
@@ -9809,7 +9797,6 @@
             UNIT_ASSERT_VALUES_EQUAL(2_MB, response->MigratedBytes);
         }
 
->>>>>>> 35d2b7aa
         {
             // Destroy link
             volume1.UnlinkLeaderVolumeFromFollower("vol1", "vol2");
@@ -9826,8 +9813,6 @@
             UNIT_ASSERT_VALUES_EQUAL(S_ALREADY, response->GetStatus());
         }
     }
-<<<<<<< HEAD
-=======
 
     Y_UNIT_TEST(ShouldPerformIoWithPredefinedCopyVolumeClientId)
     {
@@ -9923,7 +9908,6 @@
                 response->GetStatus());
         }
     }
->>>>>>> 35d2b7aa
 }
 
 }   // namespace NCloud::NBlockStore::NStorage