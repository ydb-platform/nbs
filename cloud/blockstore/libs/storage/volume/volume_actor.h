--- conflicted
+++ resolved
@@ -441,12 +441,9 @@
     void RenderMigrationStatus(IOutputStream& out) const;
     void RenderResyncStatus(IOutputStream& out) const;
     void RenderLaggingStatus(IOutputStream& out) const;
-<<<<<<< HEAD
-=======
     void RenderLaggingStateForDevice(
         IOutputStream& out,
         const NProto::TDeviceConfig& d);
->>>>>>> 35d2b7aa
     void RenderMountSeqNumber(IOutputStream& out) const;
     void RenderHistory(
         const TVolumeMountHistorySlice& history,
