#include "volume_database.h"

#include "volume_schema.h"

#include <cloud/blockstore/libs/service/request_helpers.h>
#include <cloud/blockstore/public/api/protos/mount.pb.h>

namespace NCloud::NBlockStore::NStorage {

using namespace NKikimr;

namespace {

////////////////////////////////////////////////////////////////////////////////

constexpr ui32 META_KEY = 1;
constexpr ui32 THROTTLER_STATE_KEY = 1;

THistoryLogKey CreateHistoryLogKey(ui64 ts, ui64 seqNo)
{
    return THistoryLogKey{
        TInstant::MicroSeconds(Max<ui64>() - ts),
        Max<ui64>() - seqNo};
}

THistoryLogKey CreateReversedHistoryLogKey(const THistoryLogKey& key)
{
    return CreateHistoryLogKey(key.Timestamp.MicroSeconds(), key.SeqNo);
}

};  // namespace

////////////////////////////////////////////////////////////////////////////////

void TVolumeDatabase::InitSchema()
{
    Materialize<TVolumeSchema>();

    TSchemaInitializer<TVolumeSchema::TTables>::InitStorage(Database.Alter());
}

////////////////////////////////////////////////////////////////////////////////

void TVolumeDatabase::WriteMeta(const NProto::TVolumeMeta& meta)
{
    using TTable = TVolumeSchema::Meta;

    Table<TTable>()
        .Key(META_KEY)
        .Update(NIceDb::TUpdate<TTable::VolumeMeta>(meta));
}

bool TVolumeDatabase::ReadMeta(TMaybe<NProto::TVolumeMeta>& meta)
{
    using TTable = TVolumeSchema::Meta;

    auto it = Table<TTable>()
        .Key(META_KEY)
        .Select<TTable::TColumns>();

    if (!it.IsReady()) {
        return false;   // not ready
    }

    if (it.IsValid()) {
        meta = it.GetValue<TTable::VolumeMeta>();
    }

    return true;
}

void TVolumeDatabase::WriteStartPartitionsNeeded(const bool startPartitionsNeeded)
{
    using TTable = TVolumeSchema::Meta;

    Table<TTable>()
        .Key(META_KEY)
        .Update(NIceDb::TUpdate<TTable::StartPartitionsNeeded>(startPartitionsNeeded));
}

bool TVolumeDatabase::ReadStartPartitionsNeeded(TMaybe<bool>& startPartitionsNeeded)
{
    using TTable = TVolumeSchema::Meta;

    auto it = Table<TTable>()
        .Key(META_KEY)
        .Select<TTable::TColumns>();

    if (!it.IsReady()) {
        return false;   // not ready
    }

    if (it.IsValid()) {
        startPartitionsNeeded = it.GetValue<TTable::StartPartitionsNeeded>();
    }

    return true;
}

void TVolumeDatabase::WriteStorageConfig(const NProto::TStorageServiceConfig& storageConfig)
{
    using TTable = TVolumeSchema::Meta;

    Table<TTable>()
        .Key(META_KEY)
        .Update(NIceDb::TUpdate<TTable::StorageConfig>(storageConfig));
}

bool TVolumeDatabase::ReadStorageConfig(
    TMaybe<NProto::TStorageServiceConfig>& storageConfig)
{
    using TTable = TVolumeSchema::Meta;

    auto it = Table<TTable>()
        .Key(META_KEY)
        .Select<TTable::TColumns>();

    if (!it.IsReady()) {
        return false;   // not ready
    }

    if (it.IsValid() && it.HaveValue<TTable::StorageConfig>()) {
        storageConfig = it.GetValue<TTable::StorageConfig>();
    }

    return true;
}

////////////////////////////////////////////////////////////////////////////////

void TVolumeDatabase::WriteMetaHistory(
    ui32 version,
    const TVolumeMetaHistoryItem& meta)
{
    using TTable = TVolumeSchema::MetaHistory;

    Table<TTable>()
        .Key(version)
        .Update(
            NIceDb::TUpdate<TTable::Timestamp>(meta.Timestamp.MicroSeconds()),
            NIceDb::TUpdate<TTable::VolumeMeta>(meta.Meta));

    // simple size limit
    Table<TTable>()
        .Key(version - 1000)
        .Delete();
}

bool TVolumeDatabase::ReadMetaHistory(TVector<TVolumeMetaHistoryItem>& metas)
{
    using TTable = TVolumeSchema::MetaHistory;

    auto it = Table<TTable>()
        .Range()
        .Select<TTable::TColumns>();

    if (!it.IsReady()) {
        return false;   // not ready
    }

    while (it.IsValid()) {
        auto timestamp = TInstant::MicroSeconds(it.GetValue<TTable::Timestamp>());
        auto meta = it.GetValue<TTable::VolumeMeta>();
        metas.push_back({timestamp, std::move(meta)});

        if (!it.Next()) {
            return false;   // not ready
        }
    }

    return true;
}

////////////////////////////////////////////////////////////////////////////////

void TVolumeDatabase::WriteClients(const THashMap<TString, TVolumeClientState>& infos)
{
    using TTable = TVolumeSchema::Clients;

    for (const auto& pair: infos) {
        Table<TTable>()
            .Key(pair.first)
            .Update(NIceDb::TUpdate<TTable::ClientInfo>(pair.second.GetVolumeClientInfo()));
    }
}

bool TVolumeDatabase::ReadClients(THashMap<TString, TVolumeClientState>& infos)
{
    using TTable = TVolumeSchema::Clients;

    auto it = Table<TTable>()
        .Range()
        .Select<TTable::TColumns>();

    if (!it.IsReady()) {
        return false;   // not ready
    }

    while (it.IsValid()) {
        auto info = it.GetValue<TTable::ClientInfo>();
        infos[info.GetClientId()] = TVolumeClientState(info);

        if (!it.Next()) {
            return false;   // not ready
        }
    }

    return true;
}

////////////////////////////////////////////////////////////////////////////////

void TVolumeDatabase::WriteClient(const NProto::TVolumeClientInfo& info)
{
    using TTable = TVolumeSchema::Clients;

    Table<TTable>()
        .Key(info.GetClientId())
        .Update(NIceDb::TUpdate<TTable::ClientInfo>(info));
}

bool TVolumeDatabase::ReadClient(
    const TString& clientId,
    TMaybe<NProto::TVolumeClientInfo>& info)
{
    using TTable = TVolumeSchema::Clients;

    auto it = Table<TTable>()
        .Key(clientId)
        .Select<TTable::TColumns>();

    if (!it.IsReady()) {
        return false;
    }

    if (it.IsValid()) {
        info = it.GetValue<TTable::ClientInfo>();
    }

    return true;
}

void TVolumeDatabase::RemoveClient(const TString& clientId)
{
    using TTable = TVolumeSchema::Clients;

    Table<TTable>()
        .Key(clientId)
        .Delete();
}

////////////////////////////////////////////////////////////////////////////////

bool TVolumeDatabase::ReadOutdatedHistory(
    TInstant oldestTimestamp,
    ui32 itemCount,
    TVector<THistoryLogKey>& records)
{
    if (!itemCount) {
        return true;
    }

    using TTable = TVolumeSchema::History;

    auto dbKey =
        CreateReversedHistoryLogKey(THistoryLogKey(oldestTimestamp));

    auto it = Table<TTable>()
        .GreaterOrEqual(
            dbKey.Timestamp.MicroSeconds(),
            dbKey.SeqNo)
        .Select<TTable::TKeyColumns>();

    if (!it.IsReady()) {
        return false;   // not ready
    }

    while (it.IsValid()) {
        auto key = CreateHistoryLogKey(
            it.GetValue<TTable::Timestamp>(),
            it.GetValue<TTable::SeqNo>());
        records.push_back(key);

        if (records.size() == itemCount) {
            return true;
        }

        if (!it.Next()) {
            return false;   // not ready
        }
    }

    return true;
}

bool TVolumeDatabase::ReadHistory(
    THistoryLogKey startTs,
    TInstant endTs,
    ui64 numRecords,
    TVolumeMountHistorySlice& records)
{
    using TTable = TVolumeSchema::History;

    auto dbKey = CreateReversedHistoryLogKey(startTs);

    auto it = Table<TTable>()
        .GreaterOrEqual(
            dbKey.Timestamp.MicroSeconds(),
            dbKey.SeqNo)
        .Select<TTable::TColumns>();

    if (!it.IsReady()) {
        return false;   // not ready
    }

    while (it.IsValid()) {
        auto itemKey = CreateHistoryLogKey(
            it.template GetValue<TTable::Timestamp>(),
            it.template GetValue<TTable::SeqNo>());

        if (itemKey.Timestamp < endTs) {
            return true;
        }

        if (records.Items.size() == numRecords) {
            records.NextOlderRecord.emplace(itemKey);
            return true;
        }

        THistoryLogItem item {itemKey, it.template GetValue<TTable::OperationInfo>()};

        records.Items.push_back(std::move(item));

        if (!it.Next()) {
            return false;   // not ready
        }
    }

    return true;
}

void TVolumeDatabase::DeleteHistoryEntry(THistoryLogKey entry)
{
    using TTable = TVolumeSchema::History;

    auto dbKey = CreateReversedHistoryLogKey(entry);

    Table<TTable>()
        .Key(
            dbKey.Timestamp.MicroSeconds(),
            dbKey.SeqNo)
        .Delete();
}

void TVolumeDatabase::WriteHistory(THistoryLogItem item)
{
    using TTable = TVolumeSchema::History;

    auto dbKey = CreateReversedHistoryLogKey(item.Key);

    Table<TTable>()
        .Key(dbKey.Timestamp.MicroSeconds(), dbKey.SeqNo)
        .Update(NIceDb::TUpdate<TTable::OperationInfo>(item.Operation));
}

////////////////////////////////////////////////////////////////////////////////

void TVolumeDatabase::WritePartStats(
    ui64 partTabletId,
    const NProto::TCachedPartStats& stats)
{
    using TTable = TVolumeSchema::PartStats;

    Table<TTable>()
        .Key(partTabletId)
        .Update(NIceDb::TUpdate<TTable::Stats>(stats));
}

bool TVolumeDatabase::ReadPartStats(TVector<TPartStats>& stats)
{
    using TTable = TVolumeSchema::PartStats;

    auto it = Table<TTable>().Select<TTable::TColumns>();

    if (!it.IsReady()) {
        return false;   // not ready
    }

    while (it.IsValid()) {
        stats.push_back({
            it.GetValue<TTable::PartTabletId>(),
            it.GetValue<TTable::Stats>()
        });

        if (!it.Next()) {
            return false;   // not ready
        }
    }

    return true;
}

void TVolumeDatabase::WriteNonReplPartStats(
    ui64 id,
    const NProto::TCachedPartStats& stats)
{
    using TTable = TVolumeSchema::NonReplPartStats;

    Table<TTable>()
        .Key(id)
        .Update(NIceDb::TUpdate<TTable::Stats>(stats));
}

bool TVolumeDatabase::ReadNonReplPartStats(TVector<TPartStats>& stats)
{
    using TTable = TVolumeSchema::NonReplPartStats;

    auto it = Table<TTable>().Select<TTable::TColumns>();

    if (!it.IsReady()) {
        return false;   // not ready
    }

    while (it.IsValid()) {
        stats.push_back({
            it.GetValue<TTable::Id>(),
            it.GetValue<TTable::Stats>()
        });

        if (!it.Next()) {
            return false;   // not ready
        }
    }

    return true;
}

////////////////////////////////////////////////////////////////////////////////

void TVolumeDatabase::WriteCheckpointRequest(
    const TCheckpointRequest& request)
{
    using TTable = TVolumeSchema::CheckpointRequests;

    Table<TTable>()
        .Key(request.RequestId)
        .Update(
            NIceDb::TUpdate<TTable::CheckpointId>(request.CheckpointId),
            NIceDb::TUpdate<TTable::Timestamp>(request.Timestamp.MicroSeconds()),
            NIceDb::TUpdate<TTable::State>(static_cast<ui32>(request.State)),
            NIceDb::TUpdate<TTable::ReqType>(static_cast<ui32>(request.ReqType)),
            NIceDb::TUpdate<TTable::CheckpointType>(static_cast<ui32>(request.Type)));
}

void TVolumeDatabase::UpdateCheckpointRequest(
    ui64 requestId,
    bool completed,
    const TString& shadowDiskId,
    EShadowDiskState shadowDiskState,
    const TString& error)
{
    using TTable = TVolumeSchema::CheckpointRequests;

    auto state = completed ? ECheckpointRequestState::Completed
                           : ECheckpointRequestState::Rejected;

    Table<TTable>().Key(requestId).Update(
        NIceDb::TUpdate<TTable::State>(static_cast<ui32>(state)),
        NIceDb::TUpdate<TTable::ShadowDiskId>(shadowDiskId),
        NIceDb::TUpdate<TTable::ShadowDiskState>(
            static_cast<ui32>(shadowDiskState)),
        NIceDb::TUpdate<TTable::CheckpointError>(error));
}

void TVolumeDatabase::UpdateShadowDiskState(
    ui64 requestId,
    ui64 processedBlockCount,
    EShadowDiskState shadowDiskState)
{
    using TTable = TVolumeSchema::CheckpointRequests;

    Table<TTable>().Key(requestId).Update(
        NIceDb::TUpdate<TTable::ShadowDiskProcessedBlockCount>(
            processedBlockCount),
        NIceDb::TUpdate<TTable::ShadowDiskState>(
            static_cast<ui32>(shadowDiskState)));
}

bool TVolumeDatabase::CollectCheckpointsToDelete(
    TDuration deletedCheckpointHistoryLifetime,
    TInstant now,
    THashMap<TString, TInstant>& deletedCheckpoints)
{
    using TTable = TVolumeSchema::CheckpointRequests;

    auto it = Table<TTable>().Select<TTable::TColumns>();

    if (!it.IsReady()) {
        return false;   // not ready
    }

    while (it.IsValid()) {
        auto requestState = static_cast<ECheckpointRequestState>(it.GetValue<TTable::State>());
        auto timestamp = TInstant::MicroSeconds(it.GetValue<TTable::Timestamp>());
        auto reqType = static_cast<ECheckpointRequestType>(it.GetValue<TTable::ReqType>());

        if (reqType == ECheckpointRequestType::Delete &&
            requestState == ECheckpointRequestState::Completed &&
            timestamp + deletedCheckpointHistoryLifetime <= now)
        {
            deletedCheckpoints[it.GetValue<TTable::CheckpointId>()] = timestamp;
        }

        if (!it.Next()) {
            return false;   // not ready
        }
    }

    return true;
}


bool TVolumeDatabase::ReadCheckpointRequests(
    const THashMap<TString, TInstant>& deletedCheckpoints,
    TVector<TCheckpointRequest>& requests,
    TVector<ui64>& outdatedCheckpointRequestIds)
{
    using TTable = TVolumeSchema::CheckpointRequests;

    auto it = Table<TTable>().Select<TTable::TColumns>();

    if (!it.IsReady()) {
        return false;   // not ready
    }

    while (it.IsValid()) {
        const auto& id = it.GetValue<TTable::CheckpointId>();
        auto checkpointIt = deletedCheckpoints.find(id);
        if (checkpointIt != deletedCheckpoints.end() &&
            TInstant::MicroSeconds(it.GetValue<TTable::Timestamp>()) <= checkpointIt->second)
        {
            outdatedCheckpointRequestIds.push_back(it.GetValue<TTable::RequestId>());
        } else {
            requests.emplace_back(
                it.GetValue<TTable::RequestId>(),
                it.GetValue<TTable::CheckpointId>(),
                TInstant::MicroSeconds(it.GetValue<TTable::Timestamp>()),
                static_cast<ECheckpointRequestType>(
                    it.GetValue<TTable::ReqType>()),
                static_cast<ECheckpointRequestState>(
                    it.GetValue<TTable::State>()),
                static_cast<ECheckpointType>(
                    it.GetValue<TTable::CheckpointType>()),
                it.GetValue<TTable::ShadowDiskId>(),
                static_cast<EShadowDiskState>(
                    it.GetValue<TTable::ShadowDiskState>()),
                it.GetValue<TTable::ShadowDiskProcessedBlockCount>(),
                it.GetValue<TTable::CheckpointError>());
        }

        if (!it.Next()) {
            return false;   // not ready
        }
    }

    return true;
}

void TVolumeDatabase::DeleteCheckpointEntry(ui64 requestId)
{
    using TTable = TVolumeSchema::CheckpointRequests;

    Table<TTable>()
        .Key(requestId)
        .Delete();
}

////////////////////////////////////////////////////////////////////////////////

void TVolumeDatabase::WriteUsedBlocks(
    const TCompressedBitmap::TSerializedChunk& chunk)
{
    using TTable = TVolumeSchema::UsedBlocks;

    Table<TTable>()
        .Key(chunk.ChunkIdx)
        .Update(NIceDb::TUpdate<TTable::Bitmap>(chunk.Data));
}

bool TVolumeDatabase::ReadUsedBlocks(TCompressedBitmap& usedBlocks)
{
    using TTable = TVolumeSchema::UsedBlocks;

    auto it = Table<TTable>()
        .Range()
        .Select();

    if (!it.IsReady()) {
        return false;   // not ready
    }

    while (it.IsValid()) {
        usedBlocks.Update({
            it.GetValue<TTable::RangeIndex>(),
            it.GetValue<TTable::Bitmap>()
        });

        if (!it.Next()) {
            return false;   // not ready
        }
    }

    return true;
}

////////////////////////////////////////////////////////////////////////////////

void TVolumeDatabase::WriteThrottlerState(const TThrottlerStateInfo& stateInfo)
{
    using TTable = TVolumeSchema::ThrottlerState;

    Table<TTable>()
        .Key(THROTTLER_STATE_KEY)
        .Update(NIceDb::TUpdate<TTable::Budget>(stateInfo.Budget));
}

bool TVolumeDatabase::ReadThrottlerState(TMaybe<TThrottlerStateInfo>& stateInfo)
{
    using TTable = TVolumeSchema::ThrottlerState;

    auto it = Table<TTable>()
        .Key(THROTTLER_STATE_KEY)
        .Select<TTable::TColumns>();

    if (!it.IsReady()) {
        return false;   // not ready
    }

    if (it.IsValid()) {
        stateInfo = {
            it.GetValue<TTable::Budget>()
        };
    }

    return true;
}


////////////////////////////////////////////////////////////////////////////////

void TVolumeDatabase::WriteVolumeParams(
    const TVector<TRuntimeVolumeParamsValue>& volumeParams)
{
    using TTable = TVolumeSchema::VolumeParams;

    for (const auto& param: volumeParams) {
        Table<TTable>()
            .Key(param.Key)
            .Update(
                NIceDb::TUpdate<TTable::Value>(param.Value),
                NIceDb::TUpdate<TTable::ValidUntil>(
                    param.ValidUntil.MicroSeconds()));
    }
}

void TVolumeDatabase::DeleteVolumeParams(const TVector<TString>& keys)
{
    using TTable = TVolumeSchema::VolumeParams;

    for (const auto& key: keys) {
        Table<TTable>()
            .Key(key)
            .Delete();
    }
}

bool TVolumeDatabase::ReadVolumeParams(
    TVector<TRuntimeVolumeParamsValue>& volumeParams)
{
    using TTable = TVolumeSchema::VolumeParams;

    volumeParams.clear();

    auto it = Table<TTable>()
        .Range()
        .Select<TTable::TColumns>();

    if (!it.IsReady()) {
        return false;   // not ready
    }

    while (it.IsValid()) {
        volumeParams.push_back({
            it.GetValue<TTable::Key>(),
            it.GetValue<TTable::Value>(),
            TInstant::MicroSeconds(
                it.GetValue<TTable::ValidUntil>()
            )
        });

        if (!it.Next()) {
            return false;   // not ready
        }
    }

    return true;
}

void TVolumeDatabase::WriteFollower(const TFollowerDiskInfo& follower)
{
    using TTable = TVolumeSchema::FollowerDisks;

    Table<TTable>()
<<<<<<< HEAD
        .Key(follower.Uuid)
=======
        .Key(follower.LinkUUID)
>>>>>>> 35d2b7aa
        .Update(
            NIceDb::TUpdate<TTable::FollowerDiskId>(follower.FollowerDiskId),
            NIceDb::TUpdate<TTable::ScaleUnitId>(follower.ScaleUnitId),
            NIceDb::TUpdate<TTable::State>(static_cast<ui32>(follower.State)));

<<<<<<< HEAD
    if (follower.MigrationBlockIndex) {
        Table<TTable>()
            .Key(follower.Uuid)
            .Update(NIceDb::TUpdate<TTable::MigratedBlockCount>(
                *follower.MigrationBlockIndex));
    } else {
        Table<TTable>()
            .Key(follower.Uuid)
            .UpdateToNull<TTable::MigratedBlockCount>();
=======
    if (follower.MigratedBytes) {
        Table<TTable>()
            .Key(follower.LinkUUID)
            .Update(NIceDb::TUpdate<TTable::MigratedBytes>(
                *follower.MigratedBytes));
    } else {
        Table<TTable>()
            .Key(follower.LinkUUID)
            .UpdateToNull<TTable::MigratedBytes>();
>>>>>>> 35d2b7aa
    }
}

void TVolumeDatabase::DeleteFollower(const TFollowerDiskInfo& follower)
{
    using TTable = TVolumeSchema::FollowerDisks;

<<<<<<< HEAD
    Table<TTable>().Key(follower.Uuid).Delete();
=======
    Table<TTable>().Key(follower.LinkUUID).Delete();
>>>>>>> 35d2b7aa
}

bool TVolumeDatabase::ReadFollowers(
    TFollowerDisks& followers)
{
    using TTable = TVolumeSchema::FollowerDisks;

    followers.clear();

    auto it = Table<TTable>().Range().Select<TTable::TColumns>();

    if (!it.IsReady()) {
        return false;   // not ready
    }

    while (it.IsValid()) {
        followers.push_back(TFollowerDiskInfo{
<<<<<<< HEAD
            .Uuid = it.GetValue<TTable::Uuid>(),
=======
            .LinkUUID = it.GetValue<TTable::Uuid>(),
>>>>>>> 35d2b7aa
            .FollowerDiskId = it.GetValue<TTable::FollowerDiskId>(),
            .ScaleUnitId = it.GetValue<TTable::ScaleUnitId>(),
            .State = static_cast<TFollowerDiskInfo::EState>(
                it.GetValue<TTable::State>()),
<<<<<<< HEAD
            .MigrationBlockIndex =
                it.HaveValue<TTable::MigratedBlockCount>()
                    ? it.GetValue<TTable::MigratedBlockCount>()
                    : std::optional<ui64>()});
=======
            .MigratedBytes = it.HaveValue<TTable::MigratedBytes>()
                                 ? it.GetValue<TTable::MigratedBytes>()
                                 : std::optional<ui64>()});
>>>>>>> 35d2b7aa
        if (!it.Next()) {
            return false;   // not ready
        }
    }

    return true;
}

}   // namespace NCloud::NBlockStore::NStorage<|MERGE_RESOLUTION|>--- conflicted
+++ resolved
@@ -711,27 +711,12 @@
     using TTable = TVolumeSchema::FollowerDisks;
 
     Table<TTable>()
-<<<<<<< HEAD
-        .Key(follower.Uuid)
-=======
         .Key(follower.LinkUUID)
->>>>>>> 35d2b7aa
         .Update(
             NIceDb::TUpdate<TTable::FollowerDiskId>(follower.FollowerDiskId),
             NIceDb::TUpdate<TTable::ScaleUnitId>(follower.ScaleUnitId),
             NIceDb::TUpdate<TTable::State>(static_cast<ui32>(follower.State)));
 
-<<<<<<< HEAD
-    if (follower.MigrationBlockIndex) {
-        Table<TTable>()
-            .Key(follower.Uuid)
-            .Update(NIceDb::TUpdate<TTable::MigratedBlockCount>(
-                *follower.MigrationBlockIndex));
-    } else {
-        Table<TTable>()
-            .Key(follower.Uuid)
-            .UpdateToNull<TTable::MigratedBlockCount>();
-=======
     if (follower.MigratedBytes) {
         Table<TTable>()
             .Key(follower.LinkUUID)
@@ -741,7 +726,6 @@
         Table<TTable>()
             .Key(follower.LinkUUID)
             .UpdateToNull<TTable::MigratedBytes>();
->>>>>>> 35d2b7aa
     }
 }
 
@@ -749,11 +733,7 @@
 {
     using TTable = TVolumeSchema::FollowerDisks;
 
-<<<<<<< HEAD
-    Table<TTable>().Key(follower.Uuid).Delete();
-=======
     Table<TTable>().Key(follower.LinkUUID).Delete();
->>>>>>> 35d2b7aa
 }
 
 bool TVolumeDatabase::ReadFollowers(
@@ -771,25 +751,14 @@
 
     while (it.IsValid()) {
         followers.push_back(TFollowerDiskInfo{
-<<<<<<< HEAD
-            .Uuid = it.GetValue<TTable::Uuid>(),
-=======
             .LinkUUID = it.GetValue<TTable::Uuid>(),
->>>>>>> 35d2b7aa
             .FollowerDiskId = it.GetValue<TTable::FollowerDiskId>(),
             .ScaleUnitId = it.GetValue<TTable::ScaleUnitId>(),
             .State = static_cast<TFollowerDiskInfo::EState>(
                 it.GetValue<TTable::State>()),
-<<<<<<< HEAD
-            .MigrationBlockIndex =
-                it.HaveValue<TTable::MigratedBlockCount>()
-                    ? it.GetValue<TTable::MigratedBlockCount>()
-                    : std::optional<ui64>()});
-=======
             .MigratedBytes = it.HaveValue<TTable::MigratedBytes>()
                                  ? it.GetValue<TTable::MigratedBytes>()
                                  : std::optional<ui64>()});
->>>>>>> 35d2b7aa
         if (!it.Next()) {
             return false;   // not ready
         }
