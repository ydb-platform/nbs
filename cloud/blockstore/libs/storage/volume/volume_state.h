#pragma once

#include "public.h"

#include "partition_info.h"

#include <cloud/blockstore/libs/common/block_range.h>
#include <cloud/blockstore/libs/diagnostics/config.h>
#include <cloud/blockstore/libs/kikimr/components.h>
#include <cloud/blockstore/libs/kikimr/public.h>
#include <cloud/blockstore/libs/storage/core/config.h>
#include <cloud/blockstore/libs/storage/core/disk_counters.h>
#include <cloud/blockstore/libs/storage/core/metrics.h>
#include <cloud/blockstore/libs/storage/core/public.h>
#include <cloud/blockstore/libs/storage/partition_nonrepl/public.h>
#include <cloud/blockstore/libs/storage/protos_ydb/volume.pb.h>
#include <cloud/blockstore/libs/storage/volume/model/checkpoint.h>
#include <cloud/blockstore/libs/storage/volume/model/checkpoint_light.h>
#include <cloud/blockstore/libs/storage/volume/model/client_state.h>
#include <cloud/blockstore/libs/storage/volume/model/follower_disk.h>
#include <cloud/blockstore/libs/storage/volume/model/meta.h>
#include <cloud/blockstore/libs/storage/volume/model/volume_params.h>
#include <cloud/blockstore/libs/storage/volume/model/volume_throttling_policy.h>
#include <cloud/storage/core/libs/common/compressed_bitmap.h>
#include <cloud/storage/core/libs/common/error.h>

#include <contrib/ydb/core/base/blobstorage.h>
#include <contrib/ydb/library/actors/core/actorid.h>

#include <util/datetime/base.h>
#include <util/generic/deque.h>
#include <util/generic/hash.h>
#include <util/generic/hash_multi_map.h>
#include <util/generic/set.h>
#include <util/generic/size_literals.h>
#include <util/generic/string.h>
#include <util/generic/vector.h>

namespace NCloud::NBlockStore::NStorage {

////////////////////////////////////////////////////////////////////////////////

using TDevices = google::protobuf::RepeatedPtrField<NProto::TDeviceConfig>;
using TMigrations = google::protobuf::RepeatedPtrField<NProto::TDeviceMigration>;

////////////////////////////////////////////////////////////////////////////////

struct THistoryLogKey
{
    TInstant Timestamp;
    ui64 SeqNo = 0;

    THistoryLogKey() = default;

    THistoryLogKey(TInstant timestamp, ui64 seqNo)
        : Timestamp(timestamp)
        , SeqNo(seqNo)
    {}

    explicit THistoryLogKey(TInstant timestamp)
        : THistoryLogKey(timestamp, 0)
    {}

    bool operator == (const THistoryLogKey& rhs) const;
    bool operator != (const THistoryLogKey& rhs) const;
    bool operator < (THistoryLogKey rhs) const;
    bool operator >= (THistoryLogKey rhs) const;
};

struct THistoryLogItem
{
    THistoryLogKey Key;
    NProto::TVolumeOperation Operation;

    THistoryLogItem() = default;

    THistoryLogItem(
            THistoryLogKey key,
            NProto::TVolumeOperation operation)
        : Key(key)
        , Operation(std::move(operation))
    {}
};

////////////////////////////////////////////////////////////////////////////////

struct TPartitionStatInfo
{
    const TString DiskId;
    const ui64 TabletId;

    TPartitionDiskCountersPtr LastCounters = {};
    TPartitionDiskCounters CachedCounters;
    NProto::TCachedPartStats CachedCountersProto;
    ui64 LastSystemCpu = 0;
    ui64 LastUserCpu = 0;
    NBlobMetrics::TBlobLoadMetrics LastMetrics;

    TPartitionStatInfo(
            const TString& diskId,
            const ui64 tabletId,
            EPublishingPolicy countersPolicy,
            EHistogramCounterOptions histCounterOptions)
        : DiskId(diskId)
        , TabletId(tabletId)
        , CachedCounters(countersPolicy, histCounterOptions)
    {}
};

////////////////////////////////////////////////////////////////////////////////

ui64 ComputeBlockCount(const NProto::TVolumeMeta& meta);

////////////////////////////////////////////////////////////////////////////////

struct TVolumeMountHistorySlice
{
    TVector<THistoryLogItem> Items;
    std::optional<THistoryLogKey> NextOlderRecord;

    void Clear()
    {
        Items.clear();
        NextOlderRecord.reset();
    }

    bool HasMoreItems() const
    {
        return NextOlderRecord.has_value();
    }
};

////////////////////////////////////////////////////////////////////////////////

class TCachedVolumeMountHistory
{
private:
    const ui32 Capacity = 0;

    THistoryLogKey LastLogRecord;
    TDeque<THistoryLogItem> Items;
    std::optional<THistoryLogKey> NextOlderRecord;

public:
    TCachedVolumeMountHistory() = default;

    TCachedVolumeMountHistory(
        ui32 capacity,
        TVolumeMountHistorySlice records);

    void AddHistoryLogItem(THistoryLogKey key, NProto::TVolumeOperation op);

    const TDeque<THistoryLogItem>& GetItems() const
    {
        return Items;
    }

    bool HasMoreItems() const
    {
        return NextOlderRecord.has_value();
    }

    void CleanupHistoryIfNeeded(TInstant oldest);

    THistoryLogKey AllocateHistoryLogKey(TInstant timestamp);

    TVolumeMountHistorySlice GetSlice() const
    {
        return {
            .Items{Items.begin(), Items.end()},
            .NextOlderRecord = NextOlderRecord
            };
    }

    // for testing purposes
    const std::optional<THistoryLogKey> GetNextOlderRecord() const
    {
        return NextOlderRecord;
    }
};

////////////////////////////////////////////////////////////////////////////////

struct TScrubbingInfo
{
    size_t FullScanCount = 0;
    bool Running = false;
    TBlockRange64 CurrentRange;
    TBlockRangeSet64 Minors;
    TBlockRangeSet64 Majors;
    TBlockRangeSet64 Fixed;
    TBlockRangeSet64 FixedPartial;
};

////////////////////////////////////////////////////////////////////////////////

class TVolumeState
{
private:
    TStorageConfigPtr StorageConfig;
    const TDiagnosticsConfigPtr DiagnosticsConfig;
    NProto::TVolumeMeta Meta;
    TVector<TVolumeMetaHistoryItem> MetaHistory;
    const NProto::TPartitionConfig* Config;
    TRuntimeVolumeParams VolumeParams;
    ui64 BlockCount = 0;
    // only for mirrored disks
    THashSet<TString> FilteredFreshDeviceIds;

    TPartitionInfoList Partitions;
    TPartitionInfo::EState PartitionsState = TPartitionInfo::UNKNOWN;
    TActorsStack DiskRegistryBasedPartitionActor;
    TNonreplicatedPartitionConfigPtr NonreplicatedPartitionConfig;

    TVector<TPartitionStatInfo> PartitionStatInfos;

    THashMap<TString, TVolumeClientState> ClientInfosByClientId;
    TString ReadWriteAccessClientId;
    TString LocalMountClientId;

    THashMultiMap<NActors::TActorId, TString> ClientIdsByPipeServerId;

    TThrottlerConfig ThrottlerConfig;
    TVolumeThrottlingPolicy ThrottlingPolicy;

    TCachedVolumeMountHistory MountHistory;

    ui64 MountSeqNumber = 0;

    EStorageAccessMode StorageAccessMode = EStorageAccessMode::Default;
    bool ForceRepair = false;
    bool AcceptInvalidDiskAllocationResponse = false;
    bool RejectWrite = false;

    TCheckpointStore CheckpointStore;
    std::unique_ptr<TCheckpointLight> CheckpointLight;

    std::unique_ptr<TCompressedBitmap> UsedBlocks;
    bool TrackUsedBlocks = false;
    bool MaskUnusedBlocks = false;
    bool UseRdma = false;
    bool UseFastPath = false;
    bool UseRdmaForThisVolume = false;
    bool RdmaUnavailable = false;
    TDuration MaxTimedOutDeviceStateDuration;
    bool UseIntermediateWriteBuffer = false;

    bool UseMirrorResync = false;
    bool ForceMirrorResync = false;

    NProto::TError ReadWriteError;

    bool StartPartitionsNeeded = false;

    // The number of blocks that need to be migrated to complete the migration.
    std::optional<ui64> BlockCountToMigrate;

    TFollowerDisks FollowerDisks;

<<<<<<< HEAD
=======
    struct TLaggingAgentMigrationInfo
    {
        ui64 CleanBlocks;
        ui64 DirtyBlocks;
    };
    THashMap<TString, TLaggingAgentMigrationInfo>
        CurrentlyMigratingLaggingAgents;

    TScrubbingInfo ScrubbingInfo;

>>>>>>> 35d2b7aa
public:
    TVolumeState(
        TStorageConfigPtr storageConfig,
        TDiagnosticsConfigPtr diagnosticsConfig,
        NProto::TVolumeMeta meta,
        TVector<TVolumeMetaHistoryItem> metaHistory,
        TVector<TRuntimeVolumeParamsValue> volumeParams,
        TThrottlerConfig throttlerConfig,
        THashMap<TString, TVolumeClientState> infos,
        TCachedVolumeMountHistory mountHistory,
        TVector<TCheckpointRequest> checkpointRequests,
        TFollowerDisks followerDisks,
        bool startPartitionsNeeded);

    const NProto::TVolumeMeta& GetMeta() const
    {
        return Meta;
    }

    const TVector<TVolumeMetaHistoryItem>& GetMetaHistory() const
    {
        return MetaHistory;
    }

    const THashSet<TString>& GetFilteredFreshDevices() const
    {
        return FilteredFreshDeviceIds;
    }

    TInstant GetCreationTs() const
    {
        return TInstant::MicroSeconds(Meta.GetVolumeConfig().GetCreationTs());
    }

    const TRuntimeVolumeParams& GetVolumeParams() const;

    TRuntimeVolumeParams& GetVolumeParams();

    void UpdateMigrationIndexInMeta(ui64 migrationIndex)
    {
        Meta.SetMigrationIndex(migrationIndex);
    }

    void SetBlockCountToMigrate(
        std::optional<ui64> blockCountToMigrate)
    {
        BlockCountToMigrate = blockCountToMigrate;
    }

    std::optional<ui64> GetBlockCountToMigrate() const
    {
        return BlockCountToMigrate;
    }

    void UpdateResyncIndexInMeta(ui64 resyncIndex)
    {
        Meta.SetResyncIndex(resyncIndex);
    }

    void SetResyncNeededInMeta(
        bool resyncNeeded,
        bool alertResyncChecksumMismatch)
    {
        Meta.SetResyncNeeded(resyncNeeded);
        Meta.SetAlertResyncChecksumMismatch(alertResyncChecksumMismatch);
        Meta.SetResyncIndex(0);
    }

    void UpdateFillSeqNumberInMeta(ui64 fillSeqNumber) {
        Meta.SetFillSeqNumber(fillSeqNumber);
    }

    void AddLaggingAgent(NProto::TLaggingAgent agent);
    std::optional<NProto::TLaggingAgent> RemoveLaggingAgent(
        const TString& agentId);
    [[nodiscard]] bool HasLaggingAgents() const;
    [[nodiscard]] bool HasLaggingInReplica(ui32 replicaIndex) const;
    [[nodiscard]] THashSet<TString> GetLaggingDevices() const;
    void UpdateLaggingAgentMigrationState(
        const TString& agentId,
        ui64 cleanBlocks,
        ui64 dirtyBlocks);
    const THashMap<TString, TLaggingAgentMigrationInfo>&
    GetLaggingAgentsMigrationInfo() const;

    void SetStartPartitionsNeeded(bool startPartitionsNeeded)
    {
        StartPartitionsNeeded = startPartitionsNeeded;
    }

    void ResetMeta(NProto::TVolumeMeta meta);
    void AddMetaHistory(TVolumeMetaHistoryItem meta);
    void ResetThrottlingPolicy(const NProto::TVolumePerformanceProfile& pp);
    void Reset();

    //
    // Config
    //

    const NProto::TPartitionConfig& GetConfig() const
    {
        return *Config;
    }

    const TString& GetDiskId() const
    {
        return Config->GetDiskId();
    }

    const TString& GetBaseDiskId() const
    {
        return Config->GetBaseDiskId();
    }

    const TString& GetBaseDiskCheckpointId() const
    {
        return Config->GetBaseDiskCheckpointId();
    }

    ui32 GetBlockSize() const
    {
        return Config->GetBlockSize();
    }

    ui64 GetBlocksCount() const
    {
        return BlockCount;
    }

    void FillDeviceInfo(NProto::TVolume& volume) const;

    NProto::EStorageMediaKind GetStorageMediaKind() const
    {
        return Config->GetStorageMediaKind();
    }
    bool IsDiskRegistryMediaKind() const;

    bool HasPerformanceProfileModifications(const TStorageConfig& config) const;

    //
    // Partitions
    //

    TPartitionInfoList& GetPartitions()
    {
        return Partitions;
    }

    TPartitionInfo* GetPartition(ui64 tabletId);
    std::optional<ui32> FindPartitionIndex(
        NActors::TActorId partitionActorId) const;
    std::optional<ui64> FindPartitionTabletId(
        NActors::TActorId partitionActorId) const;

    //
    // State
    //

    TPartitionInfo::EState GetPartitionsState() const
    {
        return PartitionsState;
    }

    bool Ready()
    {
        return UpdatePartitionsState() == TPartitionInfo::READY;
    }

    void SetPartitionsState(TPartitionInfo::EState state);
    TPartitionInfo::EState UpdatePartitionsState();

    void SetReadWriteError(NProto::TError error)
    {
        ReadWriteError = std::move(error);
    }

    const auto& GetReadWriteError() const
    {
        return ReadWriteError;
    }

    TString GetPartitionsError() const;

    void SetDiskRegistryBasedPartitionActor(
        TActorsStack actors,
        TNonreplicatedPartitionConfigPtr config);

    NActors::TActorId GetDiskRegistryBasedPartitionActor() const
    {
        return DiskRegistryBasedPartitionActor.GetTop();
    }

    const TNonreplicatedPartitionConfigPtr& GetNonreplicatedPartitionConfig() const
    {
        return NonreplicatedPartitionConfig;
    }

    //
    // PartitionStat
    //

    EPublishingPolicy CountersPolicy() const;

    TPartitionStatInfo&
    CreatePartitionStatInfo(const TString& diskId, ui64 tabletId);

    TPartitionStatInfo* GetPartitionStatInfoByTabletId(ui64 tabletId);

    TPartitionStatInfo* GetPartitionStatByDiskId(const TString& diskId);

    std::span<const TPartitionStatInfo> GetPartitionStatInfos() const
    {
        return PartitionStatInfos;
    }

    std::span<TPartitionStatInfo> GetPartitionStatInfos()
    {
        return PartitionStatInfos;
    }

    EStorageAccessMode GetStorageAccessMode() const
    {
        return ForceRepair ? EStorageAccessMode::Repair : StorageAccessMode;
    }

    bool GetRejectWrite() const
    {
        return RejectWrite;
    }

    bool GetAcceptInvalidDiskAllocationResponse() const
    {
        return AcceptInvalidDiskAllocationResponse;
    }

    bool GetMuteIOErrors() const;

    bool GetShouldStartPartitionsForGc(TInstant referenceTimestamp) const
    {
        return StartPartitionsNeeded &&
            !HasActiveClients(referenceTimestamp);
    }

    //
    // Light checkpoints
    //

    void StartCheckpointLight();

    void CreateCheckpointLight(TString checkpointId);

    void DeleteCheckpointLight(TString checkpointId);

    void StopCheckpointLight();

    bool HasCheckpointLight() const;

    NProto::TError FindDirtyBlocksBetweenLightCheckpoints(
        TString lowCheckpointId,
        TString highCheckpointId,
        const TBlockRange64& blockRange,
        TString* mask) const;

    void MarkBlocksAsDirtyInCheckpointLight(const TBlockRange64& blockRange);

    //
    // Clients
    //

    struct TAddClientResult
    {
        NProto::TError Error;
        TVector<TString> RemovedClientIds;
        bool ForceTabletRestart = false;

        TAddClientResult() = default;

        TAddClientResult(NProto::TError error)
            : Error(std::move(error))
        {}
    };

    TAddClientResult AddClient(
        const NProto::TVolumeClientInfo& info,
        const NActors::TActorId& pipeServerActorId = {},
        const NActors::TActorId& SenderActorId = {},
        TInstant referenceTimestamp = TInstant::Now());

    TInstant GetLastActivityTimestamp(const TString& clientId) const;
    void SetLastActivityTimestamp(const TString& clientId, TInstant ts);

    bool IsClientStale(
        const TString& clientId,
        TInstant referenceTimestamp) const;

    bool IsClientStale(
        const TVolumeClientState& clientInfo,
        TInstant referenceTimestamp) const;

    bool IsClientStale(
        const NProto::TVolumeClientInfo& clientInfo,
        TInstant referenceTimestamp) const;

    const NProto::TVolumeClientInfo* GetClient(const TString& clientId) const;

    NProto::TError RemoveClient(
        const TString& clientId,
        const NActors::TActorId& pipeServerActorId);

    bool HasClients() const
    {
        return !ClientInfosByClientId.empty();
    }

    bool HasActiveClients(TInstant referenceTimestamp) const;
    bool IsPreempted(NActors::TActorId selfId) const;

    const THashMap<TString, TVolumeClientState>& GetClients() const
    {
        return ClientInfosByClientId;
    }

    THashMap<TString, TVolumeClientState>& AccessClients()
    {
        return ClientInfosByClientId;
    }

    TString GetReadWriteAccessClientId() const
    {
        return ReadWriteAccessClientId;
    }

    TString GetLocalMountClientId() const
    {
        return LocalMountClientId;
    }

    //
    // Connected services
    //

    void SetServiceDisconnected(
        const NActors::TActorId& pipeServerActorId,
        TInstant disconnectTime);

    void UnmapClientFromPipeServerId(
        const NActors::TActorId& pipeServerActorId,
        const TString& clientId);

    const THashMultiMap<NActors::TActorId, TString>& GetPipeServerId2ClientId() const;

    TVector<NActors::TActorId> ClearPipeServerIds(TInstant ts);

    //
    // Throttling
    //

    TVolumeThrottlingPolicy& AccessThrottlingPolicy()
    {
        return ThrottlingPolicy;
    }

    const TVolumeThrottlingPolicy& GetThrottlingPolicy() const
    {
        return ThrottlingPolicy;
    }

    //
    // MountSeqNumber
    //

    ui64 GetMountSeqNumber() const
    {
        return MountSeqNumber;
    }

    void SetMountSeqNumber(ui64 mountSeqNumber)
    {
        MountSeqNumber = mountSeqNumber;
    }

    //
    // Volume operation log
    //

    THistoryLogItem LogAddClient(
        TInstant timestamp,
        const NProto::TVolumeClientInfo& add,
        const NProto::TError& error,
        const NActors::TActorId& pipeServer,
        const NActors::TActorId& senderId);
    THistoryLogItem LogRemoveClient(
        TInstant timestamp,
        const TString& clientId,
        const TString& reason,
        const NProto::TError& error);

    const TCachedVolumeMountHistory& GetMountHistory() const
    {
        return MountHistory;
    }

    TCachedVolumeMountHistory& AccessMountHistory()
    {
        return MountHistory;
    }

    //
    // Checkpoint request history
    //

    TCheckpointStore& GetCheckpointStore()
    {
        return CheckpointStore;
    }

    const TCheckpointStore& GetCheckpointStore() const
    {
        return CheckpointStore;
    }

    void SetCheckpointRequestFinished(
        const TCheckpointRequest& request,
        bool success,
        TString shadowDiskId,
        EShadowDiskState shadowDiskState);

    //
    // UsedBlocks
    //

    bool GetTrackUsedBlocks() const
    {
        return TrackUsedBlocks;
    }

    bool GetMaskUnusedBlocks() const
    {
        return MaskUnusedBlocks;
    }

    bool GetUseRdma() const
    {
        return UseRdma && !RdmaUnavailable;
    }

    bool GetUseRdmaForThisVolume() const
    {
        return UseRdmaForThisVolume;
    }

    bool GetUseFastPath() const
    {
        return UseFastPath;
    }

    void SetRdmaUnavailable()
    {
        RdmaUnavailable = true;
    }

    TDuration GetMaxTimedOutDeviceStateDuration() const
    {
        return MaxTimedOutDeviceStateDuration;
    }

    bool GetUseIntermediateWriteBuffer() const
    {
        return UseIntermediateWriteBuffer;
    }

    size_t GetUsedBlockCount() const
    {
        return UsedBlocks ? UsedBlocks->Count() : 0;
    }

    const TCompressedBitmap& GetUsedBlocks() const
    {
        Y_DEBUG_ABORT_UNLESS(UsedBlocks);
        return *UsedBlocks;
    }

    TCompressedBitmap& AccessUsedBlocks()
    {
        if (!UsedBlocks) {
            Y_ABORT_UNLESS(BlockCount);
            UsedBlocks = std::make_unique<TCompressedBitmap>(BlockCount);
        }

        return *UsedBlocks;
    }

    //
    // Mirror resync
    //

    bool IsMirrorResyncNeeded() const
    {
        if (!UseMirrorResync) {
            return false;
        }

        if (ForceMirrorResync) {
            return true;
        }

        return Meta.GetResyncNeeded();
    }

    bool IsForceMirrorResync() const
    {
        return ForceMirrorResync;
    }

    TVector<NProto::TDeviceConfig> GetAllDevicesForAcquireRelease() const;

    //
    // Followers
    //

    void AddOrUpdateFollower(TFollowerDiskInfo follower);
<<<<<<< HEAD
    void RemoveFollower(const TString& uuid);
    std::optional<TFollowerDiskInfo> FindFollowerByUuid(
        const TString& uuid) const;
=======
    void RemoveFollower(const TString& linkUUID);
    std::optional<TFollowerDiskInfo> FindFollowerByUuid(
        const TString& linkUUID) const;
>>>>>>> 35d2b7aa
    std::optional<TFollowerDiskInfo> FindFollowerByDiskId(
        const TString& diskId) const;
    const TFollowerDisks& GetAllFollowers() const
    {
        return FollowerDisks;
    }

<<<<<<< HEAD
=======
    //
    // Scrubbing
    //

    const TScrubbingInfo& GetScrubbingInfo() const
    {
        return ScrubbingInfo;
    }

    void UpdateScrubberCounters(TScrubbingInfo counters);

>>>>>>> 35d2b7aa
private:
    bool CanPreemptClient(
        const TString& oldClientId,
        TInstant referenceTimestamp,
        ui64 clientMountSeqNumber);

    bool CanAcceptClient(
        ui64 newFillSeqNumber,
        ui64 proposedFillGeneration);

    bool ShouldForceTabletRestart(const NProto::TVolumeClientInfo& info) const;

    THashSet<TString> MakeFilteredDeviceIds() const;

    [[nodiscard]] bool ShouldTrackUsedBlocks() const;
};

}   // namespace NCloud::NBlockStore::NStorage<|MERGE_RESOLUTION|>--- conflicted
+++ resolved
@@ -257,8 +257,6 @@
 
     TFollowerDisks FollowerDisks;
 
-<<<<<<< HEAD
-=======
     struct TLaggingAgentMigrationInfo
     {
         ui64 CleanBlocks;
@@ -269,7 +267,6 @@
 
     TScrubbingInfo ScrubbingInfo;
 
->>>>>>> 35d2b7aa
 public:
     TVolumeState(
         TStorageConfigPtr storageConfig,
@@ -791,15 +788,9 @@
     //
 
     void AddOrUpdateFollower(TFollowerDiskInfo follower);
-<<<<<<< HEAD
-    void RemoveFollower(const TString& uuid);
-    std::optional<TFollowerDiskInfo> FindFollowerByUuid(
-        const TString& uuid) const;
-=======
     void RemoveFollower(const TString& linkUUID);
     std::optional<TFollowerDiskInfo> FindFollowerByUuid(
         const TString& linkUUID) const;
->>>>>>> 35d2b7aa
     std::optional<TFollowerDiskInfo> FindFollowerByDiskId(
         const TString& diskId) const;
     const TFollowerDisks& GetAllFollowers() const
@@ -807,8 +798,6 @@
         return FollowerDisks;
     }
 
-<<<<<<< HEAD
-=======
     //
     // Scrubbing
     //
@@ -820,7 +809,6 @@
 
     void UpdateScrubberCounters(TScrubbingInfo counters);
 
->>>>>>> 35d2b7aa
 private:
     bool CanPreemptClient(
         const TString& oldClientId,
