#include "actor_checkrange.h"

#include <cloud/blockstore/libs/common/block_checksum.h>
#include <cloud/storage/core/libs/common/error.h>
#include <cloud/storage/core/protos/error.pb.h>

#include <util/generic/string.h>
#include <util/stream/str.h>
#include <util/string/builder.h>

namespace NCloud::NBlockStore::NStorage {

using namespace NActors;

////////////////////////////////////////////////////////////////////////////////

TCheckRangeActor::TCheckRangeActor(
    const TActorId& partition,
    NProto::TCheckRangeRequest&& request,
    TRequestInfoPtr requestInfo,
    ui64 blockSize)
    : Partition(partition)
    , Request(std::move(request))
    , RequestInfo(std::move(requestInfo))
    , BlockSize(blockSize)
{}

void TCheckRangeActor::Bootstrap(const TActorContext& ctx)
{
    SendReadBlocksRequest(ctx);
    Become(&TThis::StateWork);
}

void TCheckRangeActor::SendReadBlocksRequest(const TActorContext& ctx)
{
    TBlockRange64 range = TBlockRange64::MakeHalfOpenInterval(
        Request.GetStartIndex(),
        Request.GetStartIndex() + Request.GetBlocksCount());

    Buffer = TGuardedBuffer(TString::Uninitialized(range.Size() * BlockSize));

    auto sgList = Buffer.GetGuardedSgList();
    auto sgListOrError = SgListNormalize(sgList.Acquire().Get(), BlockSize);
    if (HasError(sgListOrError)) {
        ReplyAndDie(ctx, sgListOrError.GetError());
        return;
    }
    SgList.SetSgList(sgListOrError.ExtractResult());

    auto request = std::make_unique<TEvService::TEvReadBlocksLocalRequest>();

    request->Record.SetStartIndex(Request.GetStartIndex());
    request->Record.SetBlocksCount(Request.GetBlocksCount());
<<<<<<< HEAD
    //request->Record.Should(true);
=======
    request->Record.Sglist = SgList;
>>>>>>> 4a0336af

    auto* headers = request->Record.MutableHeaders();

    headers->SetIsBackgroundRequest(true);
    NCloud::Send(ctx, Partition, std::move(request));
}

void TCheckRangeActor::ReplyAndDie(
    const TActorContext& ctx,
    const NProto::TError& error)
{
    auto response =
        std::make_unique<TEvVolume::TEvCheckRangeResponse>(std::move(error));

    NCloud::Reply(ctx, *RequestInfo, std::move(response));

    Die(ctx);
}

void TCheckRangeActor::ReplyAndDie(
    const TActorContext& ctx,
    std::unique_ptr<TEvVolume::TEvCheckRangeResponse> response)
{
    NCloud::Reply(ctx, *RequestInfo, std::move(response));

    Die(ctx);
}

////////////////////////////////////////////////////////////////////////////////

STFUNC(TCheckRangeActor::StateWork)
{
    switch (ev->GetTypeRewrite()) {
        HFunc(TEvents::TEvPoisonPill, HandlePoisonPill);
        HFunc(TEvService::TEvReadBlocksLocalResponse, HandleReadBlocksResponse);
        default:
            HandleUnexpectedEvent(
                ev,
                TBlockStoreComponents::PARTITION_WORKER,
                __PRETTY_FUNCTION__);
            break;
    }
}

void TCheckRangeActor::HandlePoisonPill(
    const TEvents::TEvPoisonPill::TPtr& ev,
    const TActorContext& ctx)
{
    Y_UNUSED(ev);

    auto error = MakeError(E_REJECTED, "tablet is shutting down");

    ReplyAndDie(ctx, error);
}

void TCheckRangeActor::HandleReadBlocksResponse(
    const TEvService::TEvReadBlocksLocalResponse::TPtr& ev,
    const TActorContext& ctx)
{
    const auto* msg = ev->Get();
    auto response =
        std::make_unique<TEvVolume::TEvCheckRangeResponse>(MakeError(S_OK));

    const auto& error = msg->Record.GetError();
    if (HasError(error)) {
        LOG_ERROR_S(
            ctx,
            TBlockStoreComponents::PARTITION,
            "reading error has occurred: " << FormatError(error));
        response->Record.MutableStatus()->CopyFrom(error);
        if (!msg->Record.GetScanDiskResults().empty()){
            response->Record.MutableStatus()
                ->MutableMessage()
                ->append("\n Broken blobs: ");
            for (int i = 0; i < msg->Record.GetScanDiskResults().size(); ++i){
                if (i > 0){
                    response->Record.MutableStatus()
                    ->MutableMessage()
                    ->append(", ");
                }
                response->Record.MutableStatus()
                ->MutableMessage()
                ->append(msg->Record.GetScanDiskResults()[i]);
            }
        }
    } else {
        if (Request.GetCalculateChecksums()) {
            TBlockChecksum blockChecksum;
            for (ui64 offset = 0, i = 0; i < Request.GetBlocksCount();
                 offset += BlockSize, ++i)
            {
                auto* data = Buffer.Get().data() + offset;
                const auto checksum = blockChecksum.Extend(data, BlockSize);
                response->Record.MutableChecksums()->Add(checksum);
            }
        }
    }

    ReplyAndDie(ctx, std::move(response));
}

NProto::TError ValidateBlocksCount(
    ui64 blocksCount,
    ui64 bytesPerStripe,
    ui64 blockSize,
    ui64 checkRangeMaxRangeSize)
{
    ui64 maxBlocksPerRequest = Min<ui64>(
        bytesPerStripe / blockSize,
        checkRangeMaxRangeSize / blockSize);

    if (blocksCount > maxBlocksPerRequest) {
        return MakeError(
            E_ARGUMENT,
            TStringBuilder()
                << "Too many blocks requested: " << blocksCount
                << " Max blocks per request: " << maxBlocksPerRequest);
    }
    return {};
}

}   // namespace NCloud::NBlockStore::NStorage<|MERGE_RESOLUTION|>--- conflicted
+++ resolved
@@ -51,11 +51,7 @@
 
     request->Record.SetStartIndex(Request.GetStartIndex());
     request->Record.SetBlocksCount(Request.GetBlocksCount());
-<<<<<<< HEAD
-    //request->Record.Should(true);
-=======
     request->Record.Sglist = SgList;
->>>>>>> 4a0336af
 
     auto* headers = request->Record.MutableHeaders();
 
