--- conflicted
+++ resolved
@@ -93,7 +93,7 @@
 {
     const auto* msg = ev->Get();
     auto response =
-        std::make_unique<TEvService::TEvCheckRangeResponse>(MakeError(S_OK));
+        std::make_unique<TEvVolume::TEvCheckRangeResponse>(MakeError(S_OK));
 
     const auto& error = msg->Record.GetError();
     if (HasError(error)) {
@@ -113,13 +113,6 @@
         }
     }
 
-<<<<<<< HEAD
-    auto response =
-        std::make_unique<TEvVolume::TEvCheckRangeResponse>(MakeError(S_OK));
-    response->Record.MutableStatus()->CopyFrom(status);
-
-=======
->>>>>>> bf8f6446
     ReplyAndDie(ctx, std::move(response));
 }
 
