--- conflicted
+++ resolved
@@ -112,7 +112,6 @@
     {
         DirtyWriteRequests = WriteRequests.GetAllKeys();
     }
-<<<<<<< HEAD
 };
 
 ///////////////////////////////////////////////////////////////////////////////
@@ -292,124 +291,6 @@
 
     std::optional<TItem> ExtractRequest(const TKey& key)
     {
-=======
-
-    [[nodiscard]] bool IsWaitingForInFlightWrites() const override
-    {
-        return !DirtyWriteRequests.empty();
-    }
-
-    void EnumerateReadOverlapping(TBlockRange64 range, TEnumerateFunc f) const
-        requires(IsReadAllowed<TKind>)
-    {
-        ReadRequests.EnumerateOverlapping(
-            range,
-            [&](const TRequests::TItem& item)
-            {
-                f(item.Key,
-                  false,   // Read
-                  item.Range,
-                  item.Value);
-                return TRequests::EEnumerateContinuation::Continue;
-            });
-    }
-
-    void EnumerateRequests(TEnumerateFunc f) const
-    {
-        ReadRequests.Enumerate(
-            [&](const TRequests::TItem& item)
-            {
-                f(item.Key,
-                  false,   // Read
-                  item.Range,
-                  item.Value);
-                return TRequests::EEnumerateContinuation::Continue;
-            });
-        WriteRequests.Enumerate(
-            [&](const TRequests::TItem& item)
-            {
-                f(item.Key,
-                  true,   // Write
-                  item.Range,
-                  item.Value);
-                return TRequests::EEnumerateContinuation::Continue;
-            });
-    }
-
-    void AddWriteRequest(
-        const TKey& key,
-        TBlockRange64 range,
-        TRequestInfo request = {})
-        requires(IsWriteAllowed<TKind>)
-    {
-        const bool inserted =
-            WriteRequests.AddRange(key, range, std::move(request));
-        if (!inserted) {
-            ReportInflightRequestInvariantViolation(
-                "Failed to register write request",
-                {{"key", ToString(key)}, {"range", range}});
-        }
-    }
-
-    TKey AddWriteRequest(TBlockRange64 range, TRequestInfo request = {})
-        requires(IsWriteAllowed<TKind>)
-    {
-        const auto key = GenerateRequestId();
-        AddWriteRequest(key, range, std::move(request));
-        return key;
-    }
-
-    void AddReadRequest(
-        const TKey& key,
-        TBlockRange64 range,
-        TRequestInfo request = {})
-        requires(IsReadAllowed<TKind>)
-    {
-        const bool inserted =
-            ReadRequests.AddRange(key, range, std::move(request));
-        if (!inserted) {
-            ReportInflightRequestInvariantViolation(
-                "Failed to register read request",
-                {{"key", ToString(key)}, {"range", range}});
-        }
-    }
-
-    TKey AddReadRequest(TBlockRange64 range, TRequestInfo request = {})
-        requires(IsReadAllowed<TKind>)
-    {
-        const auto key = GenerateRequestId();
-        AddReadRequest(key, range, std::move(request));
-        return key;
-    }
-
-    std::optional<TItem> ExtractReadRequest(const TKey& key)
-        requires(IsReadAllowed<TKind>)
-    {
-        return ReadRequests.ExtractRange(key);
-    }
-
-    std::optional<TItem> ExtractWriteRequest(const TKey& key)
-        requires(IsWriteAllowed<TKind>)
-    {
-        DirtyWriteRequests.erase(key);
-        return WriteRequests.ExtractRange(key);
-    }
-
-    bool RemoveReadRequest(const TKey& key)
-        requires(IsReadAllowed<TKind>)
-    {
-        return ExtractReadRequest(key).has_value();
-    }
-
-    bool RemoveWriteRequest(const TKey& key)
-        requires(IsWriteAllowed<TKind>)
-    {
-        return ExtractWriteRequest(key).has_value();
-    }
-
-    std::optional<TItem> ExtractRequest(const TKey& key)
-    {
->>>>>>> aa8e96b1
         if constexpr (IsReadAllowed<TKind>) {
             if (auto result = ExtractReadRequest(key)) {
                 return result;
