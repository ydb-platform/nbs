--- conflicted
+++ resolved
@@ -446,8 +446,6 @@
 
     std::unique_ptr<TEvVolume::TEvCheckRangeRequest>
     CreateCheckRangeRequest(TString id, ui32 startIndex, ui32 size, bool calculateChecksums = false)
-<<<<<<< HEAD
-=======
     {
         auto request = std::make_unique<TEvVolume::TEvCheckRangeRequest>();
         request->Record.SetDiskId(id);
@@ -459,17 +457,13 @@
 
     std::unique_ptr<TEvVolume::TEvCheckRangeRequest>
     CreateCheckRangeRequest(TString id, ui32 startIndex, ui32 size, ui32 replicaCount, bool calculateChecksums = false)
->>>>>>> 35d2b7aa
     {
         auto request = std::make_unique<TEvVolume::TEvCheckRangeRequest>();
         request->Record.SetDiskId(id);
         request->Record.SetStartIndex(startIndex);
         request->Record.SetBlocksCount(size);
         request->Record.SetCalculateChecksums(calculateChecksums);
-<<<<<<< HEAD
-=======
         request->Record.mutable_headers()->SetReplicaCount(replicaCount);
->>>>>>> 35d2b7aa
         return request;
     }
 
