--- conflicted
+++ resolved
@@ -663,13 +663,9 @@
             counters.RequestCounters.ReadBlocks.RequestBytes);
     }
 
-<<<<<<< HEAD
-    void DoTestShouldResyncWholeDisk(ui32 blockSize)
-=======
     void DoTestShouldResyncWholeDisk(
         ui32 blockSize,
         NProto::EResyncPolicy resyncPolicy)
->>>>>>> 35d2b7aa
     {
         TTestBasicRuntime runtime;
         TTestEnv env(runtime, blockSize);
