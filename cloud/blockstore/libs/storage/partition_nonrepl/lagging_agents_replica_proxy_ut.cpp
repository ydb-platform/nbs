#include "lagging_agents_replica_proxy_actor.h"
#include "part_mirror_actor.h"
#include "ut_env.h"

#include <cloud/blockstore/libs/diagnostics/block_digest.h>
#include <cloud/blockstore/libs/storage/api/disk_agent.h>
#include <cloud/blockstore/libs/storage/api/disk_registry_proxy.h>
#include <cloud/blockstore/libs/storage/api/volume.h>
#include <cloud/blockstore/libs/storage/core/config.h>
#include <cloud/blockstore/libs/storage/core/proto_helpers.h>
#include <cloud/blockstore/libs/storage/disk_agent/model/public.h>
#include <cloud/blockstore/libs/storage/partition_nonrepl/model/processing_blocks.h>
#include <cloud/blockstore/libs/storage/protos/disk.pb.h>
#include <cloud/blockstore/libs/storage/testlib/diagnostics.h>
#include <cloud/blockstore/libs/storage/testlib/disk_agent_mock.h>
#include <cloud/blockstore/libs/storage/testlib/ut_helpers.h>

#include <contrib/ydb/core/testlib/basics/runtime.h>
#include <contrib/ydb/core/testlib/tablet_helpers.h>

#include <library/cpp/testing/unittest/registar.h>

#include <util/string/builder.h>

namespace NCloud::NBlockStore::NStorage {

using namespace NActors;

namespace {

////////////////////////////////////////////////////////////////////////////////

constexpr ui64 DeviceBlockCount = 8192;
constexpr ui32 DeviceCountPerReplica = 3;
constexpr ui32 ReplicaCount = 3;
constexpr ui32 AgentCount = DeviceCountPerReplica * ReplicaCount;

[[nodiscard]] TBlockRange64 UnifyClosedIntervals(
    const TBlockRange64& first,
    const TBlockRange64& second)
{
    Y_DEBUG_ABORT_UNLESS(
        first.Start - 1 <= second.End && second.Start - 1 <= first.End);
    auto start = Min(first.Start, second.Start);
    auto end = Max(first.End, second.End);
    return TBlockRange64::MakeClosedInterval(start, end);
}

////////////////////////////////////////////////////////////////////////////////

struct TTestEnv
{
    TTestBasicRuntime& Runtime;
    const TDevices Devices;
    const TVector<TDevices> Replicas;
    const TMigrations Migrations;
    const bool LocalRequests;
    TStorageConfigPtr Config;
    TActorId MirrorPartActorId;
    TActorId VolumeActorId;
    TStorageStatsServiceStatePtr StorageStatsServiceState;
    TVector<TDiskAgentStatePtr> DiskAgentStates;
    TVector<TActorId> ReplicaActors;
    TVector<TActorId> DiskAgentActors;

    TNonreplicatedPartitionConfigPtr PartConfig;
    THashMap<ui32, TActorId> Controllers;
    TVector<NProto::TLaggingAgent> LaggingAgents;

    static void AddDevice(
        ui32 nodeId,
        ui32 blockCount,
        TString name,
        TString agentId,
        TDevices& devices)
    {
        auto& device = *devices.Add();
        device.SetNodeId(nodeId);
        device.SetBlocksCount(blockCount);
        device.SetDeviceUUID(std::move(name));
        device.SetBlockSize(DefaultBlockSize);
        device.SetAgentId(std::move(agentId));
    }

    static TDevices ReplicaDevices(
        TTestBasicRuntime& runtime,
        ui32 replicaIndex)
    {
        TDevices devices;
        for (ui32 i = 0; i < DeviceCountPerReplica; i++) {
            const ui32 index = replicaIndex * DeviceCountPerReplica + i;
            AddDevice(
                runtime.GetNodeId(index),
                DeviceBlockCount,
                Sprintf("uuid-%u", index),
                Sprintf("agent-%u", index),
                devices);
        }

        return devices;
    }

    TTestEnv(
        TTestBasicRuntime& runtime,
        bool localRequests,
        NProto::TStorageServiceConfig configBase = {})
        : TTestEnv(
              runtime,
              ReplicaDevices(runtime, 0),
              TVector<TDevices>{
                  ReplicaDevices(runtime, 1),
                  ReplicaDevices(runtime, 2),
              },
              {},   // migrations
              localRequests,
              {},   // freshDeviceIds
              {},   // outdatedDeviceIds
<<<<<<< HEAD
              {}    // configBase
          )
    {}

    TTestEnv(
        TTestBasicRuntime& runtime,
        TDevices devices,
        TVector<TDevices> replicas,
        TMigrations migrations,
        bool localRequests,
        THashSet<TString> freshDeviceIds,
        THashSet<TString> outdatedDeviceIds,
        NProto::TStorageServiceConfig configBase)
=======
              std::move(configBase))
    {}

    TTestEnv(
            TTestBasicRuntime& runtime,
            TDevices devices,
            TVector<TDevices> replicas,
            TMigrations migrations,
            bool localRequests,
            THashSet<TString> freshDeviceIds,
            THashSet<TString> outdatedDeviceIds,
            NProto::TStorageServiceConfig configBase)
>>>>>>> 35d2b7aa
        : Runtime(runtime)
        , Devices(std::move(devices))
        , Replicas(std::move(replicas))
        , Migrations(std::move(migrations))
        , LocalRequests(localRequests)
        , MirrorPartActorId(Runtime.GetNodeId(0), "mirror-part")
        , VolumeActorId(Runtime.GetNodeId(0), "volume")
        , StorageStatsServiceState(MakeIntrusive<TStorageStatsServiceState>())
    {
        SetupLogging();

        Runtime.SetRegistrationObserverFunc(
            [&](TTestActorRuntimeBase& runtime,
                const auto& parentId,
                const auto& actorId)
            {
                runtime.EnableScheduleForActor(actorId);
                auto mirrorActorId =
                    runtime.GetLocalServiceId(MirrorPartActorId);
                if (mirrorActorId && parentId == mirrorActorId &&
                    ReplicaActors.size() < 3)
                {
                    AddReplica(actorId);
                }
            });

        auto volume = std::make_unique<TDummyActor>();
        Runtime.AddLocalService(
            VolumeActorId,
            TActorSetupCmd(volume.release(), TMailboxType::Simple, 0));

        auto diskRegistry = std::make_unique<TDummyActor>();
        Runtime.AddLocalService(
            MakeDiskRegistryProxyServiceId(),
            TActorSetupCmd(diskRegistry.release(), TMailboxType::Simple, 0));

        Runtime.AddLocalService(
            MakeStorageStatsServiceId(),
            TActorSetupCmd(
                new TStorageStatsServiceMock(StorageStatsServiceState),
                TMailboxType::Simple,
                0));

        NProto::TStorageServiceConfig storageConfig = std::move(configBase);
        storageConfig.SetMaxMigrationBandwidth(1);
        storageConfig.SetMaxMigrationIoDepth(1);
        storageConfig.SetLaggingDevicePingInterval(
            TDuration::Seconds(5).MilliSeconds());
        storageConfig.SetLaggingDeviceTimeoutThreshold(
            TDuration::Minutes(5).MilliSeconds());
        Config = std::make_shared<TStorageConfig>(
            std::move(storageConfig),
            std::make_shared<NFeatures::TFeaturesConfig>(
                NCloud::NProto::TFeaturesConfig()));

        TNonreplicatedPartitionConfig::TNonreplicatedPartitionConfigInitParams
            params{
                Devices,
                TNonreplicatedPartitionConfig::TVolumeInfo{
                    Now(),
                    // only SSD/HDD distinction matters
                    NProto::STORAGE_MEDIA_SSD_MIRROR3},
                "vol0",
                DefaultBlockSize,
                VolumeActorId};
        params.FreshDeviceIds = std::move(freshDeviceIds);
        params.OutdatedDeviceIds = std::move(outdatedDeviceIds);
        PartConfig =
            std::make_shared<TNonreplicatedPartitionConfig>(std::move(params));

        auto mirrorPartition = std::make_unique<TMirrorPartitionActor>(
            Config,
            CreateDiagnosticsConfig(),
            CreateProfileLogStub(),
            CreateBlockDigestGeneratorStub(),
            "",   // rwClientId
            PartConfig,
            std::move(migrations),
            Replicas,
            nullptr,   // rdmaClient
            VolumeActorId,
            TActorId()   // resyncActorId
        );

        Runtime.AddLocalService(
            MirrorPartActorId,
            TActorSetupCmd(mirrorPartition.release(), TMailboxType::Simple, 0));

        NKikimr::SetupTabletServices(Runtime);
        TDevices allDevices;
        for (const auto& d: Devices) {
            allDevices.Add()->CopyFrom(d);
        }
        for (const auto& r: Replicas) {
            for (const auto& d: r) {
                allDevices.Add()->CopyFrom(d);
            }
        }
        for (auto& m: migrations) {
            allDevices.Add()->CopyFrom(m.GetTargetDevice());
        }

        Sort(
            allDevices,
            [](const NProto::TDeviceConfig& lhs,
               const NProto::TDeviceConfig& rhs)
            { return lhs.GetNodeId() < rhs.GetNodeId(); });
        for (ui32 i = 0; i < AgentCount; i++) {
            struct TByNodeId
            {
                auto operator()(const NProto::TDeviceConfig& device) const
                {
                    return device.GetNodeId();
                }
            };
            const ui32 nodeId = Runtime.GetNodeId(i);
            auto begin = LowerBoundBy(
                allDevices.begin(),
                allDevices.end(),
                nodeId,
                TByNodeId());
            auto end = UpperBoundBy(
                allDevices.begin(),
                allDevices.end(),
                nodeId,
                TByNodeId());

            const auto actorId = Runtime.Register(
                new TDiskAgentMock(
                    {
                        begin,
                        end,
                    },
                    std::make_shared<TDiskAgentState>()),
                i);
            DiskAgentActors.push_back(actorId);
            Runtime.RegisterService(MakeDiskAgentServiceId(nodeId), actorId, i);
        }
    }

    void SetupLogging()
    {
        Runtime.AppendToLogSettings(
            TBlockStoreComponents::START,
            TBlockStoreComponents::END,
            GetComponentName);

        for (ui32 i = TBlockStoreComponents::START;
             i < TBlockStoreComponents::END;
             ++i)
        {
            Runtime.SetLogPriority(i, NLog::PRI_TRACE);
        }
    }

    void AddReplica(TActorId partActorId)
    {
        ReplicaActors.push_back(partActorId);
    }

    void WriteBlocksToPartition(TBlockRange64 range, char content)
    {
        if (LocalRequests) {
            WriteBlocksLocal(MirrorPartActorId, range, content);
        } else {
            WriteBlocks(MirrorPartActorId, range, content);
        }
    }

    void
    WriteBlocksToReplica(ui32 replicaIndex, TBlockRange64 range, char content)
    {
        if (LocalRequests) {
            WriteBlocksLocal(ReplicaActors[replicaIndex], range, content);
        } else {
            WriteBlocks(ReplicaActors[replicaIndex], range, content);
        }
    }

    void WriteBlocksToReplicaAsync(
        ui32 replicaIndex,
        TBlockRange64 range,
        char content)
    {
        if (LocalRequests) {
            WriteBlocksLocalAsync(ReplicaActors[replicaIndex], range, content);
        } else {
            WriteBlocksAsync(ReplicaActors[replicaIndex], range, content);
        }
    }

    void WriteBlocksToController(
        ui32 replicaIndex,
        TBlockRange64 range,
        char content)
    {
        if (LocalRequests) {
            WriteBlocksLocal(
                GetControllerActorId(replicaIndex),
                range,
                content);
        } else {
            WriteBlocks(GetControllerActorId(replicaIndex), range, content);
        }
    }

    void ReadFromPartitionAndCheckContents(TBlockRange64 range, char content)
    {
        ReadAndCheckContents(MirrorPartActorId, range, content);
    }

    void ReadFromControllerAndCheckContents(
        ui32 index,
        TBlockRange64 range,
        char content)
    {
        ReadAndCheckContents(GetControllerActorId(index), range, content);
    }

    void ReadFromReplicaAndCheckContents(
        ui32 replicaIndex,
        TBlockRange64 range,
        char content)
    {
        ReadAndCheckContents(ReplicaActors[replicaIndex], range, content);
    }

    const TDevices& GetReplicaDevices(ui32 replicaIndex)
    {
        if (replicaIndex == 0) {
            return Devices;
        }
        return Replicas[replicaIndex - 1];
    }

    NProto::TLaggingAgent AddLaggingAgent(ui32 nodeId, ui32 replicaIndex)
    {
        const auto& devices = GetReplicaDevices(replicaIndex);
        NProto::TLaggingAgent laggingAgent;
        for (int i = 0; i < devices.size(); i++) {
            const auto& device = devices[i];
            if (device.GetNodeId() == nodeId) {
                laggingAgent.SetAgentId(device.GetAgentId());
                laggingAgent.SetReplicaIndex(0);

                NProto::TLaggingDevice* laggingDevice =
                    laggingAgent.AddDevices();
                laggingDevice->SetDeviceUUID(device.GetDeviceUUID());
                laggingDevice->SetRowIndex(i);
            }
        }

        Y_DEBUG_ABORT_UNLESS(!laggingAgent.GetAgentId().empty());
        LaggingAgents.push_back(laggingAgent);

        TPartitionClient client(Runtime, MirrorPartActorId);
        client.SendRequest(
            GetControllerActorId(replicaIndex),
            std::make_unique<TEvNonreplPartitionPrivate::TEvAgentIsUnavailable>(
                laggingAgent));
        return laggingAgent;
    }

    TActorId GetControllerActorId(ui32 replicaIndex)
    {
        if (!Controllers.contains(replicaIndex)) {
            auto controller =
                std::make_unique<TLaggingAgentsReplicaProxyActor>(
                    Config,
                    CreateDiagnosticsConfig(),
                    PartConfig->Fork(GetReplicaDevices(replicaIndex)),
                    Migrations,
                    CreateProfileLogStub(),
                    CreateBlockDigestGeneratorStub(),
                    "",   // rwClientId
                    ReplicaActors[replicaIndex],
                    // Normally this would be mirror actor, but for testing
                    // purposes easier to read data from next replica.
                    ReplicaActors[(replicaIndex + 1) % ReplicaCount]);

            const auto actorId = Runtime.Register(controller.release(), 0);
            Runtime.DispatchEvents({}, TDuration::MilliSeconds(10));
            return Controllers[replicaIndex] = actorId;
        }
        return Controllers[replicaIndex];
    }

    void DeleteControllerActorId(ui32 replicaIndex)
    {
        if (!Controllers.contains(replicaIndex)) {
            return;
        }

        TPartitionClient client(Runtime, MirrorPartActorId);
        client.SendRequest(
            Controllers[replicaIndex],
            std::make_unique<TEvents::TEvPoisonPill>());
        Controllers.erase(replicaIndex);
    }

    void WaitForMigrationFinishEvent()
    {
        Runtime.AdvanceCurrentTime(Config->GetLaggingDevicePingInterval());
        bool migrationFinished = false;
        for (int i = 0; i < 100; i++) {
            migrationFinished = Runtime.DispatchEvents(
                {.FinalEvents =
                     {{TEvVolumePrivate::EvLaggingAgentMigrationFinished}}},
                TDuration::MilliSeconds(10));
            if (migrationFinished) {
                break;
            }
            Runtime.AdvanceCurrentTime(TDuration::Seconds(4));
        }
        if (!migrationFinished) {
            Runtime.DispatchEvents(
                {.FinalEvents = {
                     {TEvVolumePrivate::EvLaggingAgentMigrationFinished}}});
        }
    }

private:
    std::unique_ptr<TEvService::TEvWriteBlocksResponse>
    WriteBlocks(TActorId actorId, TBlockRange64 range, char content)
    {
        TPartitionClient client(Runtime, MirrorPartActorId);
        auto request = client.CreateWriteBlocksRequest(range, content);
        client.SendRequest(actorId, std::move(request));
        auto response =
            client.RecvResponse<TEvService::TEvWriteBlocksResponse>();
        UNIT_ASSERT_C(
            SUCCEEDED(response->GetStatus()),
            FormatError(response->GetError()));
        return response;
    }

    std::unique_ptr<TEvService::TEvWriteBlocksLocalResponse>
    WriteBlocksLocal(TActorId actorId, TBlockRange64 range, char content)
    {
        TPartitionClient client(Runtime, MirrorPartActorId);
        const TString data(DefaultBlockSize, content);
        auto request = client.CreateWriteBlocksLocalRequest(range, data);
        client.SendRequest(actorId, std::move(request));
        auto response =
            client.RecvResponse<TEvService::TEvWriteBlocksLocalResponse>();
        UNIT_ASSERT_C(
            SUCCEEDED(response->GetStatus()),
            response->GetErrorReason());
        return response;
    }

    void WriteBlocksAsync(TActorId actorId, TBlockRange64 range, char content)
    {
        TPartitionClient client(Runtime, MirrorPartActorId);
        auto request = client.CreateWriteBlocksRequest(range, content);
        client.SendRequest(actorId, std::move(request));
    }

    void
    WriteBlocksLocalAsync(TActorId actorId, TBlockRange64 range, char content)
    {
        TPartitionClient client(Runtime, MirrorPartActorId);
        const TString data(DefaultBlockSize, content);
        auto request = client.CreateWriteBlocksLocalRequest(range, data);
        client.SendRequest(actorId, std::move(request));
    }

    void
    ReadAndCheckContents(TActorId actorId, TBlockRange64 range, char content)
    {
        const int iterations = actorId == MirrorPartActorId ? ReplicaCount : 1;
        TPartitionClient client(Runtime, MirrorPartActorId);
        for (int i = 0; i < iterations; i++) {
            auto request = client.CreateReadBlocksRequest(range);
            client.SendRequest(actorId, std::move(request));
            auto response =
                client.RecvResponse<TEvService::TEvReadBlocksResponse>();
            UNIT_ASSERT_C(
                SUCCEEDED(response->GetStatus()),
                response->GetErrorReason());

            const auto& blocks = response->Record.GetBlocks();
            UNIT_ASSERT_VALUES_EQUAL(range.Size(), blocks.BuffersSize());
            for (ui32 j = 0; j < blocks.BuffersSize(); ++j) {
                UNIT_ASSERT_VALUES_EQUAL_C(
                    TString(DefaultBlockSize, content),
                    blocks.GetBuffers(j),
                    TStringBuilder() << "Block number: " << j);
            }
        }
    }
};

}   // namespace

////////////////////////////////////////////////////////////////////////////////

Y_UNIT_TEST_SUITE(TLaggingAgentsReplicaProxyActorTest)
{
    void ShouldMigrateDirtyBlocks(bool localRequests)
    {
        TTestBasicRuntime runtime(AgentCount);
        TTestEnv env(runtime, localRequests);
        TPartitionClient client(runtime, env.MirrorPartActorId);

        const auto fullDiskRange = TBlockRange64::WithLength(
            0,
            DeviceBlockCount * DeviceCountPerReplica);
        env.WriteBlocksToPartition(fullDiskRange, 'A');

        // Second row in the first column is lagging.
        env.AddLaggingAgent(runtime.GetNodeId(1), 0);

        // Writes across the first and second devices should write only to the
        // first one.
        const auto firstAndSecondDevices =
            TBlockRange64::WithLength(DeviceBlockCount - 1, 2);
        const auto firstDevice =
            TBlockRange64::MakeOneBlock(DeviceBlockCount - 1);
        const auto secondDeviceOneBlock =
            TBlockRange64::MakeOneBlock(DeviceBlockCount);
        env.WriteBlocksToController(0, firstAndSecondDevices, 'B');
        env.ReadFromReplicaAndCheckContents(0, firstDevice, 'B');
        env.ReadFromReplicaAndCheckContents(0, secondDeviceOneBlock, 'A');

        // Fill other replicas to validate migration results below.
        env.WriteBlocksToReplica(1, secondDeviceOneBlock, 'B');
        env.WriteBlocksToReplica(2, secondDeviceOneBlock, 'B');

        bool seenHealthCheck = false;
        bool seenMigrationReads = false;
        bool seenMigrationWrites = false;
        bool seenMigrationFinish = false;
        runtime.SetEventFilter(
            [&](TTestActorRuntimeBase&, TAutoPtr<IEventHandle>& event)
            {
                switch (event->GetTypeRewrite()) {
                    case TEvDiskAgent::EvChecksumDeviceBlocksRequest: {
                        auto* msg = event->Get<
                            TEvDiskAgent::TEvChecksumDeviceBlocksRequest>();
                        auto clientId = msg->Record.GetHeaders().GetClientId();
                        if (clientId == CheckHealthClientId) {
                            UNIT_ASSERT_VALUES_EQUAL(
                                MakeDiskAgentServiceId(runtime.GetNodeId(1)),
                                event->Recipient);
                            seenHealthCheck = true;
                        }
                        break;
                    }
                    case TEvService::EvReadBlocksRequest: {
                        if (!FindPtr(env.ReplicaActors, event->Recipient)) {
                            break;
                        }
                        auto* msg =
                            event->Get<TEvService::TEvReadBlocksRequest>();
                        auto clientId = msg->Record.GetHeaders().GetClientId();
                        if (clientId == BackgroundOpsClientId) {
                            UNIT_ASSERT_VALUES_EQUAL(
<<<<<<< HEAD
                                ProcessingRangeSize,
                                msg->Record.GetBlocksCount() *
                                    DefaultBlockSize);
                            const ui64 rangeSize =
                                ProcessingRangeSize / DefaultBlockSize;
=======
                                MigrationRangeSize,
                                msg->Record.GetBlocksCount() *
                                    DefaultBlockSize);
                            const ui64 rangeSize =
                                MigrationRangeSize / DefaultBlockSize;
>>>>>>> 35d2b7aa
                            UNIT_ASSERT_VALUES_EQUAL(
                                0,
                                msg->Record.GetStartIndex() % rangeSize);
                            UNIT_ASSERT_VALUES_EQUAL(
                                env.ReplicaActors[1],
                                event->Recipient);
                            seenMigrationReads = true;
                        }
                        break;
                    }
                    case TEvService::EvWriteBlocksRequest: {
                        if (event->Recipient != env.ReplicaActors[0]) {
                            break;
                        }
                        auto* msg =
                            event->Get<TEvService::TEvWriteBlocksRequest>();
                        if (msg->Record.GetHeaders().GetClientId() ==
                            BackgroundOpsClientId)
                        {
                            const auto range =
                                BuildRequestBlockRange(*msg, DefaultBlockSize);
                            UNIT_ASSERT_VALUES_EQUAL(
<<<<<<< HEAD
                                ProcessingRangeSize,
                                range.Size() * DefaultBlockSize);
                            const ui64 rangeSize =
                                ProcessingRangeSize / DefaultBlockSize;
=======
                                MigrationRangeSize,
                                range.Size() * DefaultBlockSize);
                            const ui64 rangeSize =
                                MigrationRangeSize / DefaultBlockSize;
>>>>>>> 35d2b7aa
                            UNIT_ASSERT_VALUES_EQUAL(
                                0,
                                range.Start % rangeSize);
                            UNIT_ASSERT(seenMigrationReads);
                            seenMigrationWrites = true;
                        }
                        break;
                    }
                    case TEvVolumePrivate::EvLaggingAgentMigrationFinished: {
                        UNIT_ASSERT(seenMigrationWrites);
                        seenMigrationFinish = true;
                        break;
                    }
                }
                return false;
            });

        runtime.AdvanceCurrentTime(env.Config->GetLaggingDevicePingInterval());
        runtime.DispatchEvents(
            {.CustomFinalCondition = [&]()
             {
                 return seenMigrationFinish;
             }});
        env.ReadFromReplicaAndCheckContents(0, firstAndSecondDevices, 'B');
    }

    Y_UNIT_TEST(ShouldMigrateDirtyBlocks)
    {
        ShouldMigrateDirtyBlocks(false);
        ShouldMigrateDirtyBlocks(true);
    }

    void ShouldNotWriteToLaggingDevices(bool localRequests)
    {
        TTestBasicRuntime runtime(AgentCount);
        TTestEnv env(runtime, localRequests);
        TPartitionClient client(runtime, env.MirrorPartActorId);

        const auto fullDiskRange = TBlockRange64::WithLength(
            0,
            DeviceBlockCount * DeviceCountPerReplica);
        env.WriteBlocksToPartition(fullDiskRange, 'A');

        // Second row in the third column is lagging.
        env.AddLaggingAgent(runtime.GetNodeId(7), 2);

        runtime.SetEventFilter(
            [&](TTestActorRuntimeBase&, TAutoPtr<IEventHandle>& event)
            {
                switch (event->GetTypeRewrite()) {
                    case TEvService::EvWriteBlocksRequest: {
                        UNIT_ASSERT_VALUES_UNEQUAL(
                            event->Recipient,
                            env.ReplicaActors[2]);
                        break;
                    }
                }
                return false;
            });

        // Writes across the first and second devices should write only to the
        // first one.
        const auto secondDeviceStart =
            TBlockRange64::WithLength(DeviceBlockCount, 1);
        const auto secondDeviceEnd =
            TBlockRange64::WithLength(DeviceBlockCount * 2 - 1, 1);
        env.WriteBlocksToController(2, secondDeviceStart, 'B');
        env.WriteBlocksToController(2, secondDeviceEnd, 'C');

        // Write to the first replica for migration validation.
        env.WriteBlocksToReplica(0, secondDeviceStart, 'Y');
        env.WriteBlocksToReplica(0, secondDeviceEnd, 'Z');

        runtime.SetEventFilter([&](TTestActorRuntimeBase&,
                                   TAutoPtr<IEventHandle>&) { return false; });

        // Migration should copy the data from first replica to the third.
        env.WaitForMigrationFinishEvent();
        env.ReadFromReplicaAndCheckContents(2, secondDeviceStart, 'Y');
        env.ReadFromReplicaAndCheckContents(2, secondDeviceEnd, 'Z');
    }

    Y_UNIT_TEST(ShouldNotWriteToLaggingDevices)
    {
        ShouldNotWriteToLaggingDevices(false);
        ShouldNotWriteToLaggingDevices(true);
    }

    void LaggingAgentTwice(bool localRequests)
    {
        TTestBasicRuntime runtime(AgentCount);
        TTestEnv env(runtime, localRequests);
        TPartitionClient client(runtime, env.MirrorPartActorId);

        const auto fullDiskRange = TBlockRange64::WithLength(
            0,
            DeviceBlockCount * DeviceCountPerReplica);
        env.WriteBlocksToPartition(fullDiskRange, '0');

        // Second row in the first column is lagging.
        auto laggingAgent = env.AddLaggingAgent(runtime.GetNodeId(1), 0);

        // Mark first half as dirty.
        const auto secondDeviceFirstHalf =
            TBlockRange64::WithLength(DeviceBlockCount, DeviceBlockCount / 2);
        env.WriteBlocksToController(0, secondDeviceFirstHalf, 'A');

        bool seenHealthCheck = false;
        bool seenMigrationReads = false;
        ui32 seenMigrationFinish = 0;

        bool shouldDropMigrationFinishedEvent = true;
        runtime.SetEventFilter(
            [&](TTestActorRuntimeBase&, TAutoPtr<IEventHandle>& event)
            {
                switch (event->GetTypeRewrite()) {
                    case TEvDiskAgent::EvChecksumDeviceBlocksRequest: {
                        auto* msg = event->Get<
                            TEvDiskAgent::TEvChecksumDeviceBlocksRequest>();
                        auto clientId = msg->Record.GetHeaders().GetClientId();
                        if (clientId == CheckHealthClientId) {
                            UNIT_ASSERT_VALUES_EQUAL(
                                MakeDiskAgentServiceId(runtime.GetNodeId(1)),
                                event->Recipient);
                            seenHealthCheck = true;
                        }
                        break;
                    }
                    case TEvService::EvReadBlocksRequest: {
                        auto* msg =
                            event->Get<TEvService::TEvReadBlocksRequest>();
                        auto clientId = msg->Record.GetHeaders().GetClientId();
                        if (clientId == BackgroundOpsClientId &&
                            event->Recipient != env.ReplicaActors[0])
                        {
                            UNIT_ASSERT(seenHealthCheck);
                            seenMigrationReads = true;
                        }
                        break;
                    }
                    case TEvVolumePrivate::EvLaggingAgentMigrationFinished: {
                        UNIT_ASSERT(seenMigrationReads);
                        seenMigrationFinish++;
                        return shouldDropMigrationFinishedEvent;
                    }
                }
                return false;
            });

        // Health check should happen and notify the controller that the replica
        // is back online. Migration should start immediately after that.
        runtime.DispatchEvents(
            {.CustomFinalCondition = [&]()
             {
                 return seenMigrationFinish == 1;
             }});

        // The agent is lagging again.
        shouldDropMigrationFinishedEvent = false;
        seenHealthCheck = seenMigrationReads = false;
        seenMigrationFinish = 0;
        env.AddLaggingAgent(runtime.GetNodeId(1), 0);

        // Mark second half as dirty.
        const auto secondDeviceSecondHalf = TBlockRange64::MakeClosedInterval(
            DeviceBlockCount * 1.5,
            DeviceBlockCount * 2 - 1);
        env.WriteBlocksToController(0, secondDeviceSecondHalf, 'B');

        // Initialize good replica to validate migration.
        const auto secondDevice =
            TBlockRange64::WithLength(DeviceBlockCount, DeviceBlockCount);
        env.WriteBlocksToReplica(1, secondDevice, 'C');

        // Wait for migration finish. Waiting for two events here: one for the
        // proxy and one for the volume.
        env.WaitForMigrationFinishEvent();
        runtime.DispatchEvents(
            {.CustomFinalCondition = [&]()
             {
                 return seenMigrationFinish == 2;
             }});

        // Migration should migrate whole second device.
        env.ReadFromReplicaAndCheckContents(0, secondDevice, 'C');

        const auto firstDevice = TBlockRange64::WithLength(0, DeviceBlockCount);
        const auto thirdDevice =
            TBlockRange64::WithLength(DeviceBlockCount * 2, DeviceBlockCount);
        env.ReadFromReplicaAndCheckContents(0, firstDevice, '0');
        env.ReadFromReplicaAndCheckContents(0, thirdDevice, '0');
    }

    Y_UNIT_TEST(LaggingAgentTwice)
    {
        LaggingAgentTwice(false);
        LaggingAgentTwice(true);
    }

    void MultipleLaggingAgentsOnOneReplica(bool localRequests)
    {
        TTestBasicRuntime runtime(AgentCount);
        TTestEnv env(runtime, localRequests);
        TPartitionClient client(runtime, env.MirrorPartActorId);

        const auto fullDiskRange = TBlockRange64::WithLength(
            0,
            DeviceBlockCount * DeviceCountPerReplica);
        env.WriteBlocksToPartition(fullDiskRange, '0');

        TVector<TActorId> writeBlocksRecipients;
        runtime.SetEventFilter(
            [&](TTestActorRuntimeBase&, TAutoPtr<IEventHandle>& event)
            {
                switch (event->GetTypeRewrite()) {
                    case TEvService::EvWriteBlocksLocalRequest:
                    case TEvService::EvWriteBlocksRequest: {
                        if (event->Sender != env.GetControllerActorId(0)) {
                            break;
                        }
                        auto* msg =
                            event->Get<TEvService::TEvReadBlocksRequest>();
                        auto clientId = msg->Record.GetHeaders().GetClientId();
                        if (clientId == BackgroundOpsClientId) {
                            break;
                        }
                        writeBlocksRecipients.push_back(event->Recipient);
                        break;
                    }
                }
                return false;
            });

        // First row in the first column is lagging.
        env.AddLaggingAgent(runtime.GetNodeId(0), 0);

        // Wait for migration finish of the first row.
        env.WaitForMigrationFinishEvent();

        // Third row in the first column is lagging.
        env.AddLaggingAgent(runtime.GetNodeId(2), 0);

        constexpr int HalfRangeCount = DeviceCountPerReplica * 2;
        std::array<TBlockRange64, HalfRangeCount> ranges;
        for (int i = 0; i < HalfRangeCount; i++) {
            ranges[i] = TBlockRange64::WithLength(
                DeviceBlockCount * i / 2,
                DeviceBlockCount / 2);
        }
        // Migrating controller should write data to replica.
        env.WriteBlocksToController(
            0,
            UnifyClosedIntervals(ranges[1], ranges[2]),
            'A');
        env.ReadFromReplicaAndCheckContents(
            0,
            UnifyClosedIntervals(ranges[1], ranges[2]),
            'A');

        // When an agent is unavailable, we just mark the dirty blocks.
        env.WriteBlocksToController(
            0,
            UnifyClosedIntervals(ranges[3], ranges[4]),
            'B');
        env.ReadFromReplicaAndCheckContents(0, ranges[3], 'B');
        env.ReadFromReplicaAndCheckContents(0, ranges[4], '0');

        // Second row in the first column is lagging.
        env.AddLaggingAgent(runtime.GetNodeId(1), 0);

        // Controller should write data to replica with migrating agent and skip
        // unavailable one.
        env.WriteBlocksToController(
            0,
            UnifyClosedIntervals(ranges[1], ranges[2]),
            'C');
        env.ReadFromReplicaAndCheckContents(0, ranges[1], 'C');
        env.ReadFromReplicaAndCheckContents(0, ranges[2], 'A');
    }

    Y_UNIT_TEST(MultipleLaggingAgentsOnOneReplica)
    {
        MultipleLaggingAgentsOnOneReplica(false);
        MultipleLaggingAgentsOnOneReplica(true);
    }

    void ShouldDrainBeforeMigration(bool localRequests)
    {
        TTestBasicRuntime runtime(AgentCount);
        TTestEnv env(runtime, localRequests);
        TPartitionClient client(runtime, env.MirrorPartActorId);

        const auto fullDiskRange = TBlockRange64::WithLength(
            0,
            DeviceBlockCount * DeviceCountPerReplica);
        env.WriteBlocksToPartition(fullDiskRange, 'A');

        // Second row in the first column is lagging.
        env.AddLaggingAgent(runtime.GetNodeId(1), 0);
        runtime.DispatchEvents({}, TDuration::MilliSeconds(10));

        // Writes across the first and second devices should write only to the
        // first one.
        const auto firstAndSecondDevices =
            TBlockRange64::WithLength(DeviceBlockCount - 1, 2);
        env.WriteBlocksToController(0, firstAndSecondDevices, 'B');

        bool seenWaitForInFlightWritesRequest = false;
        bool seenMigrationReads = false;
        // bool seenMigrationWrites = false;
        TVector<TRequestInfoPtr> writeDeviceBlocksRequestInfos;

        bool interceptWrites = true;
        runtime.SetEventFilter(
            [&](TTestActorRuntimeBase&, TAutoPtr<IEventHandle>& event)
            {
                switch (event->GetTypeRewrite()) {
                    case NPartition::TEvPartition::
                        EvWaitForInFlightWritesRequest: {
                        if (event->Sender == env.GetControllerActorId(0)) {
                            seenWaitForInFlightWritesRequest = true;
                        }
                        break;
                    }
                    case TEvDiskAgent::EvWriteDeviceBlocksRequest: {
                        if (!interceptWrites) {
                            break;
                        }

                        auto* msg = event->Get<
                            TEvDiskAgent::TEvWriteDeviceBlocksRequest>();
                        writeDeviceBlocksRequestInfos.push_back(
                            CreateRequestInfo(
                                event->Sender,
                                event->Cookie,
                                msg->CallContext));
                        return true;
                    }
                    case TEvService::EvReadBlocksRequest: {
                        if (event->Recipient != env.ReplicaActors[0]) {
                            break;
                        }
                        auto* msg =
                            event->Get<TEvService::TEvReadBlocksRequest>();
                        const auto& clientId =
                            msg->Record.GetHeaders().GetClientId();
                        if (clientId == BackgroundOpsClientId) {
                            seenMigrationReads = true;
                        }
                        break;
                    }
                }
                return false;
            });

        env.WriteBlocksToReplicaAsync(1, TBlockRange64::MakeOneBlock(0), 'C');
        env.WriteBlocksToReplicaAsync(2, TBlockRange64::MakeOneBlock(0), 'D');
        runtime.DispatchEvents(
            {.CustomFinalCondition = [&]()
             {
                 return writeDeviceBlocksRequestInfos.size() == 2;
             }});

        interceptWrites = false;
        runtime.DispatchEvents(
            {.CustomFinalCondition = [&]()
             {
                 return seenWaitForInFlightWritesRequest;
             }});
        runtime.DispatchEvents({}, TDuration::MilliSeconds(10));
        UNIT_ASSERT(!seenMigrationReads);

        for (const auto& requestInfo: writeDeviceBlocksRequestInfos) {
            auto response =
                std::make_unique<TEvDiskAgent::TEvWriteDeviceBlocksResponse>();
            runtime.Send(
                new NActors::IEventHandle(
                    requestInfo->Sender,
                    TActorId(),
                    response.release(),
                    0,   // flags
                    requestInfo->Cookie),
                0);
        }
        writeDeviceBlocksRequestInfos.clear();
        env.WaitForMigrationFinishEvent();
    }

    Y_UNIT_TEST(ShouldDrainBeforeMigration)
    {
        ShouldDrainBeforeMigration(false);
        ShouldDrainBeforeMigration(true);
    }

    Y_UNIT_TEST(ShouldReportMigrationIndexOnlyAfterSufficientProgress)
    {
        NProto::TStorageServiceConfig cfg;
        cfg.SetMigrationIndexCachingInterval(2048);

        TTestBasicRuntime runtime(AgentCount);
        TTestEnv env(runtime, false, std::move(cfg));
        TPartitionClient client(runtime, env.MirrorPartActorId);

        const auto fullDiskRange = TBlockRange64::WithLength(
            0,
            DeviceBlockCount * DeviceCountPerReplica);
        env.WriteBlocksToPartition(fullDiskRange, 'A');

        // Second row in the first column is lagging.
        env.AddLaggingAgent(runtime.GetNodeId(1), 0);

        for (size_t blockIndex = DeviceBlockCount;
             blockIndex < 2 * DeviceBlockCount;
             blockIndex += 2048)
        {
            auto range = TBlockRange64::WithLength(blockIndex, 512);
            env.WriteBlocksToController(0, range, 'B');
            env.WriteBlocksToReplica(1, range, 'B');
            env.WriteBlocksToReplica(2, range, 'B');
        }

        ui64 lastCleanBlocksAmountReported = 0;
        runtime.SetObserverFunc(
            [&](TAutoPtr<IEventHandle>& event)
            {
                switch (event->GetTypeRewrite()) {
                    case TEvVolumePrivate::EvUpdateLaggingAgentMigrationState: {
                        auto* ev = static_cast<
                            TEvVolumePrivate::
                                TEvUpdateLaggingAgentMigrationState*>(
                            event->GetBase());

                        if (lastCleanBlocksAmountReported) {
                            UNIT_ASSERT(
                                ev->CleanBlockCount -
                                        lastCleanBlocksAmountReported >
                                    2048 ||
                                !ev->DirtyBlockCount);
                        }

                        lastCleanBlocksAmountReported = ev->CleanBlockCount;

                        return TTestActorRuntime::EEventAction::DROP;
                    }
                }
                return TTestActorRuntime::DefaultObserverFunc(event);
            });

        // Wait for migration finish of the first row.
        env.WaitForMigrationFinishEvent();
        UNIT_ASSERT(lastCleanBlocksAmountReported);
    }
}

}   // namespace NCloud::NBlockStore::NStorage<|MERGE_RESOLUTION|>--- conflicted
+++ resolved
@@ -115,21 +115,6 @@
               localRequests,
               {},   // freshDeviceIds
               {},   // outdatedDeviceIds
-<<<<<<< HEAD
-              {}    // configBase
-          )
-    {}
-
-    TTestEnv(
-        TTestBasicRuntime& runtime,
-        TDevices devices,
-        TVector<TDevices> replicas,
-        TMigrations migrations,
-        bool localRequests,
-        THashSet<TString> freshDeviceIds,
-        THashSet<TString> outdatedDeviceIds,
-        NProto::TStorageServiceConfig configBase)
-=======
               std::move(configBase))
     {}
 
@@ -142,7 +127,6 @@
             THashSet<TString> freshDeviceIds,
             THashSet<TString> outdatedDeviceIds,
             NProto::TStorageServiceConfig configBase)
->>>>>>> 35d2b7aa
         : Runtime(runtime)
         , Devices(std::move(devices))
         , Replicas(std::move(replicas))
@@ -601,19 +585,11 @@
                         auto clientId = msg->Record.GetHeaders().GetClientId();
                         if (clientId == BackgroundOpsClientId) {
                             UNIT_ASSERT_VALUES_EQUAL(
-<<<<<<< HEAD
-                                ProcessingRangeSize,
-                                msg->Record.GetBlocksCount() *
-                                    DefaultBlockSize);
-                            const ui64 rangeSize =
-                                ProcessingRangeSize / DefaultBlockSize;
-=======
                                 MigrationRangeSize,
                                 msg->Record.GetBlocksCount() *
                                     DefaultBlockSize);
                             const ui64 rangeSize =
                                 MigrationRangeSize / DefaultBlockSize;
->>>>>>> 35d2b7aa
                             UNIT_ASSERT_VALUES_EQUAL(
                                 0,
                                 msg->Record.GetStartIndex() % rangeSize);
@@ -636,17 +612,10 @@
                             const auto range =
                                 BuildRequestBlockRange(*msg, DefaultBlockSize);
                             UNIT_ASSERT_VALUES_EQUAL(
-<<<<<<< HEAD
-                                ProcessingRangeSize,
-                                range.Size() * DefaultBlockSize);
-                            const ui64 rangeSize =
-                                ProcessingRangeSize / DefaultBlockSize;
-=======
                                 MigrationRangeSize,
                                 range.Size() * DefaultBlockSize);
                             const ui64 rangeSize =
                                 MigrationRangeSize / DefaultBlockSize;
->>>>>>> 35d2b7aa
                             UNIT_ASSERT_VALUES_EQUAL(
                                 0,
                                 range.Start % rangeSize);
