#include "lagging_agents_replica_proxy_actor.h"

#include "agent_availability_monitoring_actor.h"
#include "lagging_agent_migration_actor.h"
#include "part_nonrepl_common.h"

#include <cloud/blockstore/libs/diagnostics/critical_events.h>
#include <cloud/blockstore/libs/service/request_helpers.h>
#include <cloud/blockstore/libs/storage/core/config.h>
#include <cloud/blockstore/libs/storage/core/forward_helpers.h>
#include <cloud/blockstore/libs/storage/core/probes.h>
#include <cloud/blockstore/libs/storage/core/proto_helpers.h>
#include <cloud/blockstore/libs/storage/core/request_info.h>

#include <cloud/storage/core/libs/common/sglist_block_range.h>
#include <cloud/storage/core/libs/common/verify.h>

#include <contrib/ydb/core/base/appdata.h>
#include <contrib/ydb/library/actors/core/executor_thread.h>

namespace NCloud::NBlockStore::NStorage {
namespace {

using namespace NActors;
using namespace NKikimr;
using TSplitRequest = TLaggingAgentsReplicaProxyActor::TSplitRequest;

LWTRACE_USING(BLOCKSTORE_STORAGE_PROVIDER);

////////////////////////////////////////////////////////////////////////////////

template <typename TMethod>
class TSplitRequestSenderActor final
    : public NActors::TActorBootstrapped<TSplitRequestSenderActor<TMethod>>
{
private:
    const TRequestInfoPtr RequestInfo;
    TVector<TSplitRequest> Requests;
    const NActors::TActorId ParentActorId;
    const TString DiskId;
    const ui64 RequestId;

    ui32 Responses = 0;
    typename TMethod::TResponse::ProtoRecordType Record;

    using TBase =
        NActors::TActorBootstrapped<TSplitRequestSenderActor<TMethod>>;

public:
    TSplitRequestSenderActor(
        TRequestInfoPtr requestInfo,
        TVector<TSplitRequest> requests,
        NActors::TActorId parentActorId,
        TString diskId,
        ui64 requestId);
    ~TSplitRequestSenderActor() override = default;

    void Bootstrap(const NActors::TActorContext& ctx);

private:
    void SendRequests(const NActors::TActorContext& ctx);
    void Done(const NActors::TActorContext& ctx);

private:
    STFUNC(StateWork);

    void HandleResponse(
        const typename TMethod::TResponse::TPtr& ev,
        const NActors::TActorContext& ctx);

    void HandlePoisonPill(
        const NActors::TEvents::TEvPoisonPill::TPtr& ev,
        const NActors::TActorContext& ctx);

    void HandleUndelivery(
        const typename TMethod::TRequest::TPtr& ev,
        const NActors::TActorContext& ctx);
};

template <typename TMethod>
TSplitRequestSenderActor<TMethod>::TSplitRequestSenderActor(
        TRequestInfoPtr requestInfo,
        TVector<TSplitRequest> requests,
        NActors::TActorId parentActorId,
        TString diskId,
        ui64 requestId)
    : RequestInfo(std::move(requestInfo))
    , Requests(std::move(requests))
    , ParentActorId(parentActorId)
    , DiskId(std::move(diskId))
    , RequestId(requestId)
{
    Y_DEBUG_ABORT_UNLESS(!Requests.empty());
    Y_DEBUG_ABORT_UNLESS(ParentActorId);
}

template <typename TMethod>
void TSplitRequestSenderActor<TMethod>::Bootstrap(
    const NActors::TActorContext& ctx)
{
    TRequestScope timer(*RequestInfo);

    TBase::Become(&TBase::TThis::StateWork);

    LWTRACK(
        RequestReceived_PartitionWorker,
        RequestInfo->CallContext->LWOrbit,
        TMethod::Name,
        RequestInfo->CallContext->RequestId);

    SendRequests(ctx);
}

template <typename TMethod>
void TSplitRequestSenderActor<TMethod>::SendRequests(
    const NActors::TActorContext& ctx)
{
    for (auto& request: Requests) {
        Y_DEBUG_ABORT_UNLESS(request.CallContext);

        if (!request.RecipientActorId) {
            ++Responses;
            continue;
        }

        auto event = std::make_unique<NActors::IEventHandle>(
            request.RecipientActorId,
            ctx.SelfID,
            request.Request.release(),
            NActors::IEventHandle::FlagForwardOnNondelivery,
            RequestInfo->Cookie,   // cookie
            &ctx.SelfID            // forwardOnNondelivery
        );
        ctx.Send(std::move(event));

        LOG_TRACE(
            ctx,
            TBlockStoreComponents::PARTITION_WORKER,
            "[%s] Splitted %s request #%lu has been sent to %s",
            DiskId.c_str(),
            TMethod::Name,
            RequestId,
            request.DeviceUUID.c_str());
    }

    if (Responses == Requests.size()) {
        Done(ctx);
    }
}

template <typename TMethod>
void TSplitRequestSenderActor<TMethod>::Done(const NActors::TActorContext& ctx)
{
    auto response = std::make_unique<typename TMethod::TResponse>();
    response->Record = std::move(Record);

    auto& callContext = *RequestInfo->CallContext;
    for (auto& request: Requests) {
        callContext.LWOrbit.Join(request.CallContext->LWOrbit);
    }

    LWTRACK(
        ResponseSent_PartitionWorker,
        callContext.LWOrbit,
        TMethod::Name,
        callContext.RequestId);

    NCloud::Reply(ctx, *RequestInfo, std::move(response));

    TBase::Die(ctx);
}

template <typename TMethod>
void CopyCommonRequestData(
    const typename TMethod::TRequest::TPtr& ev,
    typename TMethod::TRequest& dst)
{
    const auto* msg = ev->Get();

    auto& callContext = *msg->CallContext;
    if (!callContext.LWOrbit.Fork(dst.CallContext->LWOrbit)) {
        LWTRACK(
            ForkFailed,
            callContext.LWOrbit,
            TMethod::Name,
            callContext.RequestId);
    }
    dst.Record.MutableHeaders()->CopyFrom(msg->Record.GetHeaders());
    dst.Record.SetDiskId(msg->Record.GetDiskId());
    dst.Record.SetFlags(msg->Record.GetFlags());
    dst.Record.SetSessionId(msg->Record.GetSessionId());
}

////////////////////////////////////////////////////////////////////////////////

template <typename TMethod>
void TSplitRequestSenderActor<TMethod>::HandleUndelivery(
    const typename TMethod::TRequest::TPtr& ev,
    const NActors::TActorContext& ctx)
{
    Y_UNUSED(ev);

    LOG_WARN(
        ctx,
        TBlockStoreComponents::PARTITION_WORKER,
        "[%s] %s request %lu undelivered to some nonrepl partitions",
        DiskId.c_str(),
        TMethod::Name,
        RequestId);

    Record.MutableError()->CopyFrom(MakeError(
        E_REJECTED,
        TStringBuilder() << TMethod::Name
                         << " request undelivered to some nonrepl partitions"));

    if (++Responses < Requests.size()) {
        return;
    }

    Done(ctx);
}

template <typename TMethod>
void TSplitRequestSenderActor<TMethod>::HandleResponse(
    const typename TMethod::TResponse::TPtr& ev,
    const NActors::TActorContext& ctx)
{
    auto* msg = ev->Get();

    if (HasError(msg->Record)) {
        LOG_ERROR(
            ctx,
            TBlockStoreComponents::PARTITION_WORKER,
            "[%s] %s got error from nonreplicated partition: %s",
            DiskId.c_str(),
            TMethod::Name,
            FormatError(msg->Record.GetError()).c_str());
    }

    if (!HasError(Record)) {
        Record = std::move(msg->Record);
    }

    if (++Responses < Requests.size()) {
        return;
    }

    Done(ctx);
}

template <typename TMethod>
void TSplitRequestSenderActor<TMethod>::HandlePoisonPill(
    const NActors::TEvents::TEvPoisonPill::TPtr& ev,
    const NActors::TActorContext& ctx)
{
    Y_UNUSED(ev);

    *Record.MutableError() =
        MakeError(E_REJECTED, "TSplitRequestSenderActor is dead");
    Done(ctx);
}

template <typename TMethod>
STFUNC(TSplitRequestSenderActor<TMethod>::StateWork)
{
    TRequestScope timer(*RequestInfo);

    switch (ev->GetTypeRewrite()) {
        HFunc(NActors::TEvents::TEvPoisonPill, HandlePoisonPill);

        HFunc(TMethod::TResponse, HandleResponse);
        HFunc(TMethod::TRequest, HandleUndelivery);

        default:
            HandleUnexpectedEvent(ev, TBlockStoreComponents::PARTITION_WORKER);
            break;
    }
}

}   // namespace

////////////////////////////////////////////////////////////////////////////////

TLaggingAgentsReplicaProxyActor::TLaggingAgentsReplicaProxyActor(
        TStorageConfigPtr config,
        TDiagnosticsConfigPtr diagnosticsConfig,
        TNonreplicatedPartitionConfigPtr partConfig,
        google::protobuf::RepeatedPtrField<NProto::TDeviceMigration> migrations,
        IProfileLogPtr profileLog,
        IBlockDigestGeneratorPtr blockDigestGenerator,
        TString rwClientId,
        TActorId nonreplPartitionActorId,
        TActorId mirrorPartitionActorId)
    : Config(std::move(config))
    , DiagnosticsConfig(std::move(diagnosticsConfig))
    , PartConfig(std::move(partConfig))
    , Migrations(std::move(migrations))
    , ProfileLog(std::move(profileLog))
    , BlockDigestGenerator(std::move(blockDigestGenerator))
    , RwClientId(std::move(rwClientId))
    , NonreplPartitionActorId(nonreplPartitionActorId)
    , MirrorPartitionActorId(mirrorPartitionActorId)
    , PoisonPillHelper(this)
{}

TLaggingAgentsReplicaProxyActor::~TLaggingAgentsReplicaProxyActor() = default;

void TLaggingAgentsReplicaProxyActor::Bootstrap(const TActorContext& ctx)
{
    Y_UNUSED(ctx);
    Become(&TThis::StateWork);
}

bool TLaggingAgentsReplicaProxyActor::AgentIsUnavailable(
    const TString& agentId) const
{
    const TAgentState* state = AgentState.FindPtr(agentId);
    return state && state->State == EAgentState::Unavailable;
}

void TLaggingAgentsReplicaProxyActor::MarkBlocksAsDirty(
    const TActorContext& ctx,
    const TString& unavailableAgentId,
    TBlockRange64 range)
{
    // We artificially lower the resolution of the "CleanBlocksMap". This is
    // done because the migration actor migrates by ranges of
    // "MigrationRangeSize" anyway. The full resolution here would lead to
    // migrating not aligned ranges which is not ideal.
    const ui64 blocksPerRange = MigrationRangeSize / PartConfig->GetBlockSize();
    auto alignedStart = AlignDown<ui64>(range.Start, blocksPerRange);
    auto alignedEnd = AlignUp<ui64>(range.End + 1, blocksPerRange);

    LOG_TRACE(
        ctx,
        TBlockStoreComponents::PARTITION_WORKER,
        "[%s] Lower block range resolution %s -> %s and mark blocks as dirty "
        "for lagging agent %s",
        PartConfig->GetName().c_str(),
        range.Print().c_str(),
        TBlockRange64::MakeClosedInterval(alignedStart, alignedEnd)
            .Print()
            .c_str(),
        unavailableAgentId.Quote().c_str());

    auto& state = AgentState[unavailableAgentId];
<<<<<<< HEAD
    Y_ABORT_UNLESS(state.CleanBlocksMap);

    // We artificially lower the resolution of the "CleanBlocksMap". This is
    // done because the migration actor migrates by ranges of
    // "ProcessingRangeSize" anyway. The full resolution here would lead to
    // migrating not aligned ranges which is not ideal.
    const ui64 blocksPerRange =
        ProcessingRangeSize / PartConfig->GetBlockSize();
    auto alignedStart = AlignDown<ui64>(range.Start, blocksPerRange);
    auto alignedEnd = AlignUp<ui64>(range.End + 1, blocksPerRange);
=======
    STORAGE_VERIFY(
        state.CleanBlocksMap,
        TWellKnownEntityTypes::DISK,
        PartConfig->GetName());
>>>>>>> 35d2b7aa
    state.CleanBlocksMap->Unset(alignedStart, alignedEnd);
}

void TLaggingAgentsReplicaProxyActor::DestroyChildActor(
    const TActorContext& ctx,
    TActorId* actorId)
{
    Y_DEBUG_ABORT_UNLESS(actorId);

    if (!*actorId) {
        return;
    }

    PoisonPillHelper.ReleaseOwnership(ctx, *actorId);
    NCloud::Send<TEvents::TEvPoisonPill>(ctx, *actorId);
    *actorId = TActorId();
}

template <typename TMethod>
void TLaggingAgentsReplicaProxyActor::ReadBlocks(
    const typename TMethod::TRequest::TPtr& ev,
    const TActorContext& ctx)
{
    // Make sure that read requests are not going to lagging agents.
    const auto* msg = ev->Get();
    const auto blockRange =
        BuildRequestBlockRange(*msg, PartConfig->GetBlockSize());
    const auto deviceRequests = PartConfig->ToDeviceRequests(blockRange);
    for (const auto& deviceRequest: deviceRequests) {
        const auto& agentId = deviceRequest.Device.GetAgentId();
        const TActorId recipient =
            GetRecipientActorId(deviceRequest.BlockRange, ERequestKind::Read);
        if (recipient != NonreplPartitionActorId) {
            TString message = TStringBuilder()
                              << "Desired recipient actor is not "
                                 "nonreplicated partition for device: "
                              << deviceRequest.Device.GetDeviceUUID()
                              << ", lagging agent: " << agentId
                              << ", disk id: " << PartConfig->GetName();
            ReportLaggingAgentsProxyWrongRecipientActor(message);
            NCloud::Reply(
                ctx,
                *ev,
                std::make_unique<typename TMethod::TResponse>(
                    MakeError(E_REJECTED, std::move(message))));
            return;
        }
    }

    ForwardMessageToActor(ev, ctx, NonreplPartitionActorId);
}

template <typename TMethod>
void TLaggingAgentsReplicaProxyActor::WriteBlocks(
    const typename TMethod::TRequest::TPtr& ev,
    const TActorContext& ctx)
{
    auto* msg = ev->Get();
    auto requestInfo =
        CreateRequestInfo<TMethod>(ev->Sender, ev->Cookie, msg->CallContext);
    TRequestScope timer(*requestInfo);

    const ui32 requestBlockCount = CalculateWriteRequestBlockCount(
        msg->Record,
        PartConfig->GetBlockSize());
    const auto blockRange = TBlockRange64::WithLength(
        msg->Record.GetStartIndex(),
        requestBlockCount);
    auto deviceRequests = PartConfig->ToDeviceRequests(blockRange);
    for (const auto& deviceRequest: deviceRequests) {
        const auto& blockRangeData =
            GetBlockRangeData(deviceRequest.BlockRange);
        if (AgentIsUnavailable(blockRangeData.LaggingAgentId)) {
            MarkBlocksAsDirty(
                ctx,
                blockRangeData.LaggingAgentId,
                deviceRequest.BlockRange);
        }
    }

    auto requests = SplitRequest<TMethod>(ev, deviceRequests);
    Y_DEBUG_ABORT_UNLESS(!requests.empty());
    Y_DEBUG_ABORT_UNLESS(requests.size() <= deviceRequests.size());

    LOG_TRACE(
        ctx,
        TBlockStoreComponents::PARTITION_WORKER,
        "[%s] %s request #%lu with range %s has been split into %u parts. %u "
        "of them will be dropped.",
        PartConfig->GetName().c_str(),
        TMethod::Name,
        GetRequestId(msg->Record),
        blockRange.Print().c_str(),
        requests.size(),
        CountIf(
            requests,
            [](const TSplitRequest& request)
            { return !request.RecipientActorId; }));

    NCloud::Register(
        ctx,
        std::make_unique<TSplitRequestSenderActor<TMethod>>(
            requestInfo,
            std::move(requests),
            SelfId(),
            PartConfig->GetName(),
            GetRequestId(msg->Record)));
}

template <typename TMethod>
TVector<TSplitRequest> TLaggingAgentsReplicaProxyActor::SplitRequest(
    const TMethod::TRequest::TPtr& ev,
    const TVector<TDeviceRequest>& deviceRequests)
{
    if (ShouldSplitWriteRequest(deviceRequests)) {
        return DoSplitRequest(ev, deviceRequests);
    }

    auto* msg = ev->Get();
    auto request = std::make_unique<typename TMethod::TRequest>();
    request->Record = std::move(msg->Record);
    request->CallContext = msg->CallContext;

    TVector<TSplitRequest> result;
    result.emplace_back(
        std::move(request),
        msg->CallContext,
        GetRecipientActorId(deviceRequests[0].BlockRange, ERequestKind::Write),
        deviceRequests[0].Device.GetDeviceUUID());

    return result;
}

bool TLaggingAgentsReplicaProxyActor::ShouldSplitWriteRequest(
    const TVector<TDeviceRequest>& deviceRequests) const
{
    Y_DEBUG_ABORT_UNLESS(!deviceRequests.empty());

    THashSet<NActors::TActorId> recipientActors;
    for (const auto& deviceRequest: deviceRequests) {
        recipientActors.insert(
            GetRecipientActorId(deviceRequest.BlockRange, ERequestKind::Write));
    }
    return recipientActors.size() > 1;
}

TVector<TSplitRequest> TLaggingAgentsReplicaProxyActor::DoSplitRequest(
    const TEvService::TEvWriteBlocksRequest::TPtr& ev,
    const TVector<TDeviceRequest>& deviceRequests)
{
    TVector<TSplitRequest> result;
    auto* msg = ev->Get();

    TDeviceRequestBuilder builder(
        deviceRequests,
        PartConfig->GetBlockSize(),
        msg->Record);

    for (const auto& deviceRequest: deviceRequests) {
        auto request = std::make_unique<TEvService::TEvWriteBlocksRequest>();
        CopyCommonRequestData<TEvService::TWriteBlocksMethod>(ev, *request);

        request->Record.SetStartIndex(deviceRequest.BlockRange.Start);
        builder.BuildNextRequest(request->Record);

        auto forkedCallContext = request->CallContext;
        result.emplace_back(
            std::move(request),
            forkedCallContext,
            GetRecipientActorId(deviceRequest.BlockRange, ERequestKind::Write),
            deviceRequest.Device.GetDeviceUUID());
    }

    return result;
}

TVector<TSplitRequest> TLaggingAgentsReplicaProxyActor::DoSplitRequest(
    const TEvService::TEvWriteBlocksLocalRequest::TPtr& ev,
    const TVector<TDeviceRequest>& deviceRequests)
{
    TVector<TSplitRequest> result;
    auto* msg = ev->Get();

    auto guard = msg->Record.Sglist.Acquire();
    TSgListBlockRange src(guard.Get(), msg->Record.BlockSize);

    for (const auto& deviceRequest: deviceRequests) {
        auto request =
            std::make_unique<TEvService::TEvWriteBlocksLocalRequest>();
        CopyCommonRequestData<TEvService::TWriteBlocksLocalMethod>(
            ev,
            *request);

        request->Record.SetStartIndex(deviceRequest.BlockRange.Start);
        request->Record.BlocksCount = deviceRequest.BlockRange.Size();
        request->Record.BlockSize = msg->Record.BlockSize;

        Y_DEBUG_ABORT_UNLESS(src.HasNext());
        TSgList sglist = src.Next(deviceRequest.BlockRange.Size());
        Y_DEBUG_ABORT_UNLESS(!sglist.empty());
        request->Record.Sglist =
            msg->Record.Sglist.CreateDepender(std::move(sglist));

        auto forkedCallContext = request->CallContext;
        result.emplace_back(
            std::move(request),
            forkedCallContext,
            GetRecipientActorId(deviceRequest.BlockRange, ERequestKind::Write),
            deviceRequest.Device.GetDeviceUUID());
    }

    return result;
}

TVector<TSplitRequest> TLaggingAgentsReplicaProxyActor::DoSplitRequest(
    const TEvService::TEvZeroBlocksRequest::TPtr& ev,
    const TVector<TDeviceRequest>& deviceRequests)
{
    TVector<TSplitRequest> result;
    for (const auto& deviceRequest: deviceRequests) {
        auto request = std::make_unique<TEvService::TEvZeroBlocksRequest>();
        CopyCommonRequestData<TEvService::TZeroBlocksMethod>(ev, *request);

        request->Record.SetStartIndex(deviceRequest.BlockRange.Start);
        request->Record.SetBlocksCount(deviceRequest.BlockRange.Size());

        auto forkedCallContext = request->CallContext;
        result.emplace_back(
            std::move(request),
            forkedCallContext,
            GetRecipientActorId(deviceRequest.BlockRange, ERequestKind::Write),
            deviceRequest.Device.GetDeviceUUID());
    }

    return result;
}

NActors::TActorId TLaggingAgentsReplicaProxyActor::GetRecipientActorId(
    const TBlockRange64& requestBlockRange,
    ERequestKind kind) const
{
    const auto& blockRangeData = GetBlockRangeData(requestBlockRange);
    const auto& agentId = blockRangeData.LaggingAgentId;
    // Lagging target migration reads can always be sent directly to partition.
    if (agentId.empty() ||
        (blockRangeData.IsTargetMigration && kind == ERequestKind::Read))
    {
        return NonreplPartitionActorId;
    }

    const auto* agentState = AgentState.FindPtr(agentId);
    if (!agentState) {
        return NonreplPartitionActorId;
    }

    switch (agentState->State) {
        case EAgentState::Unavailable:
            if (blockRangeData.IsTargetMigration) {
                return NonreplPartitionActorId;
            }
            return {};
        case EAgentState::WaitingForDrain:
        case EAgentState::Resyncing:
            STORAGE_VERIFY(
                agentState->MigrationActorId,
                TWellKnownEntityTypes::DISK,
                PartConfig->GetName());
            return agentState->MigrationActorId;
    }
    Y_ABORT("Unknown enum value: %u", static_cast<ui8>(agentState->State));
}

auto TLaggingAgentsReplicaProxyActor::GetBlockRangeData(
    const TBlockRange64& requestBlockRange) const -> const TBlockRangeData&
{
    const auto it =
        BlockRangeDataByBlockRangeEnd.lower_bound(requestBlockRange.End);
    STORAGE_VERIFY(
        it != BlockRangeDataByBlockRangeEnd.end(),
        TWellKnownEntityTypes::DISK,
        PartConfig->GetName());
    Y_DEBUG_ABORT_UNLESS(
        BlockRangeDataByBlockRangeEnd.lower_bound(requestBlockRange.Start) ==
        it);
    return it->second;
}

void TLaggingAgentsReplicaProxyActor::RecalculateBlockRangeDataByBlockRangeEnd()
{
    ui64 blockIndex = 0;
    for (const auto& device: PartConfig->GetDevices()) {
        blockIndex += device.GetBlocksCount();

        if (AgentState.contains(device.GetAgentId())) {
            BlockRangeDataByBlockRangeEnd[blockIndex - 1] = {
                .LaggingAgentId = device.GetAgentId(),
                .IsTargetMigration = false};
            // There can be only one lagging device per disk "row". So it is
            // safe to continue here.
            continue;
        }

        // Migration target can also be lagging.
        const auto* migration = FindIfPtr(
            Migrations,
            [&](const NProto::TDeviceMigration& migration)
            {
                return migration.GetSourceDeviceId() == device.GetDeviceUUID();
            });
        if (migration) {
            const auto& targetAgentId =
                migration->GetTargetDevice().GetAgentId();
            if (AgentState.contains(targetAgentId)) {
                BlockRangeDataByBlockRangeEnd[blockIndex - 1] = {
                    .LaggingAgentId = targetAgentId,
                    .IsTargetMigration = true};
                continue;
            }
        }

        BlockRangeDataByBlockRangeEnd[blockIndex - 1] = {};
    }
}

void TLaggingAgentsReplicaProxyActor::HandleAgentIsUnavailable(
    const TEvNonreplPartitionPrivate::TEvAgentIsUnavailable::TPtr& ev,
    const NActors::TActorContext& ctx)
{
    const auto* msg = ev->Get();

    LOG_INFO(
        ctx,
        TBlockStoreComponents::PARTITION_WORKER,
        "[%s] Agent %s went unavailable. Creating availability monitor",
        PartConfig->GetName().c_str(),
        msg->LaggingAgent.GetAgentId().Quote().c_str());

    NCloud::Send(
        ctx,
        NonreplPartitionActorId,
        std::make_unique<TEvNonreplPartitionPrivate::TEvAgentIsUnavailable>(
            msg->LaggingAgent));

    const auto& agentId = msg->LaggingAgent.GetAgentId();
    if (TAgentState* state = AgentState.FindPtr(agentId);
        state && state->State == EAgentState::Unavailable)
    {
        return;
    }

    auto& state = AgentState[agentId];
    state.State = EAgentState::Unavailable;
    state.LaggingAgent = msg->LaggingAgent;

    RecalculateBlockRangeDataByBlockRangeEnd();

    if (state.MigrationActorId) {
        Y_DEBUG_ABORT_UNLESS(state.CleanBlocksMap);
        DestroyChildActor(ctx, &state.MigrationActorId);
    } else if (!state.CleanBlocksMap) {
        state.CleanBlocksMap =
            std::make_unique<TCompressedBitmap>(PartConfig->GetBlockCount());
        state.CleanBlocksMap->Set(0, PartConfig->GetBlockCount());
    }

    LOG_INFO(
        ctx,
        TBlockStoreComponents::PARTITION_WORKER,
        "[%s] Agent %s block count: %lu, dirty block count: %lu",
        PartConfig->GetName().c_str(),
        agentId.c_str(),
        PartConfig->GetBlockCount(),
        PartConfig->GetBlockCount() - state.CleanBlocksMap->Count());

    state.AvailabilityMonitoringActorId = NCloud::Register(
        ctx,
        std::make_unique<TAgentAvailabilityMonitoringActor>(
            Config,
            PartConfig,
            Migrations,
            NonreplPartitionActorId,
            SelfId(),
            state.LaggingAgent));
    PoisonPillHelper.TakeOwnership(ctx, state.AvailabilityMonitoringActorId);
}

void TLaggingAgentsReplicaProxyActor::HandleAgentIsBackOnline(
    const TEvNonreplPartitionPrivate::TEvAgentIsBackOnline::TPtr& ev,
    const TActorContext& ctx)
{
    const auto* msg = ev->Get();

    auto* state = AgentState.FindPtr(msg->AgentId);
    Y_DEBUG_ABORT_UNLESS(state);
    if (!state) {
        return;
    }
    switch (state->State) {
        case EAgentState::Unavailable:
            break;
        case EAgentState::WaitingForDrain:
            return;
        case EAgentState::Resyncing:
            Y_DEBUG_ABORT_UNLESS(false);
            return;
    }
    state->State = EAgentState::WaitingForDrain;

    LOG_INFO(
        ctx,
        TBlockStoreComponents::PARTITION_WORKER,
        "[%s] Lagging agent %s is back online. Draining other partitions",
        PartConfig->GetName().c_str(),
        msg->AgentId.Quote().c_str());

    NCloud::Send(
        ctx,
        NonreplPartitionActorId,
        std::make_unique<TEvNonreplPartitionPrivate::TEvAgentIsBackOnline>(
            msg->AgentId));

    const ui64 drainRequestId = TakeDrainRequestId(msg->AgentId);
    NCloud::Send<NPartition::TEvPartition::TEvWaitForInFlightWritesRequest>(
        ctx,
        MirrorPartitionActorId,
        drainRequestId);

    Y_DEBUG_ABORT_UNLESS(!state->MigrationActorId);
    Y_DEBUG_ABORT_UNLESS(state->AvailabilityMonitoringActorId);

    DestroyChildActor(ctx, &state->AvailabilityMonitoringActorId);

    TCompressedBitmap cleanBlocksCopy(PartConfig->GetBlockCount());
    cleanBlocksCopy.Update(*state->CleanBlocksMap, 0);

    LOG_INFO(
        ctx,
        TBlockStoreComponents::PARTITION_WORKER,
        "[%s] Preparing lagging agent %s migration. Block count: %lu, dirty "
        "block count: %lu",
        PartConfig->GetName().c_str(),
        msg->AgentId.Quote().c_str(),
        PartConfig->GetBlockCount(),
        PartConfig->GetBlockCount() - cleanBlocksCopy.Count());

    state->MigrationActorId = NCloud::Register(
        ctx,
        std::make_unique<TLaggingAgentMigrationActor>(
            Config,
            DiagnosticsConfig,
            PartConfig,
            SelfId(),
            ProfileLog,
            BlockDigestGenerator,
            RwClientId,
            NonreplPartitionActorId,
            MirrorPartitionActorId,
            std::move(cleanBlocksCopy),
            msg->AgentId));
    PoisonPillHelper.TakeOwnership(ctx, state->MigrationActorId);
}

void TLaggingAgentsReplicaProxyActor::HandleLaggingAgentMigrationFinished(
    const TEvVolumePrivate::TEvLaggingAgentMigrationFinished::TPtr& ev,
    const NActors::TActorContext& ctx)
{
    const auto* msg = ev->Get();

    auto it = AgentState.find(msg->AgentId);
    Y_DEBUG_ABORT_UNLESS(it != AgentState.end());
    if (it == AgentState.end()) {
        return;
    }

    auto& state = it->second;
    switch (state.State) {
        case EAgentState::Unavailable:
            return;
        case EAgentState::WaitingForDrain:
            Y_DEBUG_ABORT_UNLESS(false);
            return;
        case EAgentState::Resyncing:
            break;
    }

    LOG_INFO(
        ctx,
        TBlockStoreComponents::PARTITION_WORKER,
        "[%s] Lagging agent %s migration has been finished",
        PartConfig->GetName().c_str(),
        msg->AgentId.Quote().c_str());

    Y_DEBUG_ABORT_UNLESS(state.MigrationActorId);
    Y_DEBUG_ABORT_UNLESS(!state.AvailabilityMonitoringActorId);
    DestroyChildActor(ctx, &state.MigrationActorId);
    AgentState.erase(it);
    RecalculateBlockRangeDataByBlockRangeEnd();

    ctx.Send(std::make_unique<NActors::IEventHandle>(
        PartConfig->GetParentActorId(),
        SelfId(),
        ev->ReleaseBase().Release()));
}

void TLaggingAgentsReplicaProxyActor::HandleWaitForInFlightWrites(
    const NPartition::TEvPartition::TEvWaitForInFlightWritesRequest::TPtr& ev,
    const NActors::TActorContext& ctx)
{
    ForwardMessageToActor(ev, ctx, NonreplPartitionActorId);
}

void TLaggingAgentsReplicaProxyActor::HandleWaitForInFlightWritesResponse(
    const NPartition::TEvPartition::TEvWaitForInFlightWritesResponse::TPtr& ev,
    const NActors::TActorContext& ctx)
{
    auto it = CurrentDrainingAgents.find(ev->Cookie);
    if (it == CurrentDrainingAgents.end()) {
        return;
    }

    TString agentId = std::move(it->second);
    CurrentDrainingAgents.erase(it);

    const auto* msg = ev->Get();
    if (HasError(msg->GetError())) {
        LOG_WARN(
            ctx,
            TBlockStoreComponents::PARTITION_WORKER,
            "[%s] Failed to drain partitions for lagging agent %s: %s",
            PartConfig->GetName().c_str(),
            agentId.Quote().c_str(),
            FormatError(msg->GetError()).c_str());

        const ui64 drainRequestId = TakeDrainRequestId(agentId);
        ctx.ExecutorThread.Schedule(
            TDuration::Seconds(1),
            new IEventHandle(
                MirrorPartitionActorId,
                SelfId(),
                new NPartition::TEvPartition::TEvWaitForInFlightWritesRequest(),
                0,
                drainRequestId));
        return;
    }

    auto* state = AgentState.FindPtr(agentId);
    Y_DEBUG_ABORT_UNLESS(state);
    if (!state) {
        return;
    }

    state->DrainFinished = true;
    if (state->MigrationDisabled) {
        return;
    }

    switch (state->State) {
        case EAgentState::Unavailable:
            return;
        case EAgentState::WaitingForDrain:
            break;
        case EAgentState::Resyncing:
            Y_DEBUG_ABORT_UNLESS(false);
            return;
    }
    StartLaggingResync(ctx, agentId, state);
}

void TLaggingAgentsReplicaProxyActor::HandleLaggingMigrationDisabled(
    const TEvNonreplPartitionPrivate::TEvLaggingMigrationDisabled::TPtr& ev,
    const NActors::TActorContext& ctx)
{
    const auto* msg = ev->Get();
    auto* state = AgentState.FindPtr(msg->AgentId);
    if (!state) {
        return;
    }

    LOG_INFO(
        ctx,
        TBlockStoreComponents::PARTITION_WORKER,
        "[%s] Lagging agent %s is a target for a migration. Writes to it are "
        "disabled.",
        PartConfig->GetName().c_str(),
        msg->AgentId.Quote().c_str());

    state->MigrationDisabled = true;
}

void TLaggingAgentsReplicaProxyActor::HandleLaggingMigrationEnabled(
    const TEvNonreplPartitionPrivate::TEvLaggingMigrationEnabled::TPtr& ev,
    const NActors::TActorContext& ctx)
{
    const auto* msg = ev->Get();
    auto* state = AgentState.FindPtr(msg->AgentId);
    if (!state || !state->MigrationDisabled) {
        return;
    }

    LOG_INFO(
        ctx,
        TBlockStoreComponents::PARTITION_WORKER,
        "[%s] Migration to lagging agent %s is enabled",
        PartConfig->GetName().c_str(),
        msg->AgentId.Quote().c_str());

    state->MigrationDisabled = false;
    if (!state->DrainFinished) {
        return;
    }

    switch (state->State) {
        case EAgentState::Unavailable:
            return;
        case EAgentState::WaitingForDrain:
            break;
        case EAgentState::Resyncing:
            Y_DEBUG_ABORT_UNLESS(false);
            return;
    }
    StartLaggingResync(ctx, msg->AgentId, state);
}

void TLaggingAgentsReplicaProxyActor::StartLaggingResync(
    const NActors::TActorContext& ctx,
    const TString& agentId,
    TAgentState* state)
{
    STORAGE_VERIFY(
        state->DrainFinished && !state->MigrationDisabled,
        TWellKnownEntityTypes::DISK,
        PartConfig->GetName());

    state->State = EAgentState::Resyncing;
    LOG_DEBUG(
        ctx,
        TBlockStoreComponents::PARTITION_WORKER,
        "[%s] Starting lagging agent %s migration. Block count: %lu, dirty "
        "block count: %lu",
        PartConfig->GetName().c_str(),
        agentId.Quote().c_str(),
        PartConfig->GetBlockCount(),
        PartConfig->GetBlockCount() - state->CleanBlocksMap->Count());

    STORAGE_VERIFY(
        state->MigrationActorId,
        TWellKnownEntityTypes::DISK,
        PartConfig->GetName());
    NCloud::Send<TEvNonreplPartitionPrivate::TEvStartLaggingAgentMigration>(
        ctx,
        state->MigrationActorId);
    state->State = EAgentState::Resyncing;
}

ui64 TLaggingAgentsReplicaProxyActor::TakeDrainRequestId(
    const TString& agentId)
{
    DrainRequestCounter++;
    STORAGE_VERIFY(
        !CurrentDrainingAgents.contains(DrainRequestCounter),
        TWellKnownEntityTypes::DISK,
        PartConfig->GetName());
    CurrentDrainingAgents[DrainRequestCounter] = agentId;
    return DrainRequestCounter;
}

void TLaggingAgentsReplicaProxyActor::HandleWriteBlocks(
    const TEvService::TEvWriteBlocksRequest::TPtr& ev,
    const TActorContext& ctx)
{
    WriteBlocks<TEvService::TWriteBlocksMethod>(ev, ctx);
}

void TLaggingAgentsReplicaProxyActor::HandleWriteBlocksLocal(
    const TEvService::TEvWriteBlocksLocalRequest::TPtr& ev,
    const TActorContext& ctx)
{
    WriteBlocks<TEvService::TWriteBlocksLocalMethod>(ev, ctx);
}

void TLaggingAgentsReplicaProxyActor::HandleZeroBlocks(
    const TEvService::TEvZeroBlocksRequest::TPtr& ev,
    const TActorContext& ctx)
{
    WriteBlocks<TEvService::TZeroBlocksMethod>(ev, ctx);
}

void TLaggingAgentsReplicaProxyActor::HandleReadBlocks(
    const TEvService::TEvReadBlocksRequest::TPtr& ev,
    const TActorContext& ctx)
{
    ReadBlocks<TEvService::TReadBlocksMethod>(ev, ctx);
}

void TLaggingAgentsReplicaProxyActor::HandleReadBlocksLocal(
    const TEvService::TEvReadBlocksLocalRequest::TPtr& ev,
    const TActorContext& ctx)
{
    ReadBlocks<TEvService::TReadBlocksLocalMethod>(ev, ctx);
}

void TLaggingAgentsReplicaProxyActor::HandleRWClientIdChanged(
    const TEvVolume::TEvRWClientIdChanged::TPtr& ev,
    const TActorContext& ctx)
{
    RwClientId = ev->Get()->RWClientId;
    auto partitionRequest =
        std::make_unique<TEvVolume::TEvRWClientIdChanged>(RwClientId);
    ctx.Send(NonreplPartitionActorId, std::move(partitionRequest));

    for (const auto& [_, state]: AgentState) {
        Y_DEBUG_ABORT_UNLESS(
            !state.AvailabilityMonitoringActorId || !state.MigrationActorId);

        if (state.MigrationActorId) {
            ctx.Send(
                state.MigrationActorId,
                std::make_unique<TEvVolume::TEvRWClientIdChanged>(RwClientId));
        }
    }
}

void TLaggingAgentsReplicaProxyActor::HandlePoisonPill(
    const TEvents::TEvPoisonPill::TPtr& ev,
    const TActorContext& ctx)
{
    Become(&TThis::StateZombie);
    AgentState.clear();
    RecalculateBlockRangeDataByBlockRangeEnd();
    PoisonPillHelper.HandlePoisonPill(ev, ctx);
}

void TLaggingAgentsReplicaProxyActor::Die(const NActors::TActorContext& ctx)
{
    TBase::Die(ctx);
}

////////////////////////////////////////////////////////////////////////////////

STFUNC(TLaggingAgentsReplicaProxyActor::StateWork)
{
    switch (ev->GetTypeRewrite()) {
        HFunc(TEvService::TEvReadBlocksRequest, HandleReadBlocks);
        HFunc(TEvService::TEvReadBlocksLocalRequest, HandleReadBlocksLocal);
        HFunc(TEvService::TEvWriteBlocksRequest, HandleWriteBlocks);
        HFunc(TEvService::TEvWriteBlocksLocalRequest, HandleWriteBlocksLocal);
        HFunc(TEvService::TEvZeroBlocksRequest, HandleZeroBlocks);

        HFunc(
            TEvNonreplPartitionPrivate::TEvAgentIsUnavailable,
            HandleAgentIsUnavailable);
        HFunc(
            TEvNonreplPartitionPrivate::TEvAgentIsBackOnline,
            HandleAgentIsBackOnline);
        HFunc(
            TEvNonreplPartitionPrivate::TEvLaggingMigrationDisabled,
            HandleLaggingMigrationDisabled);
        HFunc(
            TEvNonreplPartitionPrivate::TEvLaggingMigrationEnabled,
            HandleLaggingMigrationEnabled);
        HFunc(
            TEvVolumePrivate::TEvLaggingAgentMigrationFinished,
            HandleLaggingAgentMigrationFinished);
        HFunc(
            NPartition::TEvPartition::TEvWaitForInFlightWritesRequest,
            HandleWaitForInFlightWrites);
        HFunc(
            NPartition::TEvPartition::TEvWaitForInFlightWritesResponse,
            HandleWaitForInFlightWritesResponse);
        HFunc(TEvVolume::TEvRWClientIdChanged, HandleRWClientIdChanged);

        HFunc(TEvents::TEvPoisonPill, HandlePoisonPill);
        HFunc(TEvents::TEvPoisonTaken, PoisonPillHelper.HandlePoisonTaken);

        default:
            HandleUnexpectedEvent(ev, TBlockStoreComponents::PARTITION_WORKER);
            break;
    }
}

void TLaggingAgentsReplicaProxyActor::ForwardUnhandledEvent(
    TAutoPtr<IEventHandle>& ev,
    const TActorContext& ctx)
{
    ForwardMessageToActor(ev, ctx, NonreplPartitionActorId);
}

STFUNC(TLaggingAgentsReplicaProxyActor::StateZombie)
{
    switch (ev->GetTypeRewrite()) {
        HFunc(TEvService::TEvWriteBlocksRequest, RejectWriteBlocks);
        HFunc(TEvService::TEvZeroBlocksRequest, RejectZeroBlocks);
        HFunc(TEvService::TEvWriteBlocksLocalRequest, RejectWriteBlocksLocal);
        HFunc(TEvService::TEvReadBlocksRequest, RejectReadBlocks);
        HFunc(TEvService::TEvReadBlocksLocalRequest, RejectReadBlocksLocal);
        HFunc(
            NPartition::TEvPartition::TEvWaitForInFlightWritesRequest,
            RejectWaitForInFlightWrites);

        IgnoreFunc(NPartition::TEvPartition::TEvWaitForInFlightWritesResponse);
        IgnoreFunc(TEvVolume::TEvRWClientIdChanged);
        IgnoreFunc(TEvents::TEvPoisonPill);
        IgnoreFunc(TEvNonreplPartitionPrivate::TEvLaggingMigrationDisabled);
        IgnoreFunc(TEvNonreplPartitionPrivate::TEvLaggingMigrationEnabled);

        HFunc(TEvents::TEvPoisonTaken, PoisonPillHelper.HandlePoisonTaken);

        default:
            HandleUnexpectedEvent(ev, TBlockStoreComponents::PARTITION_WORKER);
            break;
    }
}

}   // namespace NCloud::NBlockStore::NStorage<|MERGE_RESOLUTION|>--- conflicted
+++ resolved
@@ -344,23 +344,10 @@
         unavailableAgentId.Quote().c_str());
 
     auto& state = AgentState[unavailableAgentId];
-<<<<<<< HEAD
-    Y_ABORT_UNLESS(state.CleanBlocksMap);
-
-    // We artificially lower the resolution of the "CleanBlocksMap". This is
-    // done because the migration actor migrates by ranges of
-    // "ProcessingRangeSize" anyway. The full resolution here would lead to
-    // migrating not aligned ranges which is not ideal.
-    const ui64 blocksPerRange =
-        ProcessingRangeSize / PartConfig->GetBlockSize();
-    auto alignedStart = AlignDown<ui64>(range.Start, blocksPerRange);
-    auto alignedEnd = AlignUp<ui64>(range.End + 1, blocksPerRange);
-=======
     STORAGE_VERIFY(
         state.CleanBlocksMap,
         TWellKnownEntityTypes::DISK,
         PartConfig->GetName());
->>>>>>> 35d2b7aa
     state.CleanBlocksMap->Unset(alignedStart, alignedEnd);
 }
 
