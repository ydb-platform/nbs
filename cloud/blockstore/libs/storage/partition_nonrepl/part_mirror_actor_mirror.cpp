--- conflicted
+++ resolved
@@ -71,11 +71,7 @@
         if (ev->Get()->ChecksumMismatchObserved) {
             ReportMirroredDiskChecksumMismatchUponRead(
                 TStringBuilder()
-<<<<<<< HEAD
-                << " disk: " << DiskId << ", range: "
-=======
                 << " disk: " << DiskId.Quote() << ", range: "
->>>>>>> 35d2b7aa
                 << (requestCtx ? requestCtx->BlockRange.Print() : ""));
         }
     } else {
