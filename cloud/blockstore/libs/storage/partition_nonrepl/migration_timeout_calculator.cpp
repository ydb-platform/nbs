--- conflicted
+++ resolved
@@ -30,22 +30,13 @@
     }
 
     // migration range is 4_MB
-<<<<<<< HEAD
-    constexpr double ProcessingRangeSizeMiBs =
-        static_cast<double>(ProcessingRangeSize) / 1_MB;
-=======
     constexpr double MigrationRangeSizeMiBs =
         static_cast<double>(MigrationRangeSize) / 1_MB;
->>>>>>> 35d2b7aa
 
     const ui32 limitedBandwidthMiBs =
         Min(MaxMigrationBandwidthMiBs, LimitedBandwidthMiBs);
     const double migrationFactorPerAgent =
-<<<<<<< HEAD
-        limitedBandwidthMiBs / ProcessingRangeSizeMiBs;
-=======
         limitedBandwidthMiBs / MigrationRangeSizeMiBs;
->>>>>>> 35d2b7aa
 
     if (!PartitionConfig ||
         PartitionConfig->GetUseSimpleMigrationBandwidthLimiter())
