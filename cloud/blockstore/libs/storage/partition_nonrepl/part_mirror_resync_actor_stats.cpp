#include "part_mirror_resync_actor.h"

#include <cloud/blockstore/libs/storage/api/volume.h>
#include <cloud/blockstore/libs/storage/core/forward_helpers.h>

namespace NCloud::NBlockStore::NStorage {

using namespace NActors;

////////////////////////////////////////////////////////////////////////////////

void TMirrorPartitionResyncActor::HandlePartCounters(
    const TEvVolume::TEvDiskRegistryBasedPartitionCounters::TPtr& ev,
    const TActorContext& ctx)
{
    auto* msg = ev->Get();

    bool knownSender = ev->Sender == MirrorActorId;
    for (const auto& replica: Replicas) {
        knownSender |= replica.ActorId == ev->Sender;
    }

    if (!knownSender) {
        LOG_INFO(
            ctx,
            TBlockStoreComponents::PARTITION,
            "Partition %s for disk %s counters not found",
            ToString(ev->Sender).c_str(),
            PartConfig->GetName().Quote().c_str());

        Y_DEBUG_ABORT_UNLESS(0);
        return;
    }

    if (!MirrorCounters) {
        MirrorCounters = std::move(msg->DiskCounters);
<<<<<<< HEAD
        NetworkBytes = msg->NetworkBytes;
        CpuUsage = msg->CpuUsage;
        return;
    }

    MirrorCounters->AggregateWith(*msg->DiskCounters);
    NetworkBytes += msg->NetworkBytes;
    CpuUsage += msg->CpuUsage;
=======
    } else {
        MirrorCounters->AggregateWith(*msg->DiskCounters);
    }

    NetworkBytes += msg->NetworkBytes;
    CpuUsage += msg->CpuUsage;
}

void TMirrorPartitionResyncActor::HandleScrubberCounters(
    const TEvVolume::TEvScrubberCounters::TPtr& ev,
    const NActors::TActorContext& ctx)
{
    ForwardMessageToActor(ev, ctx, StatActorId);
>>>>>>> 35d2b7aa
}

////////////////////////////////////////////////////////////////////////////////

void TMirrorPartitionResyncActor::SendStats(const TActorContext& ctx)
{
    auto stats = CreatePartitionDiskCounters(
        EPublishingPolicy::DiskRegistryBased,
        DiagnosticsConfig->GetHistogramCounterOptions());

    if (MirrorCounters) {
        stats->AggregateWith(*MirrorCounters);
        MirrorCounters.reset();
    }

    auto request =
        std::make_unique<TEvVolume::TEvDiskRegistryBasedPartitionCounters>(
            MakeIntrusive<TCallContext>(),
            std::move(stats),
            PartConfig->GetName(),
            NetworkBytes,
            CpuUsage);

    NCloud::Send(ctx, StatActorId, std::move(request));

    NetworkBytes = 0;
    CpuUsage = TDuration();
}

}   // namespace NCloud::NBlockStore::NStorage<|MERGE_RESOLUTION|>--- conflicted
+++ resolved
@@ -34,16 +34,6 @@
 
     if (!MirrorCounters) {
         MirrorCounters = std::move(msg->DiskCounters);
-<<<<<<< HEAD
-        NetworkBytes = msg->NetworkBytes;
-        CpuUsage = msg->CpuUsage;
-        return;
-    }
-
-    MirrorCounters->AggregateWith(*msg->DiskCounters);
-    NetworkBytes += msg->NetworkBytes;
-    CpuUsage += msg->CpuUsage;
-=======
     } else {
         MirrorCounters->AggregateWith(*msg->DiskCounters);
     }
@@ -57,7 +47,6 @@
     const NActors::TActorContext& ctx)
 {
     ForwardMessageToActor(ev, ctx, StatActorId);
->>>>>>> 35d2b7aa
 }
 
 ////////////////////////////////////////////////////////////////////////////////
