--- conflicted
+++ resolved
@@ -343,11 +343,7 @@
             IVolumeStatsPtr volumeStats,
             IServerStatsPtr serverStats,
             IBlockStorePtr service,
-<<<<<<< HEAD
-            NCells::ICellManagerPtr cellsManager,
-=======
             NCells::ICellManagerPtr cellManager,
->>>>>>> 1ea662a17f... fix build
             IStorageProviderPtr storageProvider,
             IThrottlerProviderPtr throttlerProvider,
             IEncryptionClientFactoryPtr encryptionClientFactory,
@@ -361,11 +357,7 @@
         , VolumeStats(std::move(volumeStats))
         , ServerStats(std::move(serverStats))
         , Service(std::move(service))
-<<<<<<< HEAD
-        , CellsManager(std::move(cellsManager))
-=======
         , CellManager(std::move(cellManager))
->>>>>>> 1ea662a17f... fix build
         , StorageProvider(std::move(storageProvider))
         , ThrottlerProvider(std::move(throttlerProvider))
         , EncryptionClientFactory(std::move(encryptionClientFactory))
@@ -917,15 +909,7 @@
         std::move(volumeStats),
         std::move(serverStats),
         std::move(service),
-<<<<<<< HEAD
         std::move(cellManager),
-=======
-<<<<<<< HEAD
-        std::move(cellsManager),
-=======
-        std::move(cellManager),
->>>>>>> 1ea662a17f... fix build
->>>>>>> 0e710790
         std::move(storageProvider),
         std::move(throttlerProvider),
         std::move(encryptionClientFactory),
