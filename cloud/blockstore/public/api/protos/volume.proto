syntax = "proto3";

import "cloud/blockstore/public/api/protos/encryption.proto";
import "cloud/blockstore/public/api/protos/headers.proto";
import "cloud/blockstore/public/api/protos/rdma.proto";
import "cloud/storage/core/protos/error.proto";
import "cloud/storage/core/protos/media.proto";
import "cloud/storage/core/protos/trace.proto";

package NCloud.NBlockStore.NProto;

option go_package = "github.com/ydb-platform/nbs/cloud/blockstore/public/api/protos";

////////////////////////////////////////////////////////////////////////////////
// Volume access mode

enum EVolumeAccessMode
{
    VOLUME_ACCESS_READ_WRITE = 0;
    VOLUME_ACCESS_READ_ONLY = 1;
    VOLUME_ACCESS_REPAIR = 2;
    VOLUME_ACCESS_USER_READ_ONLY = 3;
}

////////////////////////////////////////////////////////////////////////////////
// Volume mount mode

enum EVolumeMountMode
{
    VOLUME_MOUNT_LOCAL = 0;
    VOLUME_MOUNT_REMOTE = 1;
}

////////////////////////////////////////////////////////////////////////////////
// Volume IO mode

enum EVolumeIOMode
{
    VOLUME_IO_OK = 0;
    VOLUME_IO_ERROR_READ_ONLY = 1;
}

////////////////////////////////////////////////////////////////////////////////
// Volume performance profile

message TVolumePerformanceProfile
{
    // Bytes per sec
    uint64 MaxReadBandwidth = 1;

    // Max instantaneous bandwidth
    /* uint32 MaxBurstBandwidth = 2; obsolete */
    // Limits the total weight of all postponed operations
    uint64 MaxPostponedWeight = 3;

    // Throttling enabled
    bool ThrottlingEnabled = 4;

    // Iops
    uint32 MaxReadIops = 5;

    // Max instantaneous iop count
    /* uint32 MaxBurstIops = 6; obsolete */
    // Boost params, see NBS-530, all times are measured in milliseconds
    uint32 BoostTime = 7;
    uint32 BoostRefillTime = 8;

    // Max available boost percentage of Max{Read,Write}{Iops,Bandwidth}
    uint32 BoostPercentage = 9;

    // Bytes per sec
    uint64 MaxWriteBandwidth = 10;

    // Iops
    uint32 MaxWriteIops = 11;

    // Max available instantaneous percentage of Max{Read,Write}{Iops,Bandwidth}
    uint32 BurstPercentage = 12;
}

////////////////////////////////////////////////////////////////////////////////
// Volume model description.

message TVolumeModel
{
    // Minimum addressable block size (smallest unit of I/O operations).
    uint32 BlockSize = 1;

    // Maximum number of blocks stored in volume.
    uint64 BlocksCount = 2;

    // Number of user channels to store blobs.
    uint32 ChannelsCount = 3;

    // Storage media to use.
    NCloud.NProto.EStorageMediaKind StorageMediaKind = 4;

    // Performance profile, used for throttling
    TVolumePerformanceProfile PerformanceProfile = 5;

    // Number of user channels to store merged blobs.
    uint32 MergedChannelsCount = 6;

    // Number of user channels to store mixed blobs.
    uint32 MixedChannelsCount = 7;

    // Number of partition tablets.
    uint32 PartitionsCount = 8;

    // Number of user channels to store fresh blobs.
    uint32 FreshChannelsCount = 9;
}

////////////////////////////////////////////////////////////////////////////////
// Device description.

message TDevice
{
    // NVMe-oF transport id.
    string TransportId = 1;
    // The size of this device in volume blocks (not in original device blocks).
    uint64 BlockCount = 2;
    // Device base name
    string BaseName = 3;
    // Agent id.
    string AgentId = 4;
    // Device id.
    string DeviceUUID = 5;
    // Device name.
    string DeviceName = 6;
    // RDMA endpoint.
    TRdmaEndpoint RdmaEndpoint = 7;
    // Physical offset in bytes.
    uint64 PhysicalOffset = 8;
    // Node that agent is running on.
    uint32 NodeId = 9;
}

////////////////////////////////////////////////////////////////////////////////
// Device migration description.

message TDeviceMigrationInfo
{
    // Migration source transport id.
    string SourceTransportId = 1;
    // Migration target device.
    TDevice TargetDevice = 2;
    // Migration source device id.
    string SourceDeviceId = 3;
}

////////////////////////////////////////////////////////////////////////////////
// Replica description.

message TReplicaInfo
{
    // Device list.
    repeated TDevice Devices = 1;
}

////////////////////////////////////////////////////////////////////////////////
// Encryption description.

message TEncryptionDesc
{
    EEncryptionMode Mode = 1;
    bytes KeyHash = 2;
    TKmsKey EncryptionKey = 3;
}

////////////////////////////////////////////////////////////////////////////////
// Mounted volume description.

message TVolume
{
    reserved 25;

    // Label of volume.
    string DiskId = 1;

    // Owner information.
    string ProjectId = 2;

    // VM information (unused)
    string InstanceId = 3;

    // Minimum addressable block size (smallest unit of I/O operations).
    uint32 BlockSize = 4;

    // Maximum number of blocks stored in volume.
    uint64 BlocksCount = 5;

    // Number of user channels to store blobs.
    uint32 ChannelsCount = 6;

    // Storage media to use.
    NCloud.NProto.EStorageMediaKind StorageMediaKind = 7;

    // User folder Id, used for billing.
    string FolderId = 8;

    // Cloud Id, used for billing.
    string CloudId = 9;

    // Volume configuration version.
    uint32 ConfigVersion = 10;

    // Performance profile, used for throttling
    TVolumePerformanceProfile PerformanceProfile = 11;

    // Optional label of base volume.
    // If this is set then current volume is called "overlay volume".
    string BaseDiskId = 12;

    // Optional "base volume checkpoint" overlay volume sits on.
    // Should not be empty when BaseDiskId is not empty.
    string BaseDiskCheckpointId = 13;

    // Number of user channels to store merged blobs.
    uint32 MergedChannelsCount = 14;

    // Number of user channels to store mixed blobs.
    uint32 MixedChannelsCount = 15;

    /* repeated string TransportIds = 16; obsolete */

    // Device list (for nonreplicated disks).
    repeated TDevice Devices = 17;

    // Partition tablet version.
    uint32 TabletVersion = 18;

    // Volume creation and alter timestamps.
    uint64 CreationTs = 19;
    uint64 AlterTs = 20;

    // Placement group id, assigned during disk creation.
    string PlacementGroupId = 21;

    // Number of partition tablets.
    uint32 PartitionsCount = 22;

    // Volume IO mode.
    EVolumeIOMode IOMode = 23;

    // MountToken Version.
    uint64 TokenVersion = 24;

    // Migration list (for nonreplicated disks).
    repeated TDeviceMigrationInfo Migrations = 26;

    // Number of user channels to store fresh blobs.
    uint32 FreshChannelsCount = 27;

    // Indicates that volume does not belong to user directly, but used for system needs.
    bool IsSystem = 28;

    // Replica list (for mirrored disks).
    repeated TReplicaInfo Replicas = 29;

    // Replica resync in progress (only for mirrored volumes).
    bool ResyncInProgress = 30;

    // Encryption description
    TEncryptionDesc EncryptionDesc = 31;

    // Placement partition index, assigned during disk creation.
    // Takes values from 1 to PlacementPartitionCount.
    uint32 PlacementPartitionIndex = 32;

    // Fresh (recently replaced) device ids.
    repeated string FreshDeviceIds = 33;

    // First block index accessible to the user. Currently it's a crutch for
    // NBS-3941 which is needed because TVolume is used internally in the
    // StorageProvider interface. But there is a chance that this field becomes
    // in fact needed in our public api.
    uint64 StartIndex = 34;

    // Represents whether disk filling finished or not.
    bool IsFillFinished = 35;

    // Whether volume can use fast data path (external endpoint with direct
    // rdma connection to engine)
    bool IsFastPathEnabled = 36;
}

////////////////////////////////////////////////////////////////////////////////

message TVolumeClient
{
    // Client id.
    string ClientId = 1;

    // Instance id.
    string InstanceId = 2;

    // Client disconnect timestamp (0 for active clients).
    uint64 DisconnectTimestamp = 3;
};

////////////////////////////////////////////////////////////////////////////////
// I/O counters.

message TIOCounters
{
    // Number of I/O requests.
    uint64 RequestsCount = 1;

    // Number of blocks proceeded.
    uint64 BlocksCount = 2;

    // Total request execution time.
    uint64 ExecTime = 3;

    // Total time request spent waiting for I/O.
    uint64 WaitTime = 4;

    // Number of batch requests.
    uint64 BatchCount = 5;
}

////////////////////////////////////////////////////////////////////////////////
// Volume statistics.

message TVolumeStats
{
    // I/O operations invoked directly by user.
    TIOCounters UserReadCounters = 1;
    TIOCounters UserWriteCounters = 2;

    // Background I/O operations (system overhead).
    TIOCounters SysReadCounters = 3;
    TIOCounters SysWriteCounters = 4;

    // Numbers of stored blobs.
    uint64 MixedBlobsCount = 5;
    uint64 MergedBlobsCount = 6;

    // Numbers of stored blocks.
    uint64 FreshBlocksCount = 7;
    uint64 MixedBlocksCount = 8;
    uint64 MergedBlocksCount = 9;

    // Number of blocks actually used.
    uint64 UsedBlocksCount = 10;

    // Number of garbage blocks.
    uint64 GarbageBlocksCount = 11;

    // Number of non empty ranges.
    uint64 NonEmptyRangeCount = 12;

    // Number of overwritten blocks stored only for checkpoints.
    uint64 CheckpointBlocksCount = 13;

    // Number of garbage blocks in the most dirty range.
    uint32 CompactionGarbageScore = 14;

    // Garbage queue size.
    uint32 GarbageQueueSize = 15;

    // Cleanup and Compaction delays (in ms).
    uint32 CleanupDelay = 16;
    uint32 CompactionDelay = 17;

    // Number of stored fresh blobs.
    uint64 FreshBlobsCount = 18;

    // Number of blocks actually used.
    // Includes the blocks used at the base disk (for overlay disks).
    uint64 LogicalUsedBlocksCount = 19;

    // Number of write and zero requests inflight for network-ssd/network-hdd.
    uint64 WriteAndZeroRequestsInFlight = 20;

    // Volume level used block counter.
    uint64 VolumeUsedBlocksCount = 21;

    // Volume boost budget in milliseconds.
    uint64 BoostBudget = 22;

    // Current timed out device state duration limit after which this disk
    // starts to return E_IO errors.
    uint64 MaxTimedOutDeviceStateDuration = 23;

    // Background I/O operations (system overhead).
    TIOCounters RealSysReadCounters = 24;
    TIOCounters RealSysWriteCounters = 25;

    // Number of bytes in cleanup queue.
    uint64 CleanupQueueBytes = 26;

    // TODO: current max device timeout

    uint32 UnconfirmedBlobCount = 27;
    uint32 ConfirmedBlobCount = 28;
}

////////////////////////////////////////////////////////////////////////////////
// Volume create request/response.

message TCreateVolumeRequest
{
    // Optional request headers.
    THeaders Headers = 1;

    // Label of volume to create.
    string DiskId = 2;

    // Owner information.
    string ProjectId = 3;

    // Minimum addressable block size (smallest unit of I/O operations).
    uint32 BlockSize = 4;

    // Maximum number of blocks stored in volume.
    uint64 BlocksCount = 5;

    // Number of user channels to store blobs (unused, computed automatically instead).
    uint32 ChannelsCount = 6;

    // Storage media to use.
    NCloud.NProto.EStorageMediaKind StorageMediaKind = 7;

    // User folder Id, used for billing.
    string FolderId = 8;

    // Cloud Id, used for billing.
    string CloudId = 9;

    // Partition tablet version.
    uint32 TabletVersion = 10;

    // Performance profile, used for throttling
    TVolumePerformanceProfile PerformanceProfile = 11;

    // Optional id of base disk.
    string BaseDiskId = 12;

    // Optional id of base disk checkpoint.
    string BaseDiskCheckpointId = 13;

    // Placement group id, allowed only for nonreplicated volumes.
    string PlacementGroupId = 14;

    // If set, forces creation of the specified partition tablet count.
    uint32 PartitionsCount = 15;

    // Encryption spec.
    TEncryptionSpec EncryptionSpec = 16;

    // Indicates that volume does not belong to user directly, but used for system needs.
    bool IsSystem = 17;

    // Optional storage pool name (e.g. local:ssd), allowed only for nonreplicated volumes.
    string StoragePoolName = 18;

    // Optional list of nodes to allocate disk, allowed only for nonreplicated volumes.
    repeated string AgentIds = 19;

    // Placement partition index, allowed only for nonreplicated volumes.
    // Takes values from 1 to PlacementPartitionCount.
    uint32 PlacementPartitionIndex = 20;

    // Mount requests with incorrect FillGeneration will be rejected unless filling is finished.
    uint64 FillGeneration = 21;
}

message TCreateVolumeResponse
{
    // Optional error, set only if error happened.
    NCloud.NProto.TError Error = 1;
}

////////////////////////////////////////////////////////////////////////////////
// Volume destroy request/response.

message TDestroyVolumeRequest
{
    reserved 5;

    // Optional request headers.
    THeaders Headers = 1;

    // Label of volume to destroy.
    string DiskId = 2;

    // If this flag is set, nbs will destroy the specified disk only if it's
    // broken and can't be repaired
    bool DestroyIfBroken = 3;

    // Synchronous force deallocation: deallocate nonrepl. backend and wait for
    // devices cleanup.
    bool Sync = 4;

    // Delete requests with incorrect FillGeneration will be rejected.
    uint64 FillGeneration = 6;
}

message TDestroyVolumeResponse
{
    // Optional error, set only if error happened.
    NCloud.NProto.TError Error = 1;
}

////////////////////////////////////////////////////////////////////////////////
// Volume resize request/response.

message TResizeVolumeRequestFlags
{
    // NBS-841
    bool NoSeparateMixedChannelAllocation = 1;
}

message TResizeVolumeRequest
{
    // Optional request headers.
    THeaders Headers = 1;

    // Label of volume to resize.
    string DiskId = 2;

    // Number of blocks stored in volume.
    // Only size increase is guaranteed to work.
    uint64 BlocksCount = 3;

    // Number of user channels to store blobs (unused, computed automatically instead).
    uint32 ChannelsCount = 4;

    // Volume configuration version resize applies to.
    uint32 ConfigVersion = 5;

    // Performance profile, used for throttling
    // Fields with zero values will be autocalculated based on main storage config
    TVolumePerformanceProfile PerformanceProfile = 6;

    // Various experimental flags
    TResizeVolumeRequestFlags Flags = 7;
}

message TResizeVolumeResponse
{
    // Optional error, set only if error happened.
    NCloud.NProto.TError Error = 1;
}

////////////////////////////////////////////////////////////////////////////////
// Volume alter request/response.

message TAlterVolumeRequest
{
    // Optional request headers.
    THeaders Headers = 1;

    // Label of volume to alter.
    string DiskId = 2;

    // Owner information.
    string ProjectId = 3;

    // User folder Id, used for billing.
    string FolderId = 4;

    // Cloud Id, used for billing.
    string CloudId = 5;

    // Volume configuration version alter applies to.
    uint32 ConfigVersion = 6;

    // Encryption key hash, used for encrypted disks.
    bytes EncryptionKeyHash = 7;
}

message TAlterVolumeResponse
{
    // Optional error, set only if error happened.
    NCloud.NProto.TError Error = 1;
}

////////////////////////////////////////////////////////////////////////////////
// Volume assignment request/response.

message TAssignVolumeRequest
{
    // Optional request headers.
    THeaders Headers = 1;

    // Label of volume to assign.
    string DiskId = 2;

    // VM information.
    string InstanceId = 3;

    // VM token.
    string Token = 4;

    // Assigned host.
    string Host = 5;

    // Mount token version.
    uint64 TokenVersion = 6;
}

message TAssignVolumeResponse
{
    // Optional error, set only if error happened.
    NCloud.NProto.TError Error = 1;

    // Volume information.
    TVolume Volume = 2;
}

////////////////////////////////////////////////////////////////////////////////
// Get list of volumes

message TListVolumesRequest
{
    // Optional request headers.
    THeaders Headers = 1;
}

message TListVolumesResponse
{
    // Optional error, set only if error happened.
    NCloud.NProto.TError Error = 1;

    // List of volume names.
    repeated string Volumes = 2;
}

////////////////////////////////////////////////////////////////////////////////
// Blocks statistics request/response.

message TStatVolumeRequest
{
    // Optional request headers.
    THeaders Headers = 1;

    // Label of volume to query.
    string DiskId = 2;

    // Maybe some flags to describe what exactly to query, if some info is hard to get?
    uint32 Flags = 3;

    // Storage config fields to get values for.
    repeated string StorageConfigFields = 4;

    // Don't return partition stats (skips partition readiness check).
    bool NoPartition = 5;
}

message TStatVolumeResponse
{
    // Optional error, set only if error happened.
    NCloud.NProto.TError Error = 1;

    // Volume information.
    TVolume Volume = 2;

    // Volume statistics.
    TVolumeStats Stats = 3;

    // Volume Mount seq number.
    uint64 MountSeqNumber = 4;

    // Request traces.
    NCloud.NProto.TTraceInfo Trace = 5;

    // List of checkpoints.
    repeated string Checkpoints = 6;

    // List of volume clients.
    repeated TVolumeClient Clients = 7;

    // The host where volume tablet is currently running.
    string TabletHost = 8;

    // Volume generation.
    uint32 VolumeGeneration = 9;

    // Mapping of storage config fields to values.
    map<string, string> StorageConfigFieldsToValues = 10;

    // Debug string with some other contents of volume state. There are no
    // guarantees about the format.
    string DebugString = 11;
}

////////////////////////////////////////////////////////////////////////////////
// Get volume information

message TDescribeVolumeRequest
{
    // Optional request headers.
    THeaders Headers = 1;

    // Label of volume.
    string DiskId = 2;
}

message TDescribeVolumeResponse
{
    // Optional error, set only if error happened.
    NCloud.NProto.TError Error = 1;

    // Volume information.
    TVolume Volume = 2;
}

////////////////////////////////////////////////////////////////////////////////
// Get volume model information

message TDescribeVolumeModelRequest
{
    // Optional request headers.
    THeaders Headers = 1;

    // Minimum addressable block size (smallest unit of I/O operations).
    uint32 BlockSize = 2;

    // Maximum number of blocks stored in volume.
    uint64 BlocksCount = 3;

    // Storage media to use.
    NCloud.NProto.EStorageMediaKind StorageMediaKind = 4;

    // Partition tablet version.
    uint32 TabletVersion = 5;

    // Indicates that volume does not belong to user directly, but used for system needs.
    bool IsSystem = 6;

    // Id of base disk.
    string BaseDiskId = 7;
}

message TDescribeVolumeModelResponse
{
    // Optional error, set only if error happened.
    NCloud.NProto.TError Error = 1;

    // Volume model information.
    TVolumeModel VolumeModel = 2;
<<<<<<< HEAD
=======
}

////////////////////////////////////////////////////////////////////////////////
// CheckRange
message TCheckRangeRequest
{
    // Optional request headers.
    THeaders Headers = 1;

    // Label of volume.
    string DiskId = 2;

    // First block index.
    uint64 StartIndex = 3;

    // Number of blobs per batch.
    uint64 BlocksCount = 4;
}

message TCheckRangeResponse
{
    // Optional error, set only if error happened.
    NCloud.NProto.TError Error = 1;

    // Status of ReadBlocks operation.
    NCloud.NProto.TError Status = 2;

    // Request traces.
    NCloud.NProto.TTraceInfo Trace = 3;
}

////////////////////////////////////////////////////////////////////////////////
// Create volumes link

message TCreateVolumeLinkRequest
{
    // Optional request headers.
    THeaders Headers = 1;

    // Id of leader disk.
    string LeaderDiskId = 2;

    // Id of follower disk.
    string FollowerDiskId = 3;
}

message TCreateVolumeLinkResponse
{
    // Optional error, set only if error happened.
    NCloud.NProto.TError Error = 1;
}

////////////////////////////////////////////////////////////////////////////////
// Destroy volumes link

message TDestroyVolumeLinkRequest
{
    // Optional request headers.
    THeaders Headers = 1;

    // Id of leader disk.
    string LeaderDiskId = 2;

    // Id of follower disk.
    string FollowerDiskId = 3;
}

message TDestroyVolumeLinkResponse
{
    // Optional error, set only if error happened.
    NCloud.NProto.TError Error = 1;
>>>>>>> a4f3a51c
}<|MERGE_RESOLUTION|>--- conflicted
+++ resolved
@@ -742,37 +742,6 @@
 
     // Volume model information.
     TVolumeModel VolumeModel = 2;
-<<<<<<< HEAD
-=======
-}
-
-////////////////////////////////////////////////////////////////////////////////
-// CheckRange
-message TCheckRangeRequest
-{
-    // Optional request headers.
-    THeaders Headers = 1;
-
-    // Label of volume.
-    string DiskId = 2;
-
-    // First block index.
-    uint64 StartIndex = 3;
-
-    // Number of blobs per batch.
-    uint64 BlocksCount = 4;
-}
-
-message TCheckRangeResponse
-{
-    // Optional error, set only if error happened.
-    NCloud.NProto.TError Error = 1;
-
-    // Status of ReadBlocks operation.
-    NCloud.NProto.TError Status = 2;
-
-    // Request traces.
-    NCloud.NProto.TTraceInfo Trace = 3;
 }
 
 ////////////////////////////////////////////////////////////////////////////////
@@ -815,5 +784,4 @@
 {
     // Optional error, set only if error happened.
     NCloud.NProto.TError Error = 1;
->>>>>>> a4f3a51c
 }