package main

import (
	"context"
	"fmt"
	"io/ioutil"
	"net"
	"os"
	"os/exec"
	"path/filepath"
	"strconv"
	"testing"

	"github.com/stretchr/testify/require"
	nbsgrpc "github.com/ydb-platform/nbs/cloud/blockstore/public/api/grpc"
	"github.com/ydb-platform/nbs/cloud/blockstore/public/api/protos"
	"github.com/ydb-platform/nbs/library/go/test/canon"
	"github.com/ydb-platform/nbs/library/go/test/portmanager"
	"github.com/ydb-platform/nbs/library/go/test/yatest"
	"google.golang.org/grpc"
)

////////////////////////////////////////////////////////////////////////////////

type nbsService struct {
	drStateJSON             []byte
	diskID2FreshDeviceCount map[string]int
}

func (n nbsService) Ping(
	ctx context.Context,
	request *protos.TPingRequest,
) (*protos.TPingResponse, error) {
	//TODO implement me
	panic("implement me")
}

func (n nbsService) UploadClientMetrics(
	ctx context.Context,
	request *protos.TUploadClientMetricsRequest,
) (*protos.TUploadClientMetricsResponse, error) {
	//TODO implement me
	panic("implement me")
}

func (n nbsService) CreateVolume(
	ctx context.Context,
	request *protos.TCreateVolumeRequest,
) (*protos.TCreateVolumeResponse, error) {
	//TODO implement me
	panic("implement me")
}

func (n nbsService) DestroyVolume(
	ctx context.Context,
	request *protos.TDestroyVolumeRequest,
) (*protos.TDestroyVolumeResponse, error) {
	//TODO implement me
	panic("implement me")
}

func (n nbsService) ResizeVolume(
	ctx context.Context,
	request *protos.TResizeVolumeRequest,
) (*protos.TResizeVolumeResponse, error) {
	//TODO implement me
	panic("implement me")
}

func (n nbsService) AlterVolume(
	ctx context.Context,
	request *protos.TAlterVolumeRequest,
) (*protos.TAlterVolumeResponse, error) {
	//TODO implement me
	panic("implement me")
}

func (n nbsService) AssignVolume(
	ctx context.Context,
	request *protos.TAssignVolumeRequest,
) (*protos.TAssignVolumeResponse, error) {
	//TODO implement me
	panic("implement me")
}

func (n nbsService) ListVolumes(
	ctx context.Context,
	request *protos.TListVolumesRequest,
) (*protos.TListVolumesResponse, error) {
	//TODO implement me
	panic("implement me")
}

func (n nbsService) StatVolume(
	ctx context.Context,
	request *protos.TStatVolumeRequest,
) (*protos.TStatVolumeResponse, error) {
	cnt, found := n.diskID2FreshDeviceCount[request.DiskId]
	if found {
		if cnt > 0 {
			cnt -= 1
			n.diskID2FreshDeviceCount[request.DiskId] = cnt
		}
	} else {
		n.diskID2FreshDeviceCount[request.DiskId] = 5
		cnt = 5
	}

	response := protos.TStatVolumeResponse{}
	response.Volume = &protos.TVolume{
		FreshDeviceIds: make([]string, 0),
	}
	for i := 0; i < cnt; i++ {
		response.Volume.FreshDeviceIds = append(
			response.Volume.FreshDeviceIds,
			fmt.Sprintf("fake-fresh-device-%v", i),
		)
	}

	return &response, nil
}

func (n nbsService) DescribeVolume(
	ctx context.Context,
	request *protos.TDescribeVolumeRequest,
) (*protos.TDescribeVolumeResponse, error) {
	//TODO implement me
	panic("implement me")
}

func (n nbsService) DescribeVolumeModel(
	ctx context.Context,
	request *protos.TDescribeVolumeModelRequest,
) (*protos.TDescribeVolumeModelResponse, error) {
	//TODO implement me
	panic("implement me")
}

func (n nbsService) MountVolume(
	ctx context.Context,
	request *protos.TMountVolumeRequest,
) (*protos.TMountVolumeResponse, error) {
	//TODO implement me
	panic("implement me")
}

func (n nbsService) UnmountVolume(
	ctx context.Context,
	request *protos.TUnmountVolumeRequest,
) (*protos.TUnmountVolumeResponse, error) {
	//TODO implement me
	panic("implement me")
}

func (n nbsService) ReadBlocks(
	ctx context.Context,
	request *protos.TReadBlocksRequest,
) (*protos.TReadBlocksResponse, error) {
	//TODO implement me
	panic("implement me")
}

func (n nbsService) WriteBlocks(
	ctx context.Context,
	request *protos.TWriteBlocksRequest,
) (*protos.TWriteBlocksResponse, error) {
	//TODO implement me
	panic("implement me")
}

func (n nbsService) ZeroBlocks(
	ctx context.Context,
	request *protos.TZeroBlocksRequest,
) (*protos.TZeroBlocksResponse, error) {
	//TODO implement me
	panic("implement me")
}

func (n nbsService) CreateCheckpoint(
	ctx context.Context,
	request *protos.TCreateCheckpointRequest,
) (*protos.TCreateCheckpointResponse, error) {
	//TODO implement me
	panic("implement me")
}

func (n nbsService) DeleteCheckpoint(
	ctx context.Context,
	request *protos.TDeleteCheckpointRequest,
) (*protos.TDeleteCheckpointResponse, error) {
	//TODO implement me
	panic("implement me")
}

func (n nbsService) GetCheckpointStatus(
	ctx context.Context,
	request *protos.TGetCheckpointStatusRequest,
) (*protos.TGetCheckpointStatusResponse, error) {
	//TODO implement me
	panic("implement me")
}

func (n nbsService) GetChangedBlocks(
	ctx context.Context,
	request *protos.TGetChangedBlocksRequest,
) (*protos.TGetChangedBlocksResponse, error) {
	//TODO implement me
	panic("implement me")
}

func (n nbsService) DiscoverInstances(
	ctx context.Context,
	request *protos.TDiscoverInstancesRequest,
) (*protos.TDiscoverInstancesResponse, error) {
	//TODO implement me
	panic("implement me")
}

func (n nbsService) StartEndpoint(
	ctx context.Context,
	request *protos.TStartEndpointRequest,
) (*protos.TStartEndpointResponse, error) {
	//TODO implement me
	panic("implement me")
}

func (n nbsService) StopEndpoint(
	ctx context.Context,
	request *protos.TStopEndpointRequest,
) (*protos.TStopEndpointResponse, error) {
	//TODO implement me
	panic("implement me")
}

func (n nbsService) ListEndpoints(
	ctx context.Context,
	request *protos.TListEndpointsRequest,
) (*protos.TListEndpointsResponse, error) {
	//TODO implement me
	panic("implement me")
}

func (n nbsService) KickEndpoint(
	ctx context.Context,
	request *protos.TKickEndpointRequest,
) (*protos.TKickEndpointResponse, error) {
	//TODO implement me
	panic("implement me")
}

func (n nbsService) ListKeyrings(
	ctx context.Context,
	request *protos.TListKeyringsRequest,
) (*protos.TListKeyringsResponse, error) {
	//TODO implement me
	panic("implement me")
}

func (n nbsService) DescribeEndpoint(
	ctx context.Context,
	request *protos.TDescribeEndpointRequest,
) (*protos.TDescribeEndpointResponse, error) {
	//TODO implement me
	panic("implement me")
}

func (n nbsService) RefreshEndpoint(
	ctx context.Context,
	request *protos.TRefreshEndpointRequest,
) (*protos.TRefreshEndpointResponse, error) {
	//TODO implement me
	panic("implement me")
}

func (n nbsService) UpdateDiskRegistryConfig(
	ctx context.Context,
	request *protos.TUpdateDiskRegistryConfigRequest,
) (*protos.TUpdateDiskRegistryConfigResponse, error) {
	//TODO implement me
	panic("implement me")
}

func (n nbsService) DescribeDiskRegistryConfig(
	ctx context.Context,
	request *protos.TDescribeDiskRegistryConfigRequest,
) (*protos.TDescribeDiskRegistryConfigResponse, error) {
	//TODO implement me
	panic("implement me")
}

func (n nbsService) QueryAvailableStorage(
	ctx context.Context,
	request *protos.TQueryAvailableStorageRequest,
) (*protos.TQueryAvailableStorageResponse, error) {
	//TODO implement me
	panic("implement me")
}

func (n nbsService) CreateVolumeFromDevice(
	ctx context.Context,
	request *protos.TCreateVolumeFromDeviceRequest,
) (*protos.TCreateVolumeFromDeviceResponse, error) {
	//TODO implement me
	panic("implement me")
}

func (n nbsService) ResumeDevice(
	ctx context.Context,
	request *protos.TResumeDeviceRequest,
) (*protos.TResumeDeviceResponse, error) {
	//TODO implement me
	panic("implement me")
}

func (n nbsService) QueryAgentsInfo(
	ctx context.Context,
	request *protos.TQueryAgentsInfoRequest,
) (*protos.TQueryAgentsInfoResponse, error) {
	//TODO implement me
	panic("implement me")
}

func (n nbsService) ExecuteAction(
	ctx context.Context,
	request *protos.TExecuteActionRequest,
) (*protos.TExecuteActionResponse, error) {
	if request.Action == "backupdiskregistrystate" {
		var response protos.TExecuteActionResponse
		response.Output = n.drStateJSON
		return &response, nil
	} else if request.Action == "diskregistrychangestate" {
		var response protos.TExecuteActionResponse
		response.Output = []byte(fmt.Sprintf(
			"received request: %v",
			string(request.Input),
		))
		return &response, nil
	}

	return nil, fmt.Errorf("unsupported action: %v", request.Action)
}

func (n nbsService) CreatePlacementGroup(
	ctx context.Context,
	request *protos.TCreatePlacementGroupRequest,
) (*protos.TCreatePlacementGroupResponse, error) {
	//TODO implement me
	panic("implement me")
}

func (n nbsService) DestroyPlacementGroup(
	ctx context.Context,
	request *protos.TDestroyPlacementGroupRequest,
) (*protos.TDestroyPlacementGroupResponse, error) {
	//TODO implement me
	panic("implement me")
}

func (n nbsService) AlterPlacementGroupMembership(
	ctx context.Context,
	request *protos.TAlterPlacementGroupMembershipRequest,
) (*protos.TAlterPlacementGroupMembershipResponse, error) {
	//TODO implement me
	panic("implement me")
}

func (n nbsService) ListPlacementGroups(
	ctx context.Context,
	request *protos.TListPlacementGroupsRequest,
) (*protos.TListPlacementGroupsResponse, error) {
	//TODO implement me
	panic("implement me")
}

func (n nbsService) DescribePlacementGroup(
	ctx context.Context,
	request *protos.TDescribePlacementGroupRequest,
) (*protos.TDescribePlacementGroupResponse, error) {
	//TODO implement me
	panic("implement me")
}

func (n nbsService) CmsAction(
	ctx context.Context,
	request *protos.TCmsActionRequest,
) (*protos.TCmsActionResponse, error) {
	//TODO implement me
	panic("implement me")
}

<<<<<<< HEAD
=======
func (n nbsService) CheckRange(
	ctx context.Context,
	request *protos.TCheckRangeRequest,
) (*protos.TCheckRangeResponse, error) {
	//TODO implement me
	panic("implement me")
}

func (n nbsService) CreateVolumeLink(
	ctx context.Context,
	request *protos.TCreateVolumeLinkRequest,
) (*protos.TCreateVolumeLinkResponse, error) {
	//TODO implement me
	panic("implement me")
}

func (n nbsService) DestroyVolumeLink(
	ctx context.Context,
	request *protos.TDestroyVolumeLinkRequest,
) (*protos.TDestroyVolumeLinkResponse, error) {
	//TODO implement me
	panic("implement me")
}

>>>>>>> a4f3a51c
////////////////////////////////////////////////////////////////////////////////

type TestContext struct {
	Binary    string
	Pm        *portmanager.PortManager
	Port      int
	Srv       *grpc.Server
	NbsServer nbsService
	TmpDir    string
}

func (tc *TestContext) init(t *testing.T, stateFile string) {
	var err error
	tc.Binary, err = yatest.BinaryPath(
		"cloud/blockstore/tools/testing/chaos-monkey/chaos-monkey")
	require.NoError(t, err)

	drStatePath := yatest.SourcePath(
		fmt.Sprintf(
			"cloud/blockstore/tools/testing/chaos-monkey/tests/data/%v.json",
			stateFile,
		),
	)
	drStateJSON, err := ioutil.ReadFile(drStatePath)
	require.NoError(t, err)

	err = os.MkdirAll(os.Getenv("PORT_SYNC_PATH"), os.ModePerm)
	require.NoError(t, err)

	tc.Pm, err = portmanager.New()
	require.NoError(t, err)
	tc.Port, err = tc.Pm.GetPort()
	require.NoError(t, err)
	lis, err := net.Listen("tcp", fmt.Sprintf(":%d", tc.Port))
	require.NoError(t, err)
	tc.Srv = grpc.NewServer()
	tc.NbsServer = nbsService{
		drStateJSON:             drStateJSON,
		diskID2FreshDeviceCount: make(map[string]int),
	}
	nbsgrpc.RegisterTBlockStoreServiceServer(tc.Srv, &tc.NbsServer)
	go func() {
		err = tc.Srv.Serve(lis)
		require.NoError(t, err)
	}()

	tc.TmpDir, err = ioutil.TempDir(os.TempDir(), "canon_")
	require.NoError(t, err)
}

func (tc *TestContext) cleanup(t *testing.T) {
	err := os.RemoveAll(tc.TmpDir)
	require.NoError(t, err)

	tc.Srv.GracefulStop()
}

func (tc *TestContext) saveResult(t *testing.T, output []byte) {
	canonFile := filepath.Join(tc.TmpDir, "test.golden")
	err := ioutil.WriteFile(canonFile, output, 0644)
	require.NoError(t, err)

	canon.SaveFile(t, canonFile, canon.WithLocal(true))
}

func doStateAnalysis(t *testing.T, args ...string) {
	binary, err := yatest.BinaryPath(
		"cloud/blockstore/tools/testing/chaos-monkey/chaos-monkey")
	require.NoError(t, err)

	drStatePath := yatest.SourcePath(
		"cloud/blockstore/tools/testing/chaos-monkey/tests/data/dr3.json")

	tmpDir, err := ioutil.TempDir(os.TempDir(), "canon_")
	require.NoError(t, err)
	defer func() { _ = os.RemoveAll(tmpDir) }()

	appendedArgs := append([]string{"--dr-state"}, drStatePath)
	appendedArgs = append(appendedArgs, args...)
	cmd := exec.Command(
		binary,
		appendedArgs...,
	)
	cmd.Stderr = os.Stderr
	output, err := cmd.Output()
	if err != nil {
		println(err)
	}
	require.NoError(t, err)

	canonFile := filepath.Join(tmpDir, "test.golden")
	err = ioutil.WriteFile(canonFile, output, 0644)
	require.NoError(t, err)

	canon.SaveFile(t, canonFile, canon.WithLocal(true))
}

////////////////////////////////////////////////////////////////////////////////

func TestStateAnalysis(t *testing.T) {
	doStateAnalysis(
		t,
		"--disk-id", "fsa0uap9g03n6o91mjnl",
		"--max-targets", "5")
}

func TestStateAnalysisPreferFresh(t *testing.T) {
	doStateAnalysis(
		t,
		"--disk-id", "fsa0uap9g03n6o91mjnl",
		"--max-targets", "5",
		"--prefer-fresh")
}

func TestStateAnalysisPreferMinusOne(t *testing.T) {
	doStateAnalysis(
		t,
		"--disk-id", "fsa0uap9g03n6o91mjnl",
		"--max-targets", "5",
		"--prefer-minus-one")
}

func TestStateAnalysisBreakTwo(t *testing.T) {
	doStateAnalysis(
		t,
		"--disk-id", "fsa0uap9g03n6o91mjnl",
		"--max-targets", "2",
		"--can-break-two")
}

func TestStateAnalysisBreakDevice(t *testing.T) {
	doStateAnalysis(
		t,
		"--disk-id", "fsa0uap9g03n6o91mjnl",
		"--device-id", "bb0fbae0ae5c1285b29ad657069a8abb")
}

func TestStateAnalysisHealDevice(t *testing.T) {
	doStateAnalysis(
		t,
		"--disk-id", "fsa0uap9g03n6o91mjnl",
		"--device-id", "0750cecf67723c52d8b6501e882f9673")
}

////////////////////////////////////////////////////////////////////////////////

func TestFetchAnalyzeApply(t *testing.T) {
	tc := TestContext{}
	tc.init(t, "dr")
	defer tc.cleanup(t)

	cmd := exec.Command(
		tc.Binary,
		"--nbs-host",
		"localhost",
		"--nbs-port",
		strconv.Itoa(tc.Port),
		"--disk-id", "cga7mpius6uopt9beskc",
		"--max-targets", "5",
		"--apply",
		"--wait-for-replication-start",
		"--wait-for-replication-finish",
	)
	cmd.Stderr = os.Stderr
	output, err := cmd.Output()
	if err != nil {
		println(err)
	}
	require.NoError(t, err)

	tc.saveResult(t, output)
}

func TestCleanup(t *testing.T) {
	tc := TestContext{}
	tc.init(t, "dr2")
	defer tc.cleanup(t)

	cmd := exec.Command(
		tc.Binary,
		"--nbs-host",
		"localhost",
		"--nbs-port",
		strconv.Itoa(tc.Port),
		"--cleanup",
	)
	cmd.Stderr = os.Stderr
	output, err := cmd.Output()
	if err != nil {
		println(err)
	}
	require.NoError(t, err)

	tc.saveResult(t, output)
}<|MERGE_RESOLUTION|>--- conflicted
+++ resolved
@@ -388,16 +388,6 @@
 	panic("implement me")
 }
 
-<<<<<<< HEAD
-=======
-func (n nbsService) CheckRange(
-	ctx context.Context,
-	request *protos.TCheckRangeRequest,
-) (*protos.TCheckRangeResponse, error) {
-	//TODO implement me
-	panic("implement me")
-}
-
 func (n nbsService) CreateVolumeLink(
 	ctx context.Context,
 	request *protos.TCreateVolumeLinkRequest,
@@ -414,7 +404,6 @@
 	panic("implement me")
 }
 
->>>>>>> a4f3a51c
 ////////////////////////////////////////////////////////////////////////////////
 
 type TestContext struct {
