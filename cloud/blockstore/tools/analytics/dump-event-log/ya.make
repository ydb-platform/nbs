PROGRAM(blockstore-dump-event-log)

PEERDIR(
    cloud/blockstore/libs/diagnostics
    cloud/blockstore/tools/analytics/libs/event-log

    contrib/libs/sqlite3
    library/cpp/eventlog/dumper
)

SRCS(
    io_deps_stat_accumulator.cpp
    io_distribution.cpp
<<<<<<< HEAD
    main.cpp
    profile_log_event_handler.cpp
    read_write_requests_with_inflight.cpp
    sqlite_output.cpp
=======
>>>>>>> aa8e96b1
    main.cpp
    profile_log_event_handler.cpp
    read_write_requests_with_inflight.cpp
    sqlite_output.cpp
    zero_ranges_stat.cpp
)

END()<|MERGE_RESOLUTION|>--- conflicted
+++ resolved
@@ -11,13 +11,10 @@
 SRCS(
     io_deps_stat_accumulator.cpp
     io_distribution.cpp
-<<<<<<< HEAD
     main.cpp
     profile_log_event_handler.cpp
     read_write_requests_with_inflight.cpp
     sqlite_output.cpp
-=======
->>>>>>> aa8e96b1
     main.cpp
     profile_log_event_handler.cpp
     read_write_requests_with_inflight.cpp
