#pragma once

#include "request.h"

#include <cloud/filestore/libs/diagnostics/events/profile_events.ev.pb.h>

#include <library/cpp/eventlog/eventlog.h>
#include <library/cpp/eventlog/iterator.h>

namespace NCloud::NFileStore::NLoadTest {

using namespace NThreading;
using namespace NCloud::NFileStore::NClient;

////////////////////////////////////////////////////////////////////////////////

class IReplayRequestGenerator: public IRequestGenerator
{
protected:
    const ::NCloud::NFileStore::NProto::TReplaySpec Spec;
    TLog Log;
    TString TargetFilesystemId;   // Only for GRPC
    TString FileSystemIdFilter;
    const ::NCloud::NFileStore::NProto::THeaders Headers;
    NClient::ISessionPtr Session;
<<<<<<< HEAD
    ssize_t EventMessageNumber = 0;
    i64 TimestampMicroSeconds = 0;
    TInstant Started;

    // Do not sleep too much if timestamps in log are broken
    i64 MaxSleepMcs = 1000000;

    std::optional<TInstant> ReplayTimeFrom;
    std::optional<TInstant> ReplayTimeTill;
=======
    int EventMessageNumber = 0;
    ui64 TimestampMicroSeconds = 0;
    TInstant Started;

    // Do not sleep too much if timestamps in log are broken
    ui64 MaxSleepUs = 1000000;
>>>>>>> a75472d6

private:
    THolder<NEventLog::IIterator> CurrentEvent;
    TConstEventPtr EventPtr;
    const NProto::TProfileLogRecord* MessagePtr{};
    size_t EventsProcessed = 0;
    size_t EventsSkipped = 0;
<<<<<<< HEAD
    double Sleeps = 0;
    size_t MessagesProcessed = 0;
    size_t MessagesSkipped = 0;
    static constexpr TDuration StatusEverySeconds = TDuration::Seconds(10);
    TInstant NextStatusAt = TInstant::Now() + StatusEverySeconds;
=======
    double TimeInSleepBetweenEventsSeconds = 0;
    size_t MessagesProcessed = 0;
    size_t MessagesSkipped = 0;
    static constexpr TDuration StatusEverySeconds = TDuration::Seconds(10);
    TInstant NextStatusAt;
>>>>>>> a75472d6

    TFuture<TCompletedRequest> ProcessRequest(
        const NProto::TProfileLogRequestInfo& request);

public:
    IReplayRequestGenerator(
        NProto::TReplaySpec spec,
        ILoggingServicePtr logging,
        NClient::ISessionPtr session,
        TString filesystemId,
        NProto::THeaders headers);

    bool ShouldImmediatelyProcessQueue() override;

    bool ShouldFailOnError() override;

    void Advance();

    bool HasNextRequest() override;

    TFuture<TCompletedRequest> ExecuteNextRequest() override;

    virtual TFuture<TCompletedRequest> DoReadData(
        const NCloud::NFileStore::NProto::
            TProfileLogRequestInfo& /*unused*/) = 0;
    virtual TFuture<TCompletedRequest> DoWriteData(
        const NCloud::NFileStore::NProto::
            TProfileLogRequestInfo& /*unused*/) = 0;
    virtual TFuture<TCompletedRequest> DoCreateNode(
        const NCloud::NFileStore::NProto::
            TProfileLogRequestInfo& /*unused*/) = 0;
    virtual TFuture<TCompletedRequest> DoRenameNode(
        const NCloud::NFileStore::NProto::
            TProfileLogRequestInfo& /*unused*/) = 0;
    virtual TFuture<TCompletedRequest> DoUnlinkNode(
        const NCloud::NFileStore::NProto::
            TProfileLogRequestInfo& /*unused*/) = 0;
    virtual TFuture<TCompletedRequest> DoCreateHandle(
        const NCloud::NFileStore::NProto::
            TProfileLogRequestInfo& /*unused*/) = 0;
    virtual TFuture<TCompletedRequest> DoDestroyHandle(
        const NCloud::NFileStore::NProto::
            TProfileLogRequestInfo& /*unused*/) = 0;
    virtual TFuture<TCompletedRequest> DoGetNodeAttr(
        const NCloud::NFileStore::NProto::
            TProfileLogRequestInfo& /*unused*/) = 0;
    virtual TFuture<TCompletedRequest> DoAccessNode(
        const NCloud::NFileStore::NProto::
            TProfileLogRequestInfo& /*unused*/) = 0;
    virtual TFuture<TCompletedRequest> DoListNodes(
        const NCloud::NFileStore::NProto::
            TProfileLogRequestInfo& /*unused*/) = 0;
    virtual TFuture<TCompletedRequest> DoFlush(
        const NCloud::NFileStore::NProto::
            TProfileLogRequestInfo& /*unused*/) = 0;
    virtual TFuture<TCompletedRequest> DoAcquireLock(
        const NCloud::NFileStore::NProto::
            TProfileLogRequestInfo& /*unused*/) = 0;
    virtual TFuture<TCompletedRequest> DoReleaseLock(
        const NCloud::NFileStore::NProto::
            TProfileLogRequestInfo& /*unused*/) = 0;
};

}   // namespace NCloud::NFileStore::NLoadTest<|MERGE_RESOLUTION|>--- conflicted
+++ resolved
@@ -23,24 +23,15 @@
     TString FileSystemIdFilter;
     const ::NCloud::NFileStore::NProto::THeaders Headers;
     NClient::ISessionPtr Session;
-<<<<<<< HEAD
-    ssize_t EventMessageNumber = 0;
+    int EventMessageNumber = 0;
     i64 TimestampMicroSeconds = 0;
     TInstant Started;
 
     // Do not sleep too much if timestamps in log are broken
-    i64 MaxSleepMcs = 1000000;
+    i64 MaxSleepUs = 1000000;
 
     std::optional<TInstant> ReplayTimeFrom;
     std::optional<TInstant> ReplayTimeTill;
-=======
-    int EventMessageNumber = 0;
-    ui64 TimestampMicroSeconds = 0;
-    TInstant Started;
-
-    // Do not sleep too much if timestamps in log are broken
-    ui64 MaxSleepUs = 1000000;
->>>>>>> a75472d6
 
 private:
     THolder<NEventLog::IIterator> CurrentEvent;
@@ -48,19 +39,11 @@
     const NProto::TProfileLogRecord* MessagePtr{};
     size_t EventsProcessed = 0;
     size_t EventsSkipped = 0;
-<<<<<<< HEAD
-    double Sleeps = 0;
-    size_t MessagesProcessed = 0;
-    size_t MessagesSkipped = 0;
-    static constexpr TDuration StatusEverySeconds = TDuration::Seconds(10);
-    TInstant NextStatusAt = TInstant::Now() + StatusEverySeconds;
-=======
     double TimeInSleepBetweenEventsSeconds = 0;
     size_t MessagesProcessed = 0;
     size_t MessagesSkipped = 0;
     static constexpr TDuration StatusEverySeconds = TDuration::Seconds(10);
     TInstant NextStatusAt;
->>>>>>> a75472d6
 
     TFuture<TCompletedRequest> ProcessRequest(
         const NProto::TProfileLogRequestInfo& request);
