--- conflicted
+++ resolved
@@ -21,16 +21,11 @@
     "create_checkpoint",
     "destroy_checkpoint",
     "describe_filestore_model",
-<<<<<<< HEAD
-    # sessions
     "create_session",
-    # nodes
     "create_node",
     "list_nodes",
     "unlink_node",
-=======
     "execute_action",
->>>>>>> c129eb25
 ]
 
 ENDPOINT_METHODS = [
