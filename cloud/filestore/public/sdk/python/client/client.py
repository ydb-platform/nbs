--- conflicted
+++ resolved
@@ -430,9 +430,6 @@
             timestamp,
             trace_id,
             request_timeout)
-
-<<<<<<< HEAD
-    ## Session Operations
 
     @_handle_errors
     def create_session(
@@ -450,7 +447,6 @@
             request, idempotence_id, timestamp, trace_id, request_timeout
         )
 
-    ## Filesystem Node Operations
     @dataclass
     class Directory:
         Mode: int  # uint32
@@ -566,7 +562,7 @@
         return self.__impl.unlink_node(
             request, idempotence_id, timestamp, trace_id, request_timeout
         )
-=======
+
     @_handle_errors
     def execute_action(
             self,
@@ -587,7 +583,6 @@
             timestamp,
             trace_id,
             request_timeout)
->>>>>>> c129eb25
 
 
 def CreateClient(
