syntax = "proto2";

package NCloud.NFileStore.NProto;

import "cloud/storage/core/protos/authorization_mode.proto";

option go_package = "github.com/ydb-platform/nbs/cloud/filestore/config";

////////////////////////////////////////////////////////////////////////////////

message TStorageConfig
{
    // Schemeshard directory for tablets.
    optional string SchemeShardDir = 1;

    // Number of reties before pipe client reports failure.
    optional uint32 PipeClientRetryCount = 2;

    // Minimum timeout before pipe client reconnect attempt.
    optional uint32 PipeClientMinRetryTime = 3;

    // Maximum timeout before pipe client reconnect attempt.
    optional uint32 PipeClientMaxRetryTime = 4;

    // Timeout before automatically removing session.
    optional uint32 IdleSessionTimeout = 5;

    // Timeout for establishing session.
    optional uint32 EstablishSessionTimeout = 6;

    // Write batching timeout.
    optional bool WriteBatchEnabled = 7;

    // Write batching timeout.
    optional uint32 WriteBatchTimeout = 8;

    // Minimum write request size (in bytes) that lets us write the data
    // directly to blobstorage (as a mixed/merged blob).
    optional uint32 WriteBlobThreshold = 9;

    // The size of data (in bytes) in the fresh blocks table that triggers
    // flushing.
    optional uint32 FlushThreshold = 10;

    // Thresholds for background ops.
    optional uint32 CleanupThreshold = 11;
    optional uint32 CompactionThreshold = 12;
    optional uint32 CollectGarbageThreshold = 13;

    // The size of data (in bytes) in the fresh bytes table that triggers
    // flushing.
    optional uint32 FlushBytesThreshold = 14;

    // Size of allocation unit for HDD drives (in GiB).
    optional uint32 AllocationUnitHDD = 15;

    // Size of allocation unit for SSD drives (in GiB).
    optional uint32 AllocationUnitSSD = 16;

    // Channel configuration for HDD.
    optional string HDDSystemChannelPoolKind = 17;
    optional string HDDLogChannelPoolKind = 18;
    optional string HDDIndexChannelPoolKind = 19;
    optional string HDDFreshChannelPoolKind = 20;
    optional string HDDMixedChannelPoolKind = 21;

    // Channel configuration for SSD.
    optional string SSDSystemChannelPoolKind = 22;
    optional string SSDLogChannelPoolKind = 23;
    optional string SSDIndexChannelPoolKind = 24;
    optional string SSDFreshChannelPoolKind = 25;
    optional string SSDMixedChannelPoolKind = 26;

    // Performance per allocation unit for HDD.
    optional uint32 HDDUnitReadBandwidth = 27;    // in MiB/s
    optional uint32 HDDUnitWriteBandwidth = 28;   // in MiB/s
    optional uint32 HDDMaxReadBandwidth = 29;     // in MiB/s
    optional uint32 HDDMaxWriteBandwidth = 30;    // in MiB/s
    optional uint32 HDDUnitReadIops = 31;
    optional uint32 HDDUnitWriteIops = 32;
    optional uint32 HDDMaxReadIops = 33;
    optional uint32 HDDMaxWriteIops = 34;

    // Performance per allocation unit for SSD.
    optional uint32 SSDUnitReadBandwidth = 35;    // in MiB/s
    optional uint32 SSDUnitWriteBandwidth = 36;   // in MiB/s
    optional uint32 SSDMaxReadBandwidth = 37;     // in MiB/s
    optional uint32 SSDMaxWriteBandwidth = 38;    // in MiB/s
    optional uint32 SSDUnitReadIops = 39;
    optional uint32 SSDUnitWriteIops = 40;
    optional uint32 SSDMaxReadIops = 41;
    optional uint32 SSDMaxWriteIops = 42;

    // Minumal channels count for the tablet configuration.
    optional uint32 MinChannelCount = 43;

    // Maximum number of bytes in response.
    optional uint32 MaxResponseBytes = 44;

    // Channel configuration for Hybrid.
    optional string HybridSystemChannelPoolKind = 45;
    optional string HybridLogChannelPoolKind = 46;
    optional string HybridIndexChannelPoolKind = 47;
    optional string HybridFreshChannelPoolKind = 48;
    optional string HybridMixedChannelPoolKind = 49;

    // Override storage media kind for too slow HDD.
    optional uint32 HDDMediaKindOverride = 50;

    // Nodes limit & ratio for the filesystem.
    optional uint32 DefaultNodesLimit = 51;
    optional uint32 SizeToNodesRatio = 52;

    // Do not allow to start tablets on specific nodes.
    optional bool DisableLocalService = 53;

    // Number of last request ids kept per session for deduplicate cache.
    optional uint32 DupCacheEntryCount = 54;

    // Process no more than this number of new/garbage blobs per one
    // DeleteGarbage tx.
    optional uint32 MaxDeleteGarbageBlobsPerTx = 55;

    // Do run CollectGarbage at start.
    optional bool EnableCollectGarbageAtStart = 56;

    // Enables persistent backup for tablet boot infos.
    optional string TabletBootInfoBackupFilePath = 57;
    // In fallback mode, all requests to Hive are served from cache.
    optional bool HiveProxyFallbackMode = 58;

    // Thresholds which enable backpressure.
    optional uint32 FlushThresholdForBackpressure = 59;
    optional uint32 CleanupThresholdForBackpressure = 60;
    optional uint32 CompactionThresholdForBackpressure = 61;
    optional uint32 FlushBytesThresholdForBackpressure = 62;

    // Threshold for blob size in bytes.
    optional uint32 MaxBlobSize = 63;

    // Enable file system throttling.
    optional bool ThrottlingEnabled = 64;

    // Max blocks count for a single truncate tx.
    optional uint32 MaxBlocksPerTruncateTx = 65;
    optional uint32 MaxTruncateTxInflight = 66;

    // Maximum number of entries in response.
    optional uint32 MaxResponseEntries = 67;

    // Performance profile configuration for SSD.
    optional bool SSDThrottlingEnabled = 68;
    optional uint32 SSDBoostTime = 69;         // in ms
    optional uint32 SSDBoostRefillTime = 70;   // in ms
    optional uint32 SSDUnitBoost = 71;
    optional uint32 SSDBurstPercentage = 72;
    optional uint32 SSDDefaultPostponedRequestWeight = 73;
    optional uint32 SSDMaxPostponedWeight = 74;
    optional uint32 SSDMaxWriteCostMultiplier = 75;
    optional uint32 SSDMaxPostponedTime = 76;   // in ms
    optional uint32 SSDMaxPostponedCount = 77;

    // Performance profile configuration for HDD.
    optional bool HDDThrottlingEnabled = 78;
    optional uint32 HDDBoostTime = 79;         // in ms
    optional uint32 HDDBoostRefillTime = 80;   // in ms
    optional uint32 HDDUnitBoost = 81;
    optional uint32 HDDBurstPercentage = 82;
    optional uint32 HDDDefaultPostponedRequestWeight = 83;
    optional uint32 HDDMaxPostponedWeight = 84;
    optional uint32 HDDMaxWriteCostMultiplier = 85;
    optional uint32 HDDMaxPostponedTime = 86;   // in ms
    optional uint32 HDDMaxPostponedCount = 87;

    // Timeout in between forced range compaction attempts.
    optional uint32 CompactionRetryTimeout = 88;   // in ms

    // Min percentage of reassignable channels after which reassign requests
    // are sent.
    optional uint32 ReassignChannelsPercentageThreshold = 89;

    optional uint32 CpuLackThreshold = 90;

    optional NCloud.NProto.EAuthorizationMode AuthorizationMode = 91;

    // FolderId of this NFS instance. Used for authorization.
    optional string FolderId = 92;

    // Number of last sessions kept in storage
    optional uint32 SessionHistoryEntryCount = 93;

    // Tenant hive tablet id different from root to be used by hive proxy.
    // Should be configured once and for the lifetime of the cluster.
    optional uint64 TenantHiveTabletId = 329;

    // Max number of compaction ranges loaded per 1 compaction state load
    // iteration.
    optional uint32 LoadedCompactionRangesPerTx = 330;

    // Enables DescribeData + ReadBlob instead of ReadData for reading.
    optional bool TwoStageReadEnabled = 331;

    // Enables runtime config update tool.
    optional bool ConfigsDispatcherServiceEnabled = 332;

    // Max inflight for out of order compaction map load requests.
    optional uint32 MaxOutOfOrderCompactionMapLoadRequestsInQueue = 333;

    // IndexTabletActor will suicide (and thus reboot) after observing this
    // number of backpressure errors. Needed to automatically recover after
    // various races that may happen during index tablet startup due to bugs.
    optional uint32 MaxBackpressureErrorsBeforeSuicide = 334;

    // Params that are passed to filestore-vhost via TCreateSessionResponse via
    // TFilestore::Features. They do not have any effect on the tablet itself.
    optional uint32 EntryTimeout = 335;
    optional uint32 NegativeEntryTimeout = 336;
    optional uint32 AttrTimeout = 337;

<<<<<<< HEAD
    // Enables GenerateBlobIds + WriteBlob + AddData instead of WriteBlob
    // for writing.
    optional bool ThreeStageWriteEnabled = 338;

    // When issuing blob ids, the tablet a acquires collect barrier. In order
    // to release it in case of a client disconnect, this timeout is used.
    optional uint32 GenerateBlobIdsReleaseCollectBarrierTimeout = 339;
=======
    // Threshold for the number of garbage blocks in a compaction range that
    // triggers automatic compaction.
    optional uint32 GarbageCompactionThreshold = 338;
    // Threshold for average CompactionScore for the whole FS.
    optional uint32 CompactionThresholdAverage = 339;
    // Threshold for average GarbageCompactionScore for the whole FS.
    optional uint32 GarbageCompactionThresholdAverage = 340;
    // Enables 3 aforementioned thresholds.
    optional bool NewCompactionEnabled = 341;

    // Threshold for average CleanupScore for the whole FS.
    optional uint32 CleanupThresholdAverage = 342;
    // Enables the aforementioned threshold.
    optional bool NewCleanupEnabled = 343;
>>>>>>> 45f67dae
}<|MERGE_RESOLUTION|>--- conflicted
+++ resolved
@@ -217,15 +217,6 @@
     optional uint32 NegativeEntryTimeout = 336;
     optional uint32 AttrTimeout = 337;
 
-<<<<<<< HEAD
-    // Enables GenerateBlobIds + WriteBlob + AddData instead of WriteBlob
-    // for writing.
-    optional bool ThreeStageWriteEnabled = 338;
-
-    // When issuing blob ids, the tablet a acquires collect barrier. In order
-    // to release it in case of a client disconnect, this timeout is used.
-    optional uint32 GenerateBlobIdsReleaseCollectBarrierTimeout = 339;
-=======
     // Threshold for the number of garbage blocks in a compaction range that
     // triggers automatic compaction.
     optional uint32 GarbageCompactionThreshold = 338;
@@ -240,5 +231,14 @@
     optional uint32 CleanupThresholdAverage = 342;
     // Enables the aforementioned threshold.
     optional bool NewCleanupEnabled = 343;
->>>>>>> 45f67dae
+
+
+    // Enables GenerateBlobIds + WriteBlob + AddData instead of WriteBlob
+    // for writing.
+    optional bool ThreeStageWriteEnabled = 344;
+
+    // When issuing blob ids, the tablet a acquires collect barrier. In order
+    // to release it in case of a client disconnect, this timeout is used.
+    optional uint32 GenerateBlobIdsReleaseCollectBarrierTimeout = 345;
+
 }