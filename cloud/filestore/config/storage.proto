--- conflicted
+++ resolved
@@ -327,17 +327,6 @@
     // Enables ThreeStageWrite for unaligned requests.
     optional bool UnalignedThreeStageWriteEnabled = 366;
 
-<<<<<<< HEAD
-    // Enables in-memory index cache for all index-related requests
-    optional bool InMemoryIndexCacheEnabled = 367;
-    // Capacity of in-memory index cache, in number of entries per each table
-    optional uint64 InMemoryIndexCacheNodesCapacity = 368;
-    optional uint64 InMemoryIndexCacheNodesVerCapacity = 369;
-    optional uint64 InMemoryIndexCacheNodeAttrsCapacity = 370;
-    optional uint64 InMemoryIndexCacheNodeAttrsVerCapacity = 371;
-    optional uint64 InMemoryIndexCacheNodeRefsCapacity = 372;
-    optional uint64 InMemoryIndexCacheNodeRefsVerCapacity = 373;
-=======
     // Number of ranges with zero compaction stats to delete per tx.
     optional uint32 MaxZeroCompactionRangesToDeletePerTx = 367;
 
@@ -352,5 +341,14 @@
         repeated TFilestoreAliasEntry Entries = 1;
     }
     optional TFilestoreAliases FilestoreAliases = 368;
->>>>>>> cdfe4fd9
+
+    // Enables in-memory index cache for all index-related requests
+    optional bool InMemoryIndexCacheEnabled = 369;
+    // Capacity of in-memory index cache, in number of entries per each table
+    optional uint64 InMemoryIndexCacheNodesCapacity = 370;
+    optional uint64 InMemoryIndexCacheNodesVerCapacity = 371;
+    optional uint64 InMemoryIndexCacheNodeAttrsCapacity = 372;
+    optional uint64 InMemoryIndexCacheNodeAttrsVerCapacity = 373;
+    optional uint64 InMemoryIndexCacheNodeRefsCapacity = 374;
+    optional uint64 InMemoryIndexCacheNodeRefsVerCapacity = 375;
 }