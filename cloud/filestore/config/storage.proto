syntax = "proto2";

package NCloud.NFileStore.NProto;

import "cloud/storage/core/protos/authorization_mode.proto";
import "cloud/storage/core/protos/certificate.proto";

option go_package = "github.com/ydb-platform/nbs/cloud/filestore/config";

////////////////////////////////////////////////////////////////////////////////

enum EBlobIndexOpsPriority
{
    BIOP_CLEANUP_FIRST = 0;
    BIOP_COMPACTION_FIRST = 1;
    BIOP_FAIR = 2;
}

////////////////////////////////////////////////////////////////////////////////

message TStorageConfig
{
    // Schemeshard directory for tablets.
    optional string SchemeShardDir = 1;

    // Number of reties before pipe client reports failure.
    optional uint32 PipeClientRetryCount = 2;

    // Minimum timeout before pipe client reconnect attempt.
    optional uint32 PipeClientMinRetryTime = 3;

    // Maximum timeout before pipe client reconnect attempt.
    optional uint32 PipeClientMaxRetryTime = 4;

    // Timeout before automatically removing session.
    optional uint32 IdleSessionTimeout = 5;

    // Timeout for establishing session.
    optional uint32 EstablishSessionTimeout = 6;

    // Write batching timeout.
    optional bool WriteBatchEnabled = 7;

    // Write batching timeout.
    optional uint32 WriteBatchTimeout = 8;

    // Minimum write request size (in bytes) that lets us write the data
    // directly to blobstorage (as a mixed/merged blob).
    optional uint32 WriteBlobThreshold = 9;

    // The size of data (in bytes) in the fresh blocks table that triggers
    // flushing.
    optional uint32 FlushThreshold = 10;

    // Thresholds for background ops.
    optional uint32 CleanupThreshold = 11;
    optional uint32 CompactionThreshold = 12;
    optional uint32 CollectGarbageThreshold = 13;

    // The size of data (in bytes) in the fresh bytes table that triggers
    // flushing.
    optional uint64 FlushBytesThreshold = 14;

    // Size of allocation unit for HDD drives (in GiB).
    optional uint32 AllocationUnitHDD = 15;

    // Size of allocation unit for SSD drives (in GiB).
    optional uint32 AllocationUnitSSD = 16;

    // Channel configuration for HDD.
    optional string HDDSystemChannelPoolKind = 17;
    optional string HDDLogChannelPoolKind = 18;
    optional string HDDIndexChannelPoolKind = 19;
    optional string HDDFreshChannelPoolKind = 20;
    optional string HDDMixedChannelPoolKind = 21;

    // Channel configuration for SSD.
    optional string SSDSystemChannelPoolKind = 22;
    optional string SSDLogChannelPoolKind = 23;
    optional string SSDIndexChannelPoolKind = 24;
    optional string SSDFreshChannelPoolKind = 25;
    optional string SSDMixedChannelPoolKind = 26;

    // Performance per allocation unit for HDD.
    optional uint32 HDDUnitReadBandwidth = 27;    // in MiB/s
    optional uint32 HDDUnitWriteBandwidth = 28;   // in MiB/s
    optional uint32 HDDMaxReadBandwidth = 29;     // in MiB/s
    optional uint32 HDDMaxWriteBandwidth = 30;    // in MiB/s
    optional uint32 HDDUnitReadIops = 31;
    optional uint32 HDDUnitWriteIops = 32;
    optional uint32 HDDMaxReadIops = 33;
    optional uint32 HDDMaxWriteIops = 34;

    // Performance per allocation unit for SSD.
    optional uint32 SSDUnitReadBandwidth = 35;    // in MiB/s
    optional uint32 SSDUnitWriteBandwidth = 36;   // in MiB/s
    optional uint32 SSDMaxReadBandwidth = 37;     // in MiB/s
    optional uint32 SSDMaxWriteBandwidth = 38;    // in MiB/s
    optional uint32 SSDUnitReadIops = 39;
    optional uint32 SSDUnitWriteIops = 40;
    optional uint32 SSDMaxReadIops = 41;
    optional uint32 SSDMaxWriteIops = 42;

    // Minumal channels count for the tablet configuration.
    optional uint32 MinChannelCount = 43;

    // Maximum number of bytes in response.
    optional uint32 MaxResponseBytes = 44;

    // Channel configuration for Hybrid.
    optional string HybridSystemChannelPoolKind = 45;
    optional string HybridLogChannelPoolKind = 46;
    optional string HybridIndexChannelPoolKind = 47;
    optional string HybridFreshChannelPoolKind = 48;
    optional string HybridMixedChannelPoolKind = 49;

    // Override storage media kind for too slow HDD.
    optional uint32 HDDMediaKindOverride = 50;

    // Nodes limit & ratio for the filesystem.
    optional uint32 DefaultNodesLimit = 51;
    optional uint32 SizeToNodesRatio = 52;

    // Do not allow to start tablets on specific nodes.
    optional bool DisableLocalService = 53;

    // Number of last request ids kept per session for deduplicate cache.
    optional uint32 DupCacheEntryCount = 54;

    // Process no more than this number of new/garbage blobs per one
    // DeleteGarbage tx.
    optional uint32 MaxDeleteGarbageBlobsPerTx = 55;

    // Do run CollectGarbage at start.
    optional bool EnableCollectGarbageAtStart = 56;

    // Enables persistent backup for tablet boot infos.
    optional string TabletBootInfoBackupFilePath = 57;
    // In fallback mode, all requests to Hive are served from cache.
    optional bool HiveProxyFallbackMode = 58;

    // Thresholds which enable backpressure.
    optional uint32 FlushThresholdForBackpressure = 59;
    optional uint32 CleanupThresholdForBackpressure = 60;
    optional uint32 CompactionThresholdForBackpressure = 61;
    optional uint64 FlushBytesThresholdForBackpressure = 62;

    // Threshold for blob size in bytes.
    optional uint32 MaxBlobSize = 63;

    // Enable file system throttling.
    optional bool ThrottlingEnabled = 64;

    // Max blocks count for a single truncate tx.
    optional uint32 MaxBlocksPerTruncateTx = 65;
    optional uint32 MaxTruncateTxInflight = 66;

    // Maximum number of entries in response.
    optional uint32 MaxResponseEntries = 67;

    // Performance profile configuration for SSD.
    optional bool SSDThrottlingEnabled = 68;
    optional uint32 SSDBoostTime = 69;         // in ms
    optional uint32 SSDBoostRefillTime = 70;   // in ms
    optional uint32 SSDUnitBoost = 71;
    optional uint32 SSDBurstPercentage = 72;
    optional uint32 SSDDefaultPostponedRequestWeight = 73;
    optional uint32 SSDMaxPostponedWeight = 74;
    optional uint32 SSDMaxWriteCostMultiplier = 75;
    optional uint32 SSDMaxPostponedTime = 76;   // in ms
    optional uint32 SSDMaxPostponedCount = 77;

    // Performance profile configuration for HDD.
    optional bool HDDThrottlingEnabled = 78;
    optional uint32 HDDBoostTime = 79;         // in ms
    optional uint32 HDDBoostRefillTime = 80;   // in ms
    optional uint32 HDDUnitBoost = 81;
    optional uint32 HDDBurstPercentage = 82;
    optional uint32 HDDDefaultPostponedRequestWeight = 83;
    optional uint32 HDDMaxPostponedWeight = 84;
    optional uint32 HDDMaxWriteCostMultiplier = 85;
    optional uint32 HDDMaxPostponedTime = 86;   // in ms
    optional uint32 HDDMaxPostponedCount = 87;

    // Timeout in between forced range compaction attempts.
    optional uint32 CompactionRetryTimeout = 88;   // in ms

    // Min percentage of reassignable channels after which reassign requests
    // are sent.
    optional uint32 ReassignChannelsPercentageThreshold = 89;

    optional uint32 CpuLackThreshold = 90;

    optional NCloud.NProto.EAuthorizationMode AuthorizationMode = 91;

    // FolderId of this NFS instance. Used for authorization.
    optional string FolderId = 92;

    // Number of last sessions kept in storage
    optional uint32 SessionHistoryEntryCount = 93;

    // Tenant hive tablet id different from root to be used by hive proxy.
    // Should be configured once and for the lifetime of the cluster.
    optional uint64 TenantHiveTabletId = 329;

    // Max number of compaction ranges loaded per 1 compaction state load
    // iteration.
    optional uint32 LoadedCompactionRangesPerTx = 330;

    // Enables DescribeData + ReadBlob instead of ReadData for reading.
    optional bool TwoStageReadEnabled = 331;

    // Enables runtime config update tool.
    optional bool ConfigsDispatcherServiceEnabled = 332;

    // Max inflight for out of order compaction map load requests.
    optional uint32 MaxOutOfOrderCompactionMapLoadRequestsInQueue = 333;

    // IndexTabletActor will suicide (and thus reboot) after observing this
    // number of backpressure errors. Needed to automatically recover after
    // various races that may happen during index tablet startup due to bugs.
    optional uint32 MaxBackpressureErrorsBeforeSuicide = 334;

    // Params that are passed to filestore-vhost via TCreateSessionResponse via
    // TFilestore::Features. They do not have any effect on the tablet itself.
    optional uint32 EntryTimeout = 335;
    optional uint32 NegativeEntryTimeout = 336;
    optional uint32 AttrTimeout = 337;

    // Threshold for the number of garbage blocks in a compaction range that
    // triggers automatic compaction.
    optional uint32 GarbageCompactionThreshold = 338;
    // Threshold for average CompactionScore for the whole FS.
    optional uint32 CompactionThresholdAverage = 339;
    // Threshold for average GarbageCompactionScore for the whole FS.
    optional uint32 GarbageCompactionThresholdAverage = 340;
    // Enables 3 aforementioned thresholds.
    optional bool NewCompactionEnabled = 341;

    // Threshold for average CleanupScore for the whole FS.
    optional uint32 CleanupThresholdAverage = 342;
    // Enables the aforementioned threshold.
    optional bool NewCleanupEnabled = 343;

    // Enables GenerateBlobIds + WriteBlob + AddData instead of WriteBlob
    // for writing.
    optional bool ThreeStageWriteEnabled = 344;

    // When issuing blob ids, the tablet acquires a collect barrier. In order
    // to release it in case of a client disconnect, this timeout is used.
    optional uint32 GenerateBlobIdsReleaseCollectBarrierTimeout = 345;

    // If ThreeStageWriteEnabled is true, writes that exceed this threshold
    // will use the three-stage write path. Similar to WriteBlobThreshold
    optional uint32 ThreeStageWriteThreshold = 346;

    // ReadAhead cache params. Used upon DescribeData requests.
    // If ReadAheadCacheRangeSize is not 0 the requested ranges may be widened
    // to this value and the results will be cached to serve future describe
    // requests. The requested range is widened if the previous 32 DescribeData
    // requests represent a pattern which is similar to sequential. The similar
    // part is controlled by the ReadAheadMaxGapPercentage parameter which
    // regulates the maximum number of skipped bytes in an otherwise sequential
    // pattern.
    optional uint32 ReadAheadCacheMaxNodes = 347;
    optional uint32 ReadAheadCacheMaxResultsPerNode = 348;
    optional uint32 ReadAheadCacheRangeSize = 349;
    optional uint32 ReadAheadMaxGapPercentage = 350;
    optional uint32 ReadAheadCacheMaxHandlesPerNode = 351;

    // If set to true, tablets will use the compaction policy, described in their
    // schemas. If set to false, tablets will use the old compaction policy, which
    // is None, thus making the table use schema, set for this table beforehand.
    // If no schema is set, the table will use the default schema.
    //
    // Thus, enabling `NewLocalDBCompactionPolicyEnabled` flag will make some
    // tables use the new, three-generations compaction policy, for all the tablets,
    // that have been restarted after the flag was set to true.
    //
    // Disabling this flag afterwards is not supposed to affect these tables, as
    // they will return to using the None compaction policy, which does not trigger
    // `SetCompactionPolicy` alter operation.
    optional bool NewLocalDBCompactionPolicyEnabled = 352;

    // If greater than 0, the node index cache will be used. It caches
    // GetNodeAttrRequests to avoid executing GetNodeAttr tx for hot nodes.
    optional uint32 NodeIndexCacheMaxNodes = 353;

    // By default, the blocksize, provided by the GetNodeAttr request, is set to
    // the filestore blocksize. Due to the fact that every 64 blocks are stored in
    // the same range, it may be beneficial to increase the reported blocksize x-fold.
    // This numeric value is that x.
    optional uint32 PreferredBlockSizeMultiplier = 354;

    // Enables request forwarding to followers in the StorageServiceActor.
    // Forwarding is done based on the NodeId and Handle high bits.
    // Disabling this thing shouldn't really be needed apart from tests.
    optional bool MultiTabletForwardingEnabled = 355;

    // Controls BlobIndexOps' priority over each other.
    optional EBlobIndexOpsPriority BlobIndexOpsPriority = 356;

    // Allow to destroy filestore with active sessions
    optional bool AllowFileStoreForceDestroy = 357;

    // Enables usage of GetNodeAttrBatch requests instead of GetNodeAttr when
    // appropriate.
    optional bool GetNodeAttrBatchEnabled = 358;

    // Max number of items to delete during TrimBytes.
    optional uint64 TrimBytesItemCount = 359;

    // auth token for node registration via ydb discovery api.
    optional string NodeRegistrationToken = 360;

    // Node type.
    optional string NodeType = 361;

    // TLS node registration details.
    optional string NodeRegistrationRootCertsFile = 362;
    optional NCloud.NProto.TCertificate NodeRegistrationCert = 363;

    // Blob compression experiment params.
    optional uint32 BlobCompressionRate = 364;
    optional string BlobCompressionCodec = 365;

    // Enables ThreeStageWrite for unaligned requests.
    optional bool UnalignedThreeStageWriteEnabled = 366;

    // Number of ranges with zero compaction stats to delete per tx.
    optional uint32 MaxZeroCompactionRangesToDeletePerTx = 367;

    // Mapping allowing for multiple fs ids to point to the same fs
    message TFilestoreAliasEntry
    {
        optional string Alias = 1;
        optional string FsId = 2;
    }
    message TFilestoreAliases
    {
        repeated TFilestoreAliasEntry Entries = 1;
    }
    optional TFilestoreAliases FilestoreAliases = 368;

    // Channel free space threshold - used for write request balancing.
    optional uint32 ChannelFreeSpaceThreshold = 369;
    // Channel min free space - used for write request balancing.
    optional uint32 ChannelMinFreeSpace = 370;

    // Enables in-memory index cache for all index-related requests
    optional bool InMemoryIndexCacheEnabled = 371;
    // Capacity of in-memory index cache, in number of entries per each table
    optional uint64 InMemoryIndexCacheNodesCapacity = 372;
    reserved 373; // InMemoryIndexCacheNodesVerCapacity
    optional uint64 InMemoryIndexCacheNodeAttrsCapacity = 374;
    reserved 375; // InMemoryIndexCacheNodeAttrsVerCapacity
    optional uint64 InMemoryIndexCacheNodeRefsCapacity = 376;
    reserved 377; // InMemoryIndexCacheNodeRefsVerCapacity

    // Used to send non-network metrics as network ones to HIVE,
    // while we use them for load balancing
    optional uint32 NonNetworkMetricsBalancingFactor = 378;

    // Async processing of destroy handle requests.
    optional bool AsyncDestroyHandleEnabled = 379;

    // Period of processing create/destroy handle requests.
    optional uint32 AsyncHandleOperationPeriod = 380;

    // Dynamic node registration params.
    optional uint32 NodeRegistrationMaxAttempts = 381;
    optional uint32 NodeRegistrationTimeout = 382;   // in ms
    optional uint32 NodeRegistrationErrorTimeout = 383;  // in ms

    // Max block count per file.
    // uint32 is chosen deliberately - using values that exceed 2^32 - 1 or even
    // 2^31 (which is 8TiB for a 4KiB block) should be thoroughly tested anyway
    optional uint32 MaxFileBlocks = 384;
    // Enables the usage of large deletion markers (needed for efficient
    // truncate ops on large files).
    optional bool LargeDeletionMarkersEnabled = 385;
    // Sets max block count per single large deletion marker.
    optional uint64 LargeDeletionMarkerBlocks = 386;
    // Truncate and allocate ops that exceed this threshold will lead to large
    // deletion marker generation.
    optional uint64 LargeDeletionMarkersThreshold = 387;
    // If the number of blocks marked for deletion via large deletion markers
    // exceeds this threshold, Cleanup will be triggered.
    optional uint64 LargeDeletionMarkersCleanupThreshold = 388;

<<<<<<< HEAD
    // If enabled, GarbageCompactionThresholdAverage will be compared to the
    // difference between MixedBlocks and UsedBlocks instead of the difference
    // between alive blocks and UsedBlocks. This actually should be the default
    // behaviour but is implemented via this flag in order not to cause
    // uncontrollable behaviour change for production systems. TODO: gradually
    // enable this flag everywhere and make this behaviour the new default.
    optional bool UseMixedBlocksInsteadOfAliveBlocksInCompaction = 390;
=======
    // Throttle DescribeData and GenerateBlobIds requests
    optional bool MultipleStageRequestThrottlingEnabled = 389;

    // After reaching this percentage of Compaction/Cleanup backpressure
    // thresholds BlobIndexOps scheduling falls back to BIOP_FAIR.
    optional uint32 BackpressurePercentageForFairBlobIndexOpsPriority = 390;
>>>>>>> bfd06bed
}<|MERGE_RESOLUTION|>--- conflicted
+++ resolved
@@ -388,20 +388,18 @@
     // exceeds this threshold, Cleanup will be triggered.
     optional uint64 LargeDeletionMarkersCleanupThreshold = 388;
 
-<<<<<<< HEAD
+    // Throttle DescribeData and GenerateBlobIds requests
+    optional bool MultipleStageRequestThrottlingEnabled = 389;
+
+    // After reaching this percentage of Compaction/Cleanup backpressure
+    // thresholds BlobIndexOps scheduling falls back to BIOP_FAIR.
+    optional uint32 BackpressurePercentageForFairBlobIndexOpsPriority = 390;
+
     // If enabled, GarbageCompactionThresholdAverage will be compared to the
     // difference between MixedBlocks and UsedBlocks instead of the difference
     // between alive blocks and UsedBlocks. This actually should be the default
     // behaviour but is implemented via this flag in order not to cause
     // uncontrollable behaviour change for production systems. TODO: gradually
     // enable this flag everywhere and make this behaviour the new default.
-    optional bool UseMixedBlocksInsteadOfAliveBlocksInCompaction = 390;
-=======
-    // Throttle DescribeData and GenerateBlobIds requests
-    optional bool MultipleStageRequestThrottlingEnabled = 389;
-
-    // After reaching this percentage of Compaction/Cleanup backpressure
-    // thresholds BlobIndexOps scheduling falls back to BIOP_FAIR.
-    optional uint32 BackpressurePercentageForFairBlobIndexOpsPriority = 390;
->>>>>>> bfd06bed
+    optional bool UseMixedBlocksInsteadOfAliveBlocksInCompaction = 391;
 }