--- conflicted
+++ resolved
@@ -327,7 +327,9 @@
     // Enables ThreeStageWrite for unaligned requests.
     optional bool UnalignedThreeStageWriteEnabled = 366;
 
-<<<<<<< HEAD
+    // Number of ranges with zero compaction stats to delete per tx.
+    optional uint32 MaxZeroCompactionRangesToDeletePerTx = 367;
+
     // Mapping allowing for multiple fs ids to point to the same fs
     message TFilestoreAliasEntry
     {
@@ -338,9 +340,5 @@
     {
         repeated TFilestoreAliasEntry Entries = 1;
     }
-    optional TFilestoreAliases FilestoreAliases = 367;
-=======
-    // Number of ranges with zero compaction stats to delete per tx.
-    optional uint32 MaxZeroCompactionRangesToDeletePerTx = 367;
->>>>>>> 7ba67182
+    optional TFilestoreAliases FilestoreAliases = 368;
 }