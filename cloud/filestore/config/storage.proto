--- conflicted
+++ resolved
@@ -367,10 +367,6 @@
     // Period of processing create/destroy handle requests.
     optional uint32 AsyncHandleOperationPeriod = 380;
 
-<<<<<<< HEAD
-    // Throttle DescribeData and GenerateBlobIds requests
-    optional bool MultipleStageRequestThrottlingEnabled = 381;
-=======
     // Dynamic node registration params.
     optional uint32 NodeRegistrationMaxAttempts = 381;
     optional uint32 NodeRegistrationTimeout = 382;   // in ms
@@ -391,5 +387,7 @@
     // If the number of blocks marked for deletion via large deletion markers
     // exceeds this threshold, Cleanup will be triggered.
     optional uint64 LargeDeletionMarkersCleanupThreshold = 388;
->>>>>>> ce8e8c9d
+
+    // Throttle DescribeData and GenerateBlobIds requests
+    optional bool MultipleStageRequestThrottlingEnabled = 389;
 }