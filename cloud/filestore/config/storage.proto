--- conflicted
+++ resolved
@@ -688,14 +688,12 @@
     // the two-stage read path.
     optional uint32 TwoStageReadThreshold = 471;
 
-<<<<<<< HEAD
-    // MaxShardCount used to be hardcoded and equal to 254.
-    // Now it is configurable with the default == 254
-    optional uint32 MaxShardCount = 472;
-=======
     // Enables checksum calculation for all blocks upon IO requests and
     // background requests like Compaction and Cleanup. Checksums are logged
     // to profile log.
     optional bool BlockChecksumsInProfileLogEnabled = 472;
->>>>>>> bc5058b8
+
+    // MaxShardCount used to be hardcoded and equal to 254.
+    // Now it is configurable with the default == 254
+    optional uint32 MaxShardCount = 473;
 }