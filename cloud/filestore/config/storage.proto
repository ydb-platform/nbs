--- conflicted
+++ resolved
@@ -324,14 +324,12 @@
     optional uint32 BlobCompressionRate = 364;
     optional string BlobCompressionCodec = 365;
 
-<<<<<<< HEAD
+    // Enables ThreeStageWrite for unaligned requests.
+    optional bool UnalignedThreeStageWriteEnabled = 366;
+
     // At the moment, due to the specifics of the implementation,
     // we sending a value much greater than it actually is.
     // Because of this, HIVE may consider controls overloaded,
     // even if the network bandwidth is still enough
-    optional bool EnableSendingMetricsToHive = 366;
-=======
-    // Enables ThreeStageWrite for unaligned requests.
-    optional bool UnalignedThreeStageWriteEnabled = 366;
->>>>>>> 5ca63fd4
+    optional bool EnableSendingMetricsToHive = 367;
 }