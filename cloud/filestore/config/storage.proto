--- conflicted
+++ resolved
@@ -418,11 +418,6 @@
     // tablet startup due to bugs.
     optional uint32 MaxBackpressurePeriodBeforeSuicide = 392;   // in ms
 
-<<<<<<< HEAD
-    // Server will reject all requests to destroy filestores in the provided
-    // list
-    repeated string DestroyFilestoreDenyList = 393;
-=======
     // settings for ydb config dispatcher service.
     optional NCloud.NProto.TConfigDispatcherSettings ConfigDispatcherSettings = 393;
 
@@ -432,5 +427,8 @@
 
     // Enables persistent backup for tablet path descriptions.
     optional string PathDescriptionBackupFilePath = 395;
->>>>>>> fc33948e
+
+    // Server will reject all requests to destroy filestores in the provided
+    // list
+    repeated string DestroyFilestoreDenyList = 396;
 }