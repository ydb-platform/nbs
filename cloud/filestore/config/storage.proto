syntax = "proto2";

package NCloud.NFileStore.NProto;

import "cloud/storage/core/protos/authorization_mode.proto";

option go_package = "github.com/ydb-platform/nbs/cloud/filestore/config";

////////////////////////////////////////////////////////////////////////////////

enum EBlobIndexOpsPriority
{
    BIOP_CLEANUP_FIRST = 0;
    BIOP_COMPACTION_FIRST = 1;
    BIOP_FAIR = 2;
}

////////////////////////////////////////////////////////////////////////////////

message TStorageConfig
{
    // Schemeshard directory for tablets.
    optional string SchemeShardDir = 1;

    // Number of reties before pipe client reports failure.
    optional uint32 PipeClientRetryCount = 2;

    // Minimum timeout before pipe client reconnect attempt.
    optional uint32 PipeClientMinRetryTime = 3;

    // Maximum timeout before pipe client reconnect attempt.
    optional uint32 PipeClientMaxRetryTime = 4;

    // Timeout before automatically removing session.
    optional uint32 IdleSessionTimeout = 5;

    // Timeout for establishing session.
    optional uint32 EstablishSessionTimeout = 6;

    // Write batching timeout.
    optional bool WriteBatchEnabled = 7;

    // Write batching timeout.
    optional uint32 WriteBatchTimeout = 8;

    // Minimum write request size (in bytes) that lets us write the data
    // directly to blobstorage (as a mixed/merged blob).
    optional uint32 WriteBlobThreshold = 9;

    // The size of data (in bytes) in the fresh blocks table that triggers
    // flushing.
    optional uint32 FlushThreshold = 10;

    // Thresholds for background ops.
    optional uint32 CleanupThreshold = 11;
    optional uint32 CompactionThreshold = 12;
    optional uint32 CollectGarbageThreshold = 13;

    // The size of data (in bytes) in the fresh bytes table that triggers
    // flushing.
    optional uint32 FlushBytesThreshold = 14;

    // Size of allocation unit for HDD drives (in GiB).
    optional uint32 AllocationUnitHDD = 15;

    // Size of allocation unit for SSD drives (in GiB).
    optional uint32 AllocationUnitSSD = 16;

    // Channel configuration for HDD.
    optional string HDDSystemChannelPoolKind = 17;
    optional string HDDLogChannelPoolKind = 18;
    optional string HDDIndexChannelPoolKind = 19;
    optional string HDDFreshChannelPoolKind = 20;
    optional string HDDMixedChannelPoolKind = 21;

    // Channel configuration for SSD.
    optional string SSDSystemChannelPoolKind = 22;
    optional string SSDLogChannelPoolKind = 23;
    optional string SSDIndexChannelPoolKind = 24;
    optional string SSDFreshChannelPoolKind = 25;
    optional string SSDMixedChannelPoolKind = 26;

    // Performance per allocation unit for HDD.
    optional uint32 HDDUnitReadBandwidth = 27;    // in MiB/s
    optional uint32 HDDUnitWriteBandwidth = 28;   // in MiB/s
    optional uint32 HDDMaxReadBandwidth = 29;     // in MiB/s
    optional uint32 HDDMaxWriteBandwidth = 30;    // in MiB/s
    optional uint32 HDDUnitReadIops = 31;
    optional uint32 HDDUnitWriteIops = 32;
    optional uint32 HDDMaxReadIops = 33;
    optional uint32 HDDMaxWriteIops = 34;

    // Performance per allocation unit for SSD.
    optional uint32 SSDUnitReadBandwidth = 35;    // in MiB/s
    optional uint32 SSDUnitWriteBandwidth = 36;   // in MiB/s
    optional uint32 SSDMaxReadBandwidth = 37;     // in MiB/s
    optional uint32 SSDMaxWriteBandwidth = 38;    // in MiB/s
    optional uint32 SSDUnitReadIops = 39;
    optional uint32 SSDUnitWriteIops = 40;
    optional uint32 SSDMaxReadIops = 41;
    optional uint32 SSDMaxWriteIops = 42;

    // Minumal channels count for the tablet configuration.
    optional uint32 MinChannelCount = 43;

    // Maximum number of bytes in response.
    optional uint32 MaxResponseBytes = 44;

    // Channel configuration for Hybrid.
    optional string HybridSystemChannelPoolKind = 45;
    optional string HybridLogChannelPoolKind = 46;
    optional string HybridIndexChannelPoolKind = 47;
    optional string HybridFreshChannelPoolKind = 48;
    optional string HybridMixedChannelPoolKind = 49;

    // Override storage media kind for too slow HDD.
    optional uint32 HDDMediaKindOverride = 50;

    // Nodes limit & ratio for the filesystem.
    optional uint32 DefaultNodesLimit = 51;
    optional uint32 SizeToNodesRatio = 52;

    // Do not allow to start tablets on specific nodes.
    optional bool DisableLocalService = 53;

    // Number of last request ids kept per session for deduplicate cache.
    optional uint32 DupCacheEntryCount = 54;

    // Process no more than this number of new/garbage blobs per one
    // DeleteGarbage tx.
    optional uint32 MaxDeleteGarbageBlobsPerTx = 55;

    // Do run CollectGarbage at start.
    optional bool EnableCollectGarbageAtStart = 56;

    // Enables persistent backup for tablet boot infos.
    optional string TabletBootInfoBackupFilePath = 57;
    // In fallback mode, all requests to Hive are served from cache.
    optional bool HiveProxyFallbackMode = 58;

    // Thresholds which enable backpressure.
    optional uint32 FlushThresholdForBackpressure = 59;
    optional uint32 CleanupThresholdForBackpressure = 60;
    optional uint32 CompactionThresholdForBackpressure = 61;
    optional uint32 FlushBytesThresholdForBackpressure = 62;

    // Threshold for blob size in bytes.
    optional uint32 MaxBlobSize = 63;

    // Enable file system throttling.
    optional bool ThrottlingEnabled = 64;

    // Max blocks count for a single truncate tx.
    optional uint32 MaxBlocksPerTruncateTx = 65;
    optional uint32 MaxTruncateTxInflight = 66;

    // Maximum number of entries in response.
    optional uint32 MaxResponseEntries = 67;

    // Performance profile configuration for SSD.
    optional bool SSDThrottlingEnabled = 68;
    optional uint32 SSDBoostTime = 69;         // in ms
    optional uint32 SSDBoostRefillTime = 70;   // in ms
    optional uint32 SSDUnitBoost = 71;
    optional uint32 SSDBurstPercentage = 72;
    optional uint32 SSDDefaultPostponedRequestWeight = 73;
    optional uint32 SSDMaxPostponedWeight = 74;
    optional uint32 SSDMaxWriteCostMultiplier = 75;
    optional uint32 SSDMaxPostponedTime = 76;   // in ms
    optional uint32 SSDMaxPostponedCount = 77;

    // Performance profile configuration for HDD.
    optional bool HDDThrottlingEnabled = 78;
    optional uint32 HDDBoostTime = 79;         // in ms
    optional uint32 HDDBoostRefillTime = 80;   // in ms
    optional uint32 HDDUnitBoost = 81;
    optional uint32 HDDBurstPercentage = 82;
    optional uint32 HDDDefaultPostponedRequestWeight = 83;
    optional uint32 HDDMaxPostponedWeight = 84;
    optional uint32 HDDMaxWriteCostMultiplier = 85;
    optional uint32 HDDMaxPostponedTime = 86;   // in ms
    optional uint32 HDDMaxPostponedCount = 87;

    // Timeout in between forced range compaction attempts.
    optional uint32 CompactionRetryTimeout = 88;   // in ms

    // Min percentage of reassignable channels after which reassign requests
    // are sent.
    optional uint32 ReassignChannelsPercentageThreshold = 89;

    optional uint32 CpuLackThreshold = 90;

    optional NCloud.NProto.EAuthorizationMode AuthorizationMode = 91;

    // FolderId of this NFS instance. Used for authorization.
    optional string FolderId = 92;

    // Number of last sessions kept in storage
    optional uint32 SessionHistoryEntryCount = 93;

    // Tenant hive tablet id different from root to be used by hive proxy.
    // Should be configured once and for the lifetime of the cluster.
    optional uint64 TenantHiveTabletId = 329;

    // Max number of compaction ranges loaded per 1 compaction state load
    // iteration.
    optional uint32 LoadedCompactionRangesPerTx = 330;

    // Enables DescribeData + ReadBlob instead of ReadData for reading.
    optional bool TwoStageReadEnabled = 331;

    // Enables runtime config update tool.
    optional bool ConfigsDispatcherServiceEnabled = 332;

    // Max inflight for out of order compaction map load requests.
    optional uint32 MaxOutOfOrderCompactionMapLoadRequestsInQueue = 333;

    // IndexTabletActor will suicide (and thus reboot) after observing this
    // number of backpressure errors. Needed to automatically recover after
    // various races that may happen during index tablet startup due to bugs.
    optional uint32 MaxBackpressureErrorsBeforeSuicide = 334;

    // Params that are passed to filestore-vhost via TCreateSessionResponse via
    // TFilestore::Features. They do not have any effect on the tablet itself.
    optional uint32 EntryTimeout = 335;
    optional uint32 NegativeEntryTimeout = 336;
    optional uint32 AttrTimeout = 337;

    // Threshold for the number of garbage blocks in a compaction range that
    // triggers automatic compaction.
    optional uint32 GarbageCompactionThreshold = 338;
    // Threshold for average CompactionScore for the whole FS.
    optional uint32 CompactionThresholdAverage = 339;
    // Threshold for average GarbageCompactionScore for the whole FS.
    optional uint32 GarbageCompactionThresholdAverage = 340;
    // Enables 3 aforementioned thresholds.
    optional bool NewCompactionEnabled = 341;

    // Threshold for average CleanupScore for the whole FS.
    optional uint32 CleanupThresholdAverage = 342;
    // Enables the aforementioned threshold.
    optional bool NewCleanupEnabled = 343;

    // Enables GenerateBlobIds + WriteBlob + AddData instead of WriteBlob
    // for writing.
    optional bool ThreeStageWriteEnabled = 344;

    // When issuing blob ids, the tablet acquires a collect barrier. In order
    // to release it in case of a client disconnect, this timeout is used.
    optional uint32 GenerateBlobIdsReleaseCollectBarrierTimeout = 345;

    // If ThreeStageWriteEnabled is true, writes that exceed this threshold
    // will use the three-stage write path. Similar to WriteBlobThreshold
    optional uint32 ThreeStageWriteThreshold = 346;

    // ReadAhead cache params. Used upon DescribeData requests.
    // If ReadAheadCacheRangeSize is not 0 the requested ranges may be widened
    // to this value and the results will be cached to serve future describe
    // requests. The requested range is widened if the previous 32 DescribeData
    // requests represent a pattern which is similar to sequential. The similar
    // part is controlled by the ReadAheadMaxGapPercentage parameter which
    // regulates the maximum number of skipped bytes in an otherwise sequential
    // pattern.
    optional uint32 ReadAheadCacheMaxNodes = 347;
    optional uint32 ReadAheadCacheMaxResultsPerNode = 348;
    optional uint32 ReadAheadCacheRangeSize = 349;
    optional uint32 ReadAheadMaxGapPercentage = 350;
    optional uint32 ReadAheadCacheMaxHandlesPerNode = 351;

    // If set to true, tablets will use the compaction policy, described in their
    // schemas. If set to false, tablets will use the old compaction policy, which
    // is None, thus making the table use schema, set for this table beforehand.
    // If no schema is set, the table will use the default schema.
    //
    // Thus, enabling `NewLocalDBCompactionPolicyEnabled` flag will make some
    // tables use the new, three-generations compaction policy, for all the tablets,
    // that have been restarted after the flag was set to true.
    //
    // Disabling this flag afterwards is not supposed to affect these tables, as
    // they will return to using the None compaction policy, which does not trigger
    // `SetCompactionPolicy` alter operation.
    optional bool NewLocalDBCompactionPolicyEnabled = 352;

    // If greater than 0, the node index cache will be used. It caches
    // GetNodeAttrRequests to avoid executing GetNodeAttr tx for hot nodes.
    optional uint32 NodeIndexCacheMaxNodes = 353;

    // By default, the blocksize, provided by the GetNodeAttr request, is set to
    // the filestore blocksize. Due to the fact that every 64 blocks are stored in
    // the same range, it may be beneficial to increase the reported blocksize x-fold.
    // This numeric value is that x.
    optional uint32 PreferredBlockSizeMultiplier = 354;

    // Enables request forwarding to followers in the StorageServiceActor.
    // Forwarding is done based on the NodeId and Handle high bits.
    // Disabling this thing shouldn't really be needed apart from tests.
    optional bool MultiTabletForwardingEnabled = 355;

    // Controls BlobIndexOps' priority over each other.
    optional EBlobIndexOpsPriority BlobIndexOpsPriority = 356;

    // Allow to destroy filestore with active sessions
    optional bool AllowFileStoreForceDestroy = 357;

    // Enables usage of GetNodeAttrBatch requests instead of GetNodeAttr when
    // appropriate.
    optional bool GetNodeAttrBatchEnabled = 358;

<<<<<<< HEAD
    // Enables in-memory index cache for all index-related requests
    optional bool InMemoryIndexCacheEnabled = 359;
    // Capacity of in-memory index cache, in number of entries per each table
    optional uint64 NodesCapacity = 360;
    optional uint64 NodesVerCapacity = 361;
    optional uint64 NodeAttrsCapacity = 362;
    optional uint64 NodeAttrsVerCapacity = 363;
    optional uint64 NodeRefsCapacity = 364;
    optional uint64 NodeRefsVerCapacity = 365;
=======
    // Max number of items to delete during TrimBytes.
    optional uint64 TrimBytesItemCount = 359;
>>>>>>> c8e34652
}<|MERGE_RESOLUTION|>--- conflicted
+++ resolved
@@ -306,18 +306,17 @@
     // appropriate.
     optional bool GetNodeAttrBatchEnabled = 358;
 
-<<<<<<< HEAD
-    // Enables in-memory index cache for all index-related requests
-    optional bool InMemoryIndexCacheEnabled = 359;
-    // Capacity of in-memory index cache, in number of entries per each table
-    optional uint64 NodesCapacity = 360;
-    optional uint64 NodesVerCapacity = 361;
-    optional uint64 NodeAttrsCapacity = 362;
-    optional uint64 NodeAttrsVerCapacity = 363;
-    optional uint64 NodeRefsCapacity = 364;
-    optional uint64 NodeRefsVerCapacity = 365;
-=======
     // Max number of items to delete during TrimBytes.
     optional uint64 TrimBytesItemCount = 359;
->>>>>>> c8e34652
+
+
+    // Enables in-memory index cache for all index-related requests
+    optional bool InMemoryIndexCacheEnabled = 360;
+    // Capacity of in-memory index cache, in number of entries per each table
+    optional uint64 NodesCapacity = 361;
+    optional uint64 NodesVerCapacity = 362;
+    optional uint64 NodeAttrsCapacity = 363;
+    optional uint64 NodeAttrsVerCapacity = 364;
+    optional uint64 NodeRefsCapacity = 365;
+    optional uint64 NodeRefsVerCapacity = 366;
 }