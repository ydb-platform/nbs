#include "tablet_state_impl.h"

#include <cloud/filestore/libs/diagnostics/events/profile_events.ev.pb.h>
#include <cloud/filestore/libs/storage/tablet/model/block.h>

#include <library/cpp/protobuf/json/proto2json.h>

#include <util/string/builder.h>

namespace NCloud::NFileStore::NStorage {

namespace {

////////////////////////////////////////////////////////////////////////////////

IBlockLocation2RangeIndexPtr CreateHasher(const NProto::TFileSystem& fs)
{
    auto hasher = CreateRangeIdHasher(fs.GetRangeIdHasherType());
    Y_ABORT_UNLESS(
        hasher,
        "[f:%s] unsupported hasher type: %u",
        fs.GetFileSystemId().c_str(),
        fs.GetRangeIdHasherType());

    return hasher;
}

NProto::TFileStorePerformanceProfile GetDefaultPerformanceProfile()
{
    TThrottlerConfig config;
    NProto::TFileStorePerformanceProfile profile;
    profile.SetThrottlingEnabled(config.ThrottlingEnabled);
    profile.SetMaxReadIops(config.DefaultParameters.MaxReadIops);
    profile.SetMaxWriteIops(config.DefaultParameters.MaxWriteIops);
    profile.SetMaxReadBandwidth(config.DefaultParameters.MaxReadBandwidth);
    profile.SetMaxWriteBandwidth(config.DefaultParameters.MaxWriteBandwidth);
    profile.SetBoostTime(config.BoostParameters.BoostTime.MilliSeconds());
    profile.SetBoostRefillTime(
        config.BoostParameters.BoostRefillTime.MilliSeconds());
    profile.SetBoostPercentage(config.BoostParameters.BoostPercentage);
    profile.SetMaxPostponedWeight(config.DefaultThresholds.MaxPostponedWeight);
    profile.SetMaxPostponedTime(
        config.DefaultThresholds.MaxPostponedTime.MilliSeconds());
    profile.SetMaxPostponedCount(config.DefaultThresholds.MaxPostponedCount);
    profile.SetMaxWriteCostMultiplier(
        config.DefaultThresholds.MaxWriteCostMultiplier);
    profile.SetBurstPercentage(config.BurstPercentage);
    profile.SetDefaultPostponedRequestWeight(
        config.DefaultPostponedRequestWeight);
    return profile;
}

bool IsValid(const NProto::TFileStorePerformanceProfile& profile)
{
    return profile.GetMaxReadIops()
        && profile.GetMaxReadBandwidth()
        && profile.GetMaxPostponedWeight()
        && profile.GetMaxPostponedTime()
        && profile.GetDefaultPostponedRequestWeight();
}

}   // namespace

////////////////////////////////////////////////////////////////////////////////

TIndexTabletState::TIndexTabletState()
    : Impl(new TImpl(AllocatorRegistry))
{}

TIndexTabletState::~TIndexTabletState()
{}

void TIndexTabletState::UpdateLogTag(TString tag)
{
    Impl->FreshBytes.UpdateLogTag(tag);
    LogTag = std::move(tag);
}

void TIndexTabletState::LoadState(
    ui32 generation,
    const TStorageConfig& config,
    const NProto::TFileSystem& fileSystem,
    const NProto::TFileSystemStats& fileSystemStats,
    const NCloud::NProto::TTabletStorageInfo& tabletStorageInfo,
    const TVector<TDeletionMarker>& largeDeletionMarkers,
    const TThrottlerConfig& throttlerConfig)
{
    Generation = generation;
    // https://github.com/ydb-platform/nbs/issues/1714
    // because of possible race in vdisks we should not start with 0
    LastStep = 1;
    LastCollectCounter = 0;

    TruncateBlocksThreshold = config.GetMaxBlocksPerTruncateTx();
    SessionHistoryEntryCount = config.GetSessionHistoryEntryCount();

    ChannelMinFreeSpace = config.GetChannelMinFreeSpace() / 100.;
    ChannelFreeSpaceThreshold = config.GetChannelFreeSpaceThreshold() / 100.;

    LargeDeletionMarkersEnabled = config.GetLargeDeletionMarkersEnabled();
    LargeDeletionMarkerBlocks = config.GetLargeDeletionMarkerBlocks();
    LargeDeletionMarkersThreshold = config.GetLargeDeletionMarkersThreshold();
    LargeDeletionMarkersCleanupThreshold =
        config.GetLargeDeletionMarkersCleanupThreshold();

    FileSystem.CopyFrom(fileSystem);
    FileSystemStats.CopyFrom(fileSystemStats);
    TabletStorageInfo.CopyFrom(tabletStorageInfo);

    if (FileSystemStats.GetLastNodeId() < RootNodeId) {
        FileSystemStats.SetLastNodeId(RootNodeId);
    }

    LoadChannels();

    Impl->RangeIdHasher = CreateHasher(fileSystem);
    Impl->ThrottlingPolicy.Reset(throttlerConfig);
    Impl->ReadAheadCache.Reset(
        config.GetReadAheadCacheMaxNodes(),
        config.GetReadAheadCacheMaxResultsPerNode(),
        config.GetReadAheadCacheRangeSize(),
        config.GetReadAheadMaxGapPercentage(),
        config.GetReadAheadCacheMaxHandlesPerNode());
    Impl->NodeIndexCache.Reset(config.GetNodeIndexCacheMaxNodes());
    Impl->InMemoryIndexState.Reset(
        config.GetInMemoryIndexCacheNodesCapacity(),
        config.GetInMemoryIndexCacheNodeAttrsCapacity(),
<<<<<<< HEAD
        config.GetInMemoryIndexCacheNodeRefsCapacity());
=======
        config.GetInMemoryIndexCacheNodeAttrsVerCapacity(),
        config.GetInMemoryIndexCacheNodeRefsCapacity(),
        config.GetInMemoryIndexCacheNodeRefsVerCapacity());
    for (const auto& deletionMarker: largeDeletionMarkers) {
        Impl->LargeBlocks.AddDeletionMarker(deletionMarker);
    }
>>>>>>> ce8e8c9d
}

void TIndexTabletState::UpdateConfig(
    TIndexTabletDatabase& db,
    const NProto::TFileSystem& fileSystem,
    const TThrottlerConfig& throttlerConfig)
{
    FileSystem.CopyFrom(fileSystem);
    db.WriteFileSystem(fileSystem);

    UpdateChannels();

    Impl->RangeIdHasher = CreateHasher(fileSystem);
    Impl->ThrottlingPolicy.Reset(throttlerConfig);
}

const NProto::TFileStorePerformanceProfile& TIndexTabletState::GetPerformanceProfile() const
{
    if (FileSystem.HasPerformanceProfile() &&
        IsValid(FileSystem.GetPerformanceProfile()))
    {
        return FileSystem.GetPerformanceProfile();
    }

    static const auto defaultProfile = GetDefaultPerformanceProfile();
    return defaultProfile;
}

void TIndexTabletState::DumpStats(IOutputStream& os) const
{
    NProtobufJson::TProto2JsonConfig config;
    config.SetFormatOutput(true);

    NProtobufJson::Proto2Json(
        FileSystemStats,
        os,
        config
    );
}

}   // namespace NCloud::NFileStore::NStorage<|MERGE_RESOLUTION|>--- conflicted
+++ resolved
@@ -125,16 +125,11 @@
     Impl->InMemoryIndexState.Reset(
         config.GetInMemoryIndexCacheNodesCapacity(),
         config.GetInMemoryIndexCacheNodeAttrsCapacity(),
-<<<<<<< HEAD
         config.GetInMemoryIndexCacheNodeRefsCapacity());
-=======
-        config.GetInMemoryIndexCacheNodeAttrsVerCapacity(),
-        config.GetInMemoryIndexCacheNodeRefsCapacity(),
-        config.GetInMemoryIndexCacheNodeRefsVerCapacity());
+
     for (const auto& deletionMarker: largeDeletionMarkers) {
         Impl->LargeBlocks.AddDeletionMarker(deletionMarker);
     }
->>>>>>> ce8e8c9d
 }
 
 void TIndexTabletState::UpdateConfig(
