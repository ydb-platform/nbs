#include "tablet_state_cache.h"

#include <cloud/storage/core/libs/tablet/model/commit.h>

namespace NCloud::NFileStore::NStorage {

////////////////////////////////////////////////////////////////////////////////

TInMemoryIndexState::TInMemoryIndexState(IAllocator* allocator)
    : Nodes(0), NodeAttrs(0)
{
    Y_UNUSED(allocator);
}

void TInMemoryIndexState::Reset(
    ui64 nodesCapacity,
    ui64 nodeAttrsCapacity,
    ui64 nodeRefsCapacity)
{
    Nodes.SetMaxSize(nodesCapacity);
    NodeAttrs.SetMaxSize(nodeAttrsCapacity);
    NodeRefsCapacity = nodeRefsCapacity;
}

void TInMemoryIndexState::LoadNodeRefs(const TVector<TNodeRef>& nodeRefs)
{
    for (const auto& nodeRef: nodeRefs) {
        WriteNodeRef(
            nodeRef.NodeId,
            nodeRef.MinCommitId,
            nodeRef.Name,
            nodeRef.ChildNodeId,
            nodeRef.ShardId,
            nodeRef.ShardName);
    }
}

void TInMemoryIndexState::MarkNodeRefsLoadComplete()
{
    // If during the startup there were no evictions, then the cache should be
    // complete upon the load completion.
    IsNodeRefsExhaustive = !IsNodeRefsEvictionObserved;
}

TInMemoryIndexStateStats TInMemoryIndexState::GetStats() const
{
    return TInMemoryIndexStateStats{
<<<<<<< HEAD
        .NodesCount = Nodes.Size(),
        .NodeRefsCount = NodeRefs.size(),
        .NodeAttrsCount = NodeAttrs.Size(),
=======
        .NodesCount = Nodes.size(),
        .NodesCapacity = NodesCapacity,
        .NodeRefsCount = NodeRefs.size(),
        .NodeRefsCapacity = NodeRefsCapacity,
        .NodeAttrsCount = NodeAttrs.size(),
        .NodeAttrsCapacity = NodeAttrsCapacity,
>>>>>>> b3f0c113
        .IsNodeRefsExhaustive = IsNodeRefsExhaustive,
    };
}

//
// Nodes
//

bool TInMemoryIndexState::ReadNode(
    ui64 nodeId,
    ui64 commitId,
    TMaybe<TNode>& node)
{
    auto it = Nodes.Find(nodeId);
    if (it == Nodes.End()) {
        return false;
    }

    ui64 minCommitId = it.Value().CommitId;
    ui64 maxCommitId = InvalidCommitId;

    if (VisibleCommitId(commitId, minCommitId, maxCommitId)) {
        node = TNode{nodeId, it.Value().Node, minCommitId, maxCommitId};
    }

    // We found the entry in table. There is at most one entry matching the key,
    // meaning that cache lookup was successful, independent of whether the
    // entry is visible or not to the given commitId.
    return true;
}

void TInMemoryIndexState::WriteNode(
    ui64 nodeId,
    ui64 commitId,
    const NProto::TNode& attrs)
{
    Nodes.Update(nodeId, TNodeRow{.CommitId = commitId, .Node = attrs});
}

void TInMemoryIndexState::DeleteNode(ui64 nodeId)
{
    auto it = Nodes.Find(nodeId);
    if (it != Nodes.End()) {
        Nodes.Erase(it);
    }
}

//
// Nodes_Ver
//

bool TInMemoryIndexState::ReadNodeVer(
    ui64 nodeId,
    ui64 commitId,
    TMaybe<TNode>& node)
{
    Y_UNUSED(nodeId, commitId, node);
    // TODO(#1146): _Ver tables not supported yet
    return false;
}

//
// NodeAttrs
//

bool TInMemoryIndexState::ReadNodeAttr(
    ui64 nodeId,
    ui64 commitId,
    const TString& name,
    TMaybe<TNodeAttr>& attr)
{
    auto it = NodeAttrs.Find(TNodeAttrsKey(nodeId, name));
    if (it == NodeAttrs.End()) {
        return false;
    }

    ui64 minCommitId = it.Value().CommitId;
    ui64 maxCommitId = InvalidCommitId;

    if (VisibleCommitId(commitId, minCommitId, maxCommitId)) {
        attr = TNodeAttr{
            nodeId,
            name,
            it.Value().Value,
            minCommitId,
            maxCommitId,
            it.Value().Version};
    }
    // We found the entry in table. There is at most one entry matching the key,
    // meaning that cache lookup was successful, independent of whether the
    // entry is visible or not to the given commitId.
    return true;
}

bool TInMemoryIndexState::ReadNodeAttrs(
    ui64 nodeId,
    ui64 commitId,
    TVector<TNodeAttr>& attrs)
{
    // TInMemoryIndexState is a preemptive cache, thus it is impossible to
    // determine, whether the set of stored attributes is complete.
    Y_UNUSED(nodeId, commitId, attrs);
    return false;
}

void TInMemoryIndexState::WriteNodeAttr(
    ui64 nodeId,
    ui64 commitId,
    const TString& name,
    const TString& value,
    ui64 version)
{
    const auto key = TNodeAttrsKey(nodeId, name);
    NodeAttrs.Update(key, TNodeAttrsRow{.CommitId = commitId, .Value = value, .Version = version});
}

void TInMemoryIndexState::DeleteNodeAttr(ui64 nodeId, const TString& name)
{
    auto it = NodeAttrs.Find(TNodeAttrsKey(nodeId, name));
    if (it != NodeAttrs.End()) {
        NodeAttrs.Erase(it);
    }
}

//
// NodeAttrs_Ver
//

bool TInMemoryIndexState::ReadNodeAttrVer(
    ui64 nodeId,
    ui64 commitId,
    const TString& name,
    TMaybe<TNodeAttr>& attr)
{
    Y_UNUSED(nodeId, commitId, name, attr);
    // TODO(#1146): _Ver tables not supported yet
    return false;
}

bool TInMemoryIndexState::ReadNodeAttrVers(
    ui64 nodeId,
    ui64 commitId,
    TVector<TNodeAttr>& attrs)
{
    // TInMemoryIndexState is a preemptive cache, thus it is impossible to
    // determine, whether the set of stored attributes is complete.
    Y_UNUSED(nodeId, commitId, attrs);
    return false;
}

//
// NodeRefs
//

bool TInMemoryIndexState::ReadNodeRef(
    ui64 nodeId,
    ui64 commitId,
    const TString& name,
    TMaybe<TNodeRef>& ref)
{
    auto it = NodeRefs.find(TNodeRefsKey(nodeId, name));
    if (it == NodeRefs.end()) {
        return false;
    }

    ui64 minCommitId = it->second.CommitId;
    ui64 maxCommitId = InvalidCommitId;

    if (VisibleCommitId(commitId, minCommitId, maxCommitId)) {
        ref = TNodeRef{
            nodeId,
            name,
            it->second.ChildId,
            it->second.ShardId,
            it->second.ShardName,
            minCommitId,
            maxCommitId};
    }

    // We found the entry in table. There is at most one entry matching the key,
    // meaning that cache lookup was successful, independent of whether the
    // entry is visible or not to the given commitId.
    return true;
}

bool TInMemoryIndexState::ReadNodeRefs(
    ui64 nodeId,
    ui64 commitId,
    const TString& cookie,
    TVector<TNodeRef>& refs,
    ui32 maxBytes,
    TString* next)
{
    if (!IsNodeRefsExhaustive) {
        // TInMemoryIndexState is a preemptive cache, thus it is impossible to
        // determine, whether the set of stored references is complete.
        return false;
    }

    auto it = NodeRefs.lower_bound(TNodeRefsKey(nodeId, cookie));

    ui32 bytes = 0;
    while (it != NodeRefs.end() && it->first.NodeId == nodeId) {
        ui64 minCommitId = it->second.CommitId;
        ui64 maxCommitId = InvalidCommitId;

        if (VisibleCommitId(commitId, minCommitId, maxCommitId)) {
            refs.emplace_back(TNodeRef{
                nodeId,
                it->first.Name,
                it->second.ChildId,
                it->second.ShardId,
                it->second.ShardName,
                minCommitId,
                maxCommitId});

            // FIXME: bytes should represent the size of entire entry, not just
            // the name
            bytes += refs.back().Name.size();
        }

        ++it;

        if (maxBytes && bytes >= maxBytes) {
            break;
        }
    }

    if (next && it != NodeRefs.end() && it->first.NodeId == nodeId) {
        *next = it->first.Name;
    }

    return true;
}

bool TInMemoryIndexState::ReadNodeRefs(
    ui64 startNodeId,
    const TString& startCookie,
    ui64 maxCount,
    TVector<IIndexTabletDatabase::TNodeRef>& refs,
    ui64& nextNodeId,
    TString& nextCookie)
{
    Y_UNUSED(startNodeId, startCookie, maxCount, refs, nextNodeId, nextCookie);
    // This method is supposed to be called only upon tablet load in order to
    // populate the cache with data from localDb. Thus implementing in via
    // in-memory cache is unnecessary.
    return false;
}

bool TInMemoryIndexState::PrechargeNodeRefs(
    ui64 nodeId,
    const TString& cookie,
    ui32 bytesToPrecharge)
{
    Y_UNUSED(nodeId, cookie, bytesToPrecharge);
    return true;
}

void TInMemoryIndexState::WriteNodeRef(
    ui64 nodeId,
    ui64 commitId,
    const TString& name,
    ui64 childNode,
    const TString& shardId,
    const TString& shardName)
{
    const auto key = TNodeRefsKey(nodeId, name);
    if (NodeRefs.size() == NodeRefsCapacity && !NodeRefs.contains(key)) {
        NodeRefs.clear();

        IsNodeRefsEvictionObserved = true;
        IsNodeRefsExhaustive = false;
    }
    NodeRefs[key] = TNodeRefsRow{
        .CommitId = commitId,
        .ChildId = childNode,
        .ShardId = shardId,
        .ShardName = shardName};
}

void TInMemoryIndexState::DeleteNodeRef(ui64 nodeId, const TString& name)
{
    NodeRefs.erase(TNodeRefsKey(nodeId, name));
}

//
// NodeRefs_Ver
//

bool TInMemoryIndexState::ReadNodeRefVer(
    ui64 nodeId,
    ui64 commitId,
    const TString& name,
    TMaybe<TNodeRef>& ref)
{
    Y_UNUSED(nodeId, commitId, name, ref);
    // TODO(#1146): _Ver tables not supported yet
    return false;
}

bool TInMemoryIndexState::ReadNodeRefVers(
    ui64 nodeId,
    ui64 commitId,
    TVector<TNodeRef>& refs)
{
    // TInMemoryIndexState is a preemptive cache, thus it is impossible to
    // determine, whether the set of stored references is complete.
    Y_UNUSED(nodeId, commitId, refs);
    return false;
}

//
// CheckpointNodes
//

bool TInMemoryIndexState::ReadCheckpointNodes(
    ui64 checkpointId,
    TVector<ui64>& nodes,
    size_t maxCount)
{
    // TInMemoryIndexState is a preemptive cache, thus it is impossible to
    // determine, whether the set of stored nodes is complete.
    Y_UNUSED(checkpointId, nodes, maxCount);
    return false;
}

////////////////////////////////////////////////////////////////////////////////

void TInMemoryIndexState::UpdateState(
    const TVector<TIndexStateRequest>& nodeUpdates)
{
    for (const auto& update: nodeUpdates) {
        if (const auto* request = std::get_if<TWriteNodeRequest>(&update)) {
            WriteNode(
                request->NodeId,
                request->Row.CommitId,
                request->Row.Node);
        } else if (
            const auto* request = std::get_if<TDeleteNodeRequest>(&update))
        {
            DeleteNode(request->NodeId);
        } else if (
            const auto* request = std::get_if<TWriteNodeAttrsRequest>(&update))
        {
            WriteNodeAttr(
                request->NodeAttrsKey.NodeId,
                request->NodeAttrsRow.CommitId,
                request->NodeAttrsKey.Name,
                request->NodeAttrsRow.Value,
                request->NodeAttrsRow.Version);
        } else if (
            const auto* request = std::get_if<TDeleteNodeAttrsRequest>(&update))
        {
            DeleteNodeAttr(request->NodeId, request->Name);
        } else if (
            const auto* request = std::get_if<TWriteNodeRefsRequest>(&update))
        {
            WriteNodeRef(
                request->NodeRefsKey.NodeId,
                request->NodeRefsRow.CommitId,
                request->NodeRefsKey.Name,
                request->NodeRefsRow.ChildId,
                request->NodeRefsRow.ShardId,
                request->NodeRefsRow.ShardName);
        } else if (
            const auto* request = std::get_if<TDeleteNodeRefsRequest>(&update))
        {
            DeleteNodeRef(request->NodeId, request->Name);
        } else {
            Y_UNREACHABLE();
        }
    }
}

}   // namespace NCloud::NFileStore::NStorage<|MERGE_RESOLUTION|>--- conflicted
+++ resolved
@@ -45,18 +45,12 @@
 TInMemoryIndexStateStats TInMemoryIndexState::GetStats() const
 {
     return TInMemoryIndexStateStats{
-<<<<<<< HEAD
         .NodesCount = Nodes.Size(),
-        .NodeRefsCount = NodeRefs.size(),
-        .NodeAttrsCount = NodeAttrs.Size(),
-=======
-        .NodesCount = Nodes.size(),
-        .NodesCapacity = NodesCapacity,
+        .NodesCapacity = Nodes.GetMaxSize(),
         .NodeRefsCount = NodeRefs.size(),
         .NodeRefsCapacity = NodeRefsCapacity,
-        .NodeAttrsCount = NodeAttrs.size(),
-        .NodeAttrsCapacity = NodeAttrsCapacity,
->>>>>>> b3f0c113
+        .NodeAttrsCount = NodeAttrs.Size(),
+        .NodeAttrsCapacity = NodeAttrs.GetMaxSize(),
         .IsNodeRefsExhaustive = IsNodeRefsExhaustive,
     };
 }
