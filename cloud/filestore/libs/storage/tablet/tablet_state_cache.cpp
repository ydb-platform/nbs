#include "tablet_state_cache.h"

#include <cloud/storage/core/libs/tablet/model/commit.h>

namespace NCloud::NFileStore::NStorage {

////////////////////////////////////////////////////////////////////////////////

TInMemoryIndexState::TInMemoryIndexState(IAllocator* allocator)
{
    Y_UNUSED(allocator);
}

void TInMemoryIndexState::Reset(
    ui64 nodesCapacity,
    ui64 nodeAttrsCapacity,
    ui64 nodeRefsCapacity)
{
    NodesCapacity = nodesCapacity;
    NodeAttrsCapacity = nodeAttrsCapacity;
    NodeRefsCapacity = nodeRefsCapacity;
}

//
// Nodes
//

bool TInMemoryIndexState::ReadNode(
    ui64 nodeId,
    ui64 commitId,
    TMaybe<TNode>& node)
{
    auto it = Nodes.find(nodeId);
    if (it == Nodes.end()) {
        return false;
    }

    ui64 minCommitId = it->second.CommitId;
    ui64 maxCommitId = InvalidCommitId;

    if (VisibleCommitId(commitId, minCommitId, maxCommitId)) {
        node = TNode{nodeId, it->second.Node, minCommitId, maxCommitId};
    }

    // We found the entry in table. There is at most one entry matching the key,
    // meaning that cache lookup was successful, independent of whether the
    // entry is visible or not to the given commitId.
    return true;
}

void TInMemoryIndexState::WriteNode(
    ui64 nodeId,
    ui64 commitId,
    const NProto::TNode& attrs)
{
<<<<<<< HEAD
    Nodes[nodeId] = TNodeRow{.CommitId = commitId, .Node = attrs};
    if (Nodes.size() > NodesCapacity) {
        Nodes.clear();
    }
=======
    if (Nodes.size() == NodesCapacity && !Nodes.contains(nodeId)) {
        Nodes.clear();
    }
    Nodes[nodeId] = TNodeRow{.CommitId = commitId, .Node = attrs};
>>>>>>> 5a2bae2b
}

void TInMemoryIndexState::DeleteNode(ui64 nodeId)
{
    Nodes.erase(nodeId);
}

//
// Nodes_Ver
//

bool TInMemoryIndexState::ReadNodeVer(
    ui64 nodeId,
    ui64 commitId,
    TMaybe<TNode>& node)
{
    Y_UNUSED(nodeId, commitId, node);
    // TODO(#1146): _Ver tables not supported yet
    return false;
}

//
// NodeAttrs
//

bool TInMemoryIndexState::ReadNodeAttr(
    ui64 nodeId,
    ui64 commitId,
    const TString& name,
    TMaybe<TNodeAttr>& attr)
{
    auto it = NodeAttrs.find(TNodeAttrsKey(nodeId, name));
    if (it == NodeAttrs.end()) {
        return false;
    }

    ui64 minCommitId = it->second.CommitId;
    ui64 maxCommitId = InvalidCommitId;

    if (VisibleCommitId(commitId, minCommitId, maxCommitId)) {
        attr = TNodeAttr{
            nodeId,
            name,
            it->second.Value,
            minCommitId,
            maxCommitId,
            it->second.Version};
    }
    // We found the entry in table. There is at most one entry matching the key,
    // meaning that cache lookup was successful, independent of whether the
    // entry is visible or not to the given commitId.
    return true;
}

bool TInMemoryIndexState::ReadNodeAttrs(
    ui64 nodeId,
    ui64 commitId,
    TVector<TNodeAttr>& attrs)
{
    // TInMemoryIndexState is a preemptive cache, thus it is impossible to
    // determine, whether the set of stored attributes is complete.
    Y_UNUSED(nodeId, commitId, attrs);
    return false;
}

void TInMemoryIndexState::WriteNodeAttr(
    ui64 nodeId,
    ui64 commitId,
    const TString& name,
    const TString& value,
    ui64 version)
{
<<<<<<< HEAD
    NodeAttrs[TNodeAttrsKey(nodeId, name)] =
        TNodeAttrsRow{.CommitId = commitId, .Value = value, .Version = version};

    if (NodeAttrs.size() > NodeAttrsCapacity) {
        NodeAttrs.clear();
    }
=======
    const auto key = TNodeAttrsKey(nodeId, name);
    if (NodeAttrs.size() == NodeAttrsCapacity && !NodeAttrs.contains(key)) {
        NodeAttrs.clear();
    }
    NodeAttrs[key] =
        TNodeAttrsRow{.CommitId = commitId, .Value = value, .Version = version};
>>>>>>> 5a2bae2b
}

void TInMemoryIndexState::DeleteNodeAttr(ui64 nodeId, const TString& name)
{
    NodeAttrs.erase(TNodeAttrsKey(nodeId, name));
}

//
// NodeAttrs_Ver
//

bool TInMemoryIndexState::ReadNodeAttrVer(
    ui64 nodeId,
    ui64 commitId,
    const TString& name,
    TMaybe<TNodeAttr>& attr)
{
    Y_UNUSED(nodeId, commitId, name, attr);
    // TODO(#1146): _Ver tables not supported yet
    return false;
}

bool TInMemoryIndexState::ReadNodeAttrVers(
    ui64 nodeId,
    ui64 commitId,
    TVector<TNodeAttr>& attrs)
{
    // TInMemoryIndexState is a preemptive cache, thus it is impossible to
    // determine, whether the set of stored attributes is complete.
    Y_UNUSED(nodeId, commitId, attrs);
    return false;
}

//
// NodeRefs
//

bool TInMemoryIndexState::ReadNodeRef(
    ui64 nodeId,
    ui64 commitId,
    const TString& name,
    TMaybe<TNodeRef>& ref)
{
    auto it = NodeRefs.find(TNodeRefsKey(nodeId, name));
    if (it == NodeRefs.end()) {
        return false;
    }

    ui64 minCommitId = it->second.CommitId;
    ui64 maxCommitId = InvalidCommitId;

    if (VisibleCommitId(commitId, minCommitId, maxCommitId)) {
        ref = TNodeRef{
            nodeId,
            name,
            it->second.ChildId,
            it->second.FollowerId,
            it->second.FollowerName,
            minCommitId,
            maxCommitId};
    }

    // We found the entry in table. There is at most one entry matching the key,
    // meaning that cache lookup was successful, independent of whether the
    // entry is visible or not to the given commitId.
    return true;
}

bool TInMemoryIndexState::ReadNodeRefs(
    ui64 nodeId,
    ui64 commitId,
    const TString& cookie,
    TVector<TNodeRef>& refs,
    ui32 maxBytes,
    TString* next)
{
    // TInMemoryIndexState is a preemptive cache, thus it is impossible to
    // determine, whether the set of stored references is complete.
    Y_UNUSED(nodeId, commitId, cookie, refs, maxBytes, next);
    return false;
}

bool TInMemoryIndexState::PrechargeNodeRefs(
    ui64 nodeId,
    const TString& cookie,
    ui32 bytesToPrecharge)
{
    Y_UNUSED(nodeId, cookie, bytesToPrecharge);
    return true;
}

void TInMemoryIndexState::WriteNodeRef(
    ui64 nodeId,
    ui64 commitId,
    const TString& name,
    ui64 childNode,
    const TString& followerId,
    const TString& followerName)
{
<<<<<<< HEAD
    NodeRefs[TNodeRefsKey(nodeId, name)] = TNodeRefsRow{
=======
    const auto key = TNodeRefsKey(nodeId, name);
    if (NodeRefs.size() == NodeRefsCapacity && !NodeRefs.contains(key)) {
        NodeRefs.clear();
    }
    NodeRefs[key] = TNodeRefsRow{
>>>>>>> 5a2bae2b
        .CommitId = commitId,
        .ChildId = childNode,
        .FollowerId = followerId,
        .FollowerName = followerName};
<<<<<<< HEAD

    if (NodeRefs.size() > NodeRefsCapacity) {
        NodeRefs.clear();
    }
=======
>>>>>>> 5a2bae2b
}

void TInMemoryIndexState::DeleteNodeRef(ui64 nodeId, const TString& name)
{
    NodeRefs.erase(TNodeRefsKey(nodeId, name));
}

//
// NodeRefs_Ver
//

bool TInMemoryIndexState::ReadNodeRefVer(
    ui64 nodeId,
    ui64 commitId,
    const TString& name,
    TMaybe<TNodeRef>& ref)
{
    Y_UNUSED(nodeId, commitId, name, ref);
    // TODO(#1146): _Ver tables not supported yet
    return false;
}

bool TInMemoryIndexState::ReadNodeRefVers(
    ui64 nodeId,
    ui64 commitId,
    TVector<TNodeRef>& refs)
{
    // TInMemoryIndexState is a preemptive cache, thus it is impossible to
    // determine, whether the set of stored references is complete.
    Y_UNUSED(nodeId, commitId, refs);
    return false;
}

//
// CheckpointNodes
//

bool TInMemoryIndexState::ReadCheckpointNodes(
    ui64 checkpointId,
    TVector<ui64>& nodes,
    size_t maxCount)
{
    // TInMemoryIndexState is a preemptive cache, thus it is impossible to
    // determine, whether the set of stored nodes is complete.
    Y_UNUSED(checkpointId, nodes, maxCount);
    return false;
}

////////////////////////////////////////////////////////////////////////////////

void TInMemoryIndexState::UpdateState(
    const TVector<TIndexStateRequest>& nodeUpdates)
{
    for (const auto& update: nodeUpdates) {
        if (const auto* request = std::get_if<TWriteNodeRequest>(&update)) {
            WriteNode(
                request->NodeId,
                request->Row.CommitId,
                request->Row.Node);
        } else if (
            const auto* request = std::get_if<TDeleteNodeRequest>(&update))
        {
            DeleteNode(request->NodeId);
        } else if (
            const auto* request = std::get_if<TWriteNodeAttrsRequest>(&update))
        {
            WriteNodeAttr(
                request->NodeAttrsKey.NodeId,
                request->NodeAttrsRow.CommitId,
                request->NodeAttrsKey.Name,
                request->NodeAttrsRow.Value,
                request->NodeAttrsRow.Version);
        } else if (
            const auto* request = std::get_if<TDeleteNodeAttrsRequest>(&update))
        {
            DeleteNodeAttr(request->NodeId, request->Name);
        } else if (
            const auto* request = std::get_if<TWriteNodeRefsRequest>(&update))
        {
            WriteNodeRef(
                request->NodeRefsKey.NodeId,
                request->NodeRefsRow.CommitId,
                request->NodeRefsKey.Name,
                request->NodeRefsRow.ChildId,
                request->NodeRefsRow.FollowerId,
                request->NodeRefsRow.FollowerName);
        } else if (
            const auto* request = std::get_if<TDeleteNodeRefsRequest>(&update))
        {
            DeleteNodeRef(request->NodeId, request->Name);
        } else {
            Y_UNREACHABLE();
        }
    }
}

}   // namespace NCloud::NFileStore::NStorage<|MERGE_RESOLUTION|>--- conflicted
+++ resolved
@@ -53,17 +53,10 @@
     ui64 commitId,
     const NProto::TNode& attrs)
 {
-<<<<<<< HEAD
-    Nodes[nodeId] = TNodeRow{.CommitId = commitId, .Node = attrs};
-    if (Nodes.size() > NodesCapacity) {
-        Nodes.clear();
-    }
-=======
     if (Nodes.size() == NodesCapacity && !Nodes.contains(nodeId)) {
         Nodes.clear();
     }
     Nodes[nodeId] = TNodeRow{.CommitId = commitId, .Node = attrs};
->>>>>>> 5a2bae2b
 }
 
 void TInMemoryIndexState::DeleteNode(ui64 nodeId)
@@ -136,21 +129,12 @@
     const TString& value,
     ui64 version)
 {
-<<<<<<< HEAD
-    NodeAttrs[TNodeAttrsKey(nodeId, name)] =
-        TNodeAttrsRow{.CommitId = commitId, .Value = value, .Version = version};
-
-    if (NodeAttrs.size() > NodeAttrsCapacity) {
-        NodeAttrs.clear();
-    }
-=======
     const auto key = TNodeAttrsKey(nodeId, name);
     if (NodeAttrs.size() == NodeAttrsCapacity && !NodeAttrs.contains(key)) {
         NodeAttrs.clear();
     }
     NodeAttrs[key] =
         TNodeAttrsRow{.CommitId = commitId, .Value = value, .Version = version};
->>>>>>> 5a2bae2b
 }
 
 void TInMemoryIndexState::DeleteNodeAttr(ui64 nodeId, const TString& name)
@@ -250,26 +234,15 @@
     const TString& followerId,
     const TString& followerName)
 {
-<<<<<<< HEAD
-    NodeRefs[TNodeRefsKey(nodeId, name)] = TNodeRefsRow{
-=======
     const auto key = TNodeRefsKey(nodeId, name);
     if (NodeRefs.size() == NodeRefsCapacity && !NodeRefs.contains(key)) {
         NodeRefs.clear();
     }
     NodeRefs[key] = TNodeRefsRow{
->>>>>>> 5a2bae2b
         .CommitId = commitId,
         .ChildId = childNode,
         .FollowerId = followerId,
         .FollowerName = followerName};
-<<<<<<< HEAD
-
-    if (NodeRefs.size() > NodeRefsCapacity) {
-        NodeRefs.clear();
-    }
-=======
->>>>>>> 5a2bae2b
 }
 
 void TInMemoryIndexState::DeleteNodeRef(ui64 nodeId, const TString& name)
