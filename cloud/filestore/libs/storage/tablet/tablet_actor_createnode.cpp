--- conflicted
+++ resolved
@@ -379,34 +379,19 @@
     }
 
     if (!args.ChildNode) {
-<<<<<<< HEAD
-        // new node
-        args.ChildNodeId = CreateNode(
-            db,
-            args.CommitId,
-            args.Attrs);
-
-        args.ChildNode = IIndexState::TNode {
-            args.ChildNodeId,
-            args.Attrs,
-            args.CommitId,
-            InvalidCommitId
-        };
-=======
         if (args.FollowerId.Empty()) {
             args.ChildNodeId = CreateNode(
                 db,
                 args.CommitId,
                 args.Attrs);
 
-            args.ChildNode = TIndexTabletDatabase::TNode {
+            args.ChildNode = IIndexState::TNode {
                 args.ChildNodeId,
                 args.Attrs,
                 args.CommitId,
                 InvalidCommitId
             };
         }
->>>>>>> 44fc3abf
     } else {
         // hard link
         auto attrs = CopyAttrs(args.ChildNode->Attrs, E_CM_CMTIME | E_CM_REF);
