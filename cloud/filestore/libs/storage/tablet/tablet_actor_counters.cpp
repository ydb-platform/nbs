#include "tablet_actor.h"

#include <cloud/filestore/libs/diagnostics/config.h>
#include <cloud/filestore/libs/diagnostics/critical_events.h>
#include <cloud/filestore/libs/diagnostics/metrics/label.h>
#include <cloud/filestore/libs/diagnostics/metrics/operations.h>
#include <cloud/filestore/libs/diagnostics/metrics/registry.h>
#include <cloud/filestore/libs/service/request.h>
#include <cloud/filestore/libs/storage/api/tablet_proxy.h>

namespace NCloud::NFileStore::NStorage {

using namespace NActors;
using namespace NKikimr;
using namespace NMetrics;

namespace {

////////////////////////////////////////////////////////////////////////////////

class TAggregateStatsActor final
    : public TActorBootstrapped<TAggregateStatsActor>
{
private:
    const TString LogTag;
    const TActorId Tablet;
    const TRequestInfoPtr RequestInfo;
    const NProtoPrivate::TGetStorageStatsRequest Request;
    TString MainFileSystemId;
<<<<<<< HEAD
=======
    bool FetchStatsFromMain;
>>>>>>> 62f3c11b
    const google::protobuf::RepeatedPtrField<TString> ShardIds;
    std::unique_ptr<TEvIndexTablet::TEvGetStorageStatsResponse> Response;
    TVector<TShardStats> ShardStats;
    int Responses = 0;

public:
    TAggregateStatsActor(
        TString logTag,
        TActorId tablet,
        TRequestInfoPtr requestInfo,
        NProtoPrivate::TGetStorageStatsRequest request,
        TString mainFileSystemId,
<<<<<<< HEAD
=======
        bool fetchStatsFromMain,
>>>>>>> 62f3c11b
        google::protobuf::RepeatedPtrField<TString> shardIds,
        std::unique_ptr<TEvIndexTablet::TEvGetStorageStatsResponse> response);

    void Bootstrap(const TActorContext& ctx);

private:
    STFUNC(StateWork);

    void SendRequests(const TActorContext& ctx);
    void SendRequestToFileSystem(
        const TActorContext& ctx,
        const TString& fileSystemId,
<<<<<<< HEAD
        ui64 cookie);
=======
        ui32 cookie);
>>>>>>> 62f3c11b

    void HandleGetStorageStatsResponse(
        const TEvIndexTablet::TEvGetStorageStatsResponse::TPtr& ev,
        const TActorContext& ctx);

    void HandlePoisonPill(
        const TEvents::TEvPoisonPill::TPtr& ev,
        const TActorContext& ctx);

    void ReplyAndDie(
        const TActorContext& ctx,
        const NProto::TError& error);
};

////////////////////////////////////////////////////////////////////////////////

TAggregateStatsActor::TAggregateStatsActor(
        TString logTag,
        TActorId tablet,
        TRequestInfoPtr requestInfo,
        NProtoPrivate::TGetStorageStatsRequest request,
        TString mainFileSystemId,
<<<<<<< HEAD
=======
        bool fetchStatsFromMain,
>>>>>>> 62f3c11b
        google::protobuf::RepeatedPtrField<TString> shardIds,
        std::unique_ptr<TEvIndexTablet::TEvGetStorageStatsResponse> response)
    : LogTag(std::move(logTag))
    , Tablet(tablet)
    , RequestInfo(std::move(requestInfo))
    , Request(std::move(request))
    , MainFileSystemId(std::move(mainFileSystemId))
<<<<<<< HEAD
=======
    , FetchStatsFromMain(fetchStatsFromMain)
>>>>>>> 62f3c11b
    , ShardIds(std::move(shardIds))
    , Response(std::move(response))
    , ShardStats(ShardIds.size())
{}

void TAggregateStatsActor::Bootstrap(const TActorContext& ctx)
{
    SendRequests(ctx);
    Become(&TThis::StateWork);
}

void TAggregateStatsActor::SendRequests(const TActorContext& ctx)
{
<<<<<<< HEAD
    ui64 cookie = 0;
=======
    TString shardsStr;
    for(const auto& shardId: ShardIds) {
        (shardsStr += ' ') += shardId;
    }

    LOG_DEBUG(
        ctx,
        TFileStoreComponents::TABLET_WORKER,
        "%s TGetShardStatsActor, FsId: %s, Sards: %s",
        LogTag.c_str(),
        Request.GetFileSystemId().c_str(),
        shardsStr.c_str()
    );

    ui32 cookie = 0;
>>>>>>> 62f3c11b
    for (const auto& shardId: ShardIds) {
        SendRequestToFileSystem(ctx, shardId, cookie++);
    }

<<<<<<< HEAD
    if (!MainFileSystemId.empty()) {
=======
    if (FetchStatsFromMain) {
>>>>>>> 62f3c11b
        SendRequestToFileSystem(ctx, MainFileSystemId, cookie);
    }
}

<<<<<<< HEAD
void TAggregateStatsActor::SendRequestToFileSystem(
    const TActorContext& ctx,
    const TString& fileSystemId,
    ui64 cookie)
=======
void TGetShardStatsActor::SendRequestToFileSystem(
    const TActorContext& ctx,
    const TString& fileSystemId,
    ui32 cookie)
>>>>>>> 62f3c11b
{
    auto request =
        std::make_unique<TEvIndexTablet::TEvGetStorageStatsRequest>();
    request->Record = Request;
    request->Record.SetFileSystemId(fileSystemId);
    request->Record.SetMode(NProtoPrivate::STATS_REQUEST_MODE_GET_ONLY_SELF);

    LOG_DEBUG(
        ctx,
        TFileStoreComponents::TABLET_WORKER,
        "%s Sending GetStorageStatsRequest to filesystem %s",
        LogTag.c_str(),
        fileSystemId.c_str());

    ctx.Send(
        MakeIndexTabletProxyServiceId(),
        request.release(),
        {}, // flags
        cookie);
}

<<<<<<< HEAD
void TAggregateStatsActor::HandleGetStorageStatsResponse(
=======
void TGetShardStatsActor::HandleGetStorageStatsResponse(
>>>>>>> 62f3c11b
    const TEvIndexTablet::TEvGetStorageStatsResponse::TPtr& ev,
    const TActorContext& ctx)
{
    const auto* msg = ev->Get();

    const int requestsCount =
<<<<<<< HEAD
        ShardIds.size() + (MainFileSystemId.empty() ? 0 : 1);
    Y_ASSERT(requestsCount >= 0);
    TABLET_VERIFY_C(
        ev->Cookie < static_cast<ui64>(requestsCount),
        "ev->Cookie: "
            << ev->Cookie
            << " should be a request number and less than requestsCount: "
            << requestsCount);
    const int shardIndex = static_cast<int>(ev->Cookie);
    const TString& fileSystemId =
        shardIndex < ShardIds.size() ? ShardIds[shardIndex] : MainFileSystemId;
=======
        FetchStatsFromMain ? ShardIds.size() + 1 : ShardIds.size();
    TABLET_VERIFY(ev->Cookie < static_cast<ui64>(requestsCount));
    const TString& fileSystemId =
        ev->Cookie < static_cast<ui64>(ShardIds.size()) ? ShardIds[ev->Cookie]
                                                        : MainFileSystemId;
>>>>>>> 62f3c11b

    if (HasError(msg->GetError())) {
        LOG_ERROR(
            ctx,
            TFileStoreComponents::TABLET_WORKER,
            "%s Shard storage stats retrieval failed for %s with error %s",
            LogTag.c_str(),
            fileSystemId.c_str(),
            FormatError(msg->GetError()).Quote().c_str());

        ReplyAndDie(ctx, msg->GetError());
        return;
    }

    const auto& src = msg->Record.GetStats();
    auto& dst = *Response->Record.MutableStats();

#define FILESTORE_TABLET_MERGE_COUNTER(name, ...)                              \
    dst.Set##name(dst.Get##name() + src.Get##name());                          \
// FILESTORE_TABLET_MERGE_COUNTER

    FILESTORE_TABLET_STATS(FILESTORE_TABLET_MERGE_COUNTER)

#undef FILESTORE_TABLET_MERGE_COUNTER

    LOG_DEBUG(
        ctx,
        TFileStoreComponents::TABLET_WORKER,
        "%s Got storage stats for filesystem %s, used: %lu, aggregate used: "
        "%lu",
        LogTag.c_str(),
        fileSystemId.c_str(),
        src.GetUsedBlocksCount(),
        dst.GetUsedBlocksCount());

<<<<<<< HEAD
    if (shardIndex < ShardIds.size()) {
        auto& ss = ShardStats[shardIndex];
=======
    if (ev->Cookie < static_cast<ui64>(ShardIds.size())) {
        auto& ss = ShardStats[ev->Cookie];
>>>>>>> 62f3c11b
        ss.CurrentLoad = src.GetCurrentLoad();
        ss.Suffer = src.GetSuffer();
        ss.TotalBlocksCount = src.GetTotalBlocksCount();
        ss.UsedBlocksCount = src.GetUsedBlocksCount();
    }

    if (++Responses == requestsCount) {
        ReplyAndDie(ctx, {});
    }
}

void TAggregateStatsActor::HandlePoisonPill(
    const TEvents::TEvPoisonPill::TPtr& ev,
    const TActorContext& ctx)
{
    Y_UNUSED(ev);
    ReplyAndDie(ctx, MakeError(E_REJECTED, "tablet is shutting down"));
}

void TAggregateStatsActor::ReplyAndDie(
    const TActorContext& ctx,
    const NProto::TError& error)
{
    if (HasError(error)) {
        Response =
            std::make_unique<TEvIndexTablet::TEvGetStorageStatsResponse>(error);
    }
    using TCompletion = TEvIndexTabletPrivate::TEvAggregateStatsCompleted;
    TInstant startedTs;
    NProtoPrivate::TStorageStats statsForTablet = Response->Record.GetStats();
    if (RequestInfo) {
        startedTs = RequestInfo->StartedTs;
        auto* stats = Response->Record.MutableStats();
<<<<<<< HEAD
        for (size_t i = 0; i < ShardStats.size(); ++i) {
=======
        for (ui32 i = 0; i < ShardStats.size(); ++i) {
>>>>>>> 62f3c11b
            auto* ss = stats->AddShardStats();
            ss->SetShardId(ShardIds[i]);
            ss->SetTotalBlocksCount(ShardStats[i].TotalBlocksCount);
            ss->SetUsedBlocksCount(ShardStats[i].UsedBlocksCount);
            ss->SetCurrentLoad(ShardStats[i].CurrentLoad);
            ss->SetSuffer(ShardStats[i].Suffer);
        }
        NCloud::Reply(ctx, *RequestInfo, std::move(Response));
    }
    auto response = std::make_unique<TCompletion>(
        error,
        std::move(statsForTablet),
        std::move(ShardStats),
        startedTs);

    LOG_DEBUG(
        ctx,
        TFileStoreComponents::TABLET_WORKER,
        "%s TGetShardStatsActor::ReplyAndDie, Shards count: %d",
        LogTag.c_str(),
        response->ShardStats.size());

    NCloud::Send(ctx, Tablet, std::move(response));

    Die(ctx);
}

STFUNC(TAggregateStatsActor::StateWork)
{
    switch (ev->GetTypeRewrite()) {
        HFunc(TEvents::TEvPoisonPill, HandlePoisonPill);

        HFunc(
            TEvIndexTablet::TEvGetStorageStatsResponse,
            HandleGetStorageStatsResponse);

        default:
            HandleUnexpectedEvent(
                ev,
                TFileStoreComponents::TABLET_WORKER,
                __PRETTY_FUNCTION__);
            break;
    }
}

////////////////////////////////////////////////////////////////////////////////

void RegisterSensor(
    IMetricsRegistryPtr registry,
    TString name,
    const std::atomic<i64>& source,
    EAggregationType aggrType,
    EMetricType metrType)
{
    registry->Register(
        {CreateSensor(std::move(name))},
        source,
        aggrType,
        metrType);
}

}   // namespace

////////////////////////////////////////////////////////////////////////////////

TIndexTabletActor::TMetrics::TMetrics(IMetricsRegistryPtr metricsRegistry)
    : StorageRegistry(CreateScopedMetricsRegistry(
        {CreateLabel("component", "storage")},
        metricsRegistry))
    , StorageFsRegistry(CreateScopedMetricsRegistry(
        {CreateLabel("component", "storage_fs"), CreateLabel("host", "cluster")},
        metricsRegistry))
    , FsRegistry(CreateMetricsRegistryStub())
    , AggregatableFsRegistry(CreateMetricsRegistryStub())
{}

void TIndexTabletActor::TMetrics::Register(
    const TString& fsId,
    const TString& cloudId,
    const TString& folderId,
    const TString& mediaKind)
{
    if (Initialized) {
        return;
    }

    auto totalKindRegistry = CreateScopedMetricsRegistry(
        {CreateLabel("type", mediaKind)},
        StorageRegistry);

    FsRegistry = CreateScopedMetricsRegistry(
        {
            CreateLabel("filesystem", fsId),
            CreateLabel("cloud", cloudId),
            CreateLabel("folder", folderId),
        },
        StorageFsRegistry);
    AggregatableFsRegistry = CreateScopedMetricsRegistry(
        {},
        {std::move(totalKindRegistry), FsRegistry});

#define REGISTER(registry, name, aggrType, metrType)                           \
    RegisterSensor(registry, #name, name, aggrType, metrType)                  \
// REGISTER

#define REGISTER_AGGREGATABLE_SUM(name, metrType)                              \
    REGISTER(                                                                  \
        AggregatableFsRegistry,                                                \
        name,                                                                  \
        EAggregationType::AT_SUM,                                              \
        metrType)                                                              \
// REGISTER_AGGREGATABLE_SUM

#define REGISTER_LOCAL(name, metrType)                                         \
    REGISTER(                                                                  \
        FsRegistry,                                                            \
        name,                                                                  \
        EAggregationType::AT_SUM,                                              \
        metrType)                                                              \
// REGISTER_LOCAL

    REGISTER_AGGREGATABLE_SUM(TotalBytesCount, EMetricType::MT_ABSOLUTE);
    REGISTER_AGGREGATABLE_SUM(UsedBytesCount, EMetricType::MT_ABSOLUTE);
    REGISTER_AGGREGATABLE_SUM(
        AggregateUsedBytesCount,
        EMetricType::MT_ABSOLUTE);

    REGISTER_AGGREGATABLE_SUM(TotalNodesCount, EMetricType::MT_ABSOLUTE);
    REGISTER_AGGREGATABLE_SUM(UsedNodesCount, EMetricType::MT_ABSOLUTE);
    REGISTER_AGGREGATABLE_SUM(
        AggregateUsedNodesCount,
        EMetricType::MT_ABSOLUTE);

    REGISTER_AGGREGATABLE_SUM(UsedSessionsCount, EMetricType::MT_ABSOLUTE);
    REGISTER_AGGREGATABLE_SUM(UsedHandlesCount, EMetricType::MT_ABSOLUTE);
    REGISTER_AGGREGATABLE_SUM(UsedLocksCount, EMetricType::MT_ABSOLUTE);
    REGISTER_AGGREGATABLE_SUM(StatefulSessionsCount, EMetricType::MT_ABSOLUTE);
    REGISTER_AGGREGATABLE_SUM(StatelessSessionsCount, EMetricType::MT_ABSOLUTE);
    REGISTER_AGGREGATABLE_SUM(ActiveSessionsCount, EMetricType::MT_ABSOLUTE);
    REGISTER_AGGREGATABLE_SUM(OrphanSessionsCount, EMetricType::MT_ABSOLUTE);
    REGISTER_AGGREGATABLE_SUM(SessionTimeouts, EMetricType::MT_DERIVATIVE);
    REGISTER_AGGREGATABLE_SUM(SessionCleanupAttempts, EMetricType::MT_DERIVATIVE);

    REGISTER_AGGREGATABLE_SUM(ReassignCount, EMetricType::MT_ABSOLUTE);
    REGISTER_AGGREGATABLE_SUM(WritableChannelCount, EMetricType::MT_ABSOLUTE);
    REGISTER_AGGREGATABLE_SUM(UnwritableChannelCount, EMetricType::MT_ABSOLUTE);
    REGISTER_AGGREGATABLE_SUM(ChannelsToMoveCount, EMetricType::MT_ABSOLUTE);

    REGISTER_AGGREGATABLE_SUM(
        ReadAheadCacheHitCount,
        EMetricType::MT_DERIVATIVE);
    REGISTER_AGGREGATABLE_SUM(
        ReadAheadCacheNodeCount,
        EMetricType::MT_ABSOLUTE);

    REGISTER_AGGREGATABLE_SUM(
        NodeIndexCacheHitCount,
        EMetricType::MT_DERIVATIVE);
    REGISTER_AGGREGATABLE_SUM(
        NodeIndexCacheNodeCount,
        EMetricType::MT_ABSOLUTE);
    REGISTER_AGGREGATABLE_SUM(
        InMemoryIndexStateROCacheHitCount,
        EMetricType::MT_DERIVATIVE);
    REGISTER_AGGREGATABLE_SUM(
        InMemoryIndexStateROCacheMissCount,
        EMetricType::MT_DERIVATIVE);
    REGISTER_AGGREGATABLE_SUM(
        InMemoryIndexStateRWCount,
        EMetricType::MT_DERIVATIVE);
    REGISTER_AGGREGATABLE_SUM(
        InMemoryIndexStateNodesCount,
        EMetricType::MT_ABSOLUTE);
    REGISTER_AGGREGATABLE_SUM(
        InMemoryIndexStateNodesCapacity,
        EMetricType::MT_ABSOLUTE);
    REGISTER_AGGREGATABLE_SUM(
        InMemoryIndexStateNodeRefsCount,
        EMetricType::MT_ABSOLUTE);
    REGISTER_AGGREGATABLE_SUM(
        InMemoryIndexStateNodeRefsCapacity,
        EMetricType::MT_ABSOLUTE);
    REGISTER_AGGREGATABLE_SUM(
        InMemoryIndexStateNodeAttrsCount,
        EMetricType::MT_ABSOLUTE);
    REGISTER_AGGREGATABLE_SUM(
        InMemoryIndexStateNodeAttrsCapacity,
        EMetricType::MT_ABSOLUTE);
    REGISTER_AGGREGATABLE_SUM(
        InMemoryIndexStateNodeRefsExhaustivenessCount,
        EMetricType::MT_ABSOLUTE);
    REGISTER_AGGREGATABLE_SUM(
        InMemoryIndexStateNodeRefsExhaustivenessCapacity,
        EMetricType::MT_ABSOLUTE);
    REGISTER_AGGREGATABLE_SUM(
        InMemoryIndexStateIsExhaustive,
        EMetricType::MT_ABSOLUTE);

    REGISTER_AGGREGATABLE_SUM(
        MixedIndexLoadedRanges,
        EMetricType::MT_ABSOLUTE);
    REGISTER_AGGREGATABLE_SUM(
        MixedIndexOffloadedRanges,
        EMetricType::MT_ABSOLUTE);

    REGISTER_AGGREGATABLE_SUM(FreshBytesCount, EMetricType::MT_ABSOLUTE);
    REGISTER_AGGREGATABLE_SUM(FreshBytesItemCount, EMetricType::MT_ABSOLUTE);
    REGISTER_AGGREGATABLE_SUM(DeletedFreshBytesCount, EMetricType::MT_ABSOLUTE);
    REGISTER_AGGREGATABLE_SUM(MixedBytesCount, EMetricType::MT_ABSOLUTE);
    REGISTER_AGGREGATABLE_SUM(MixedBlobsCount, EMetricType::MT_ABSOLUTE);
    REGISTER_AGGREGATABLE_SUM(DeletionMarkersCount, EMetricType::MT_ABSOLUTE);
    REGISTER_AGGREGATABLE_SUM(
        LargeDeletionMarkersCount,
        EMetricType::MT_ABSOLUTE);
    REGISTER_AGGREGATABLE_SUM(GarbageQueueSize, EMetricType::MT_ABSOLUTE);
    REGISTER_AGGREGATABLE_SUM(GarbageBytesCount, EMetricType::MT_ABSOLUTE);
    REGISTER_AGGREGATABLE_SUM(FreshBlocksCount, EMetricType::MT_ABSOLUTE);
    REGISTER_AGGREGATABLE_SUM(CMMixedBlobsCount, EMetricType::MT_ABSOLUTE);
    REGISTER_AGGREGATABLE_SUM(CMDeletionMarkersCount, EMetricType::MT_ABSOLUTE);
    REGISTER_AGGREGATABLE_SUM(CMGarbageBlocksCount, EMetricType::MT_ABSOLUTE);

    REGISTER_AGGREGATABLE_SUM(IsWriteAllowed, EMetricType::MT_ABSOLUTE);
    REGISTER_LOCAL(FlushBackpressureValue, EMetricType::MT_ABSOLUTE);
    REGISTER_LOCAL(FlushBackpressureThreshold, EMetricType::MT_ABSOLUTE);
    REGISTER_LOCAL(FlushBytesBackpressureValue, EMetricType::MT_ABSOLUTE);
    REGISTER_LOCAL(FlushBytesBackpressureThreshold, EMetricType::MT_ABSOLUTE);
    REGISTER_LOCAL(CompactionBackpressureValue, EMetricType::MT_ABSOLUTE);
    REGISTER_LOCAL(CompactionBackpressureThreshold, EMetricType::MT_ABSOLUTE);
    REGISTER_LOCAL(CleanupBackpressureValue, EMetricType::MT_ABSOLUTE);
    REGISTER_LOCAL(CleanupBackpressureThreshold, EMetricType::MT_ABSOLUTE);

    REGISTER_AGGREGATABLE_SUM(IdleTime, EMetricType::MT_DERIVATIVE);
    REGISTER_AGGREGATABLE_SUM(BusyTime, EMetricType::MT_DERIVATIVE);

    REGISTER_LOCAL(TabletStartTimestamp, EMetricType::MT_ABSOLUTE);

    REGISTER_AGGREGATABLE_SUM(AllocatedCompactionRangesCount, EMetricType::MT_ABSOLUTE);
    REGISTER_AGGREGATABLE_SUM(UsedCompactionRangesCount, EMetricType::MT_ABSOLUTE);

    REGISTER_AGGREGATABLE_SUM(
        NodesOpenForWritingBySingleSession,
        EMetricType::MT_ABSOLUTE);
    REGISTER_AGGREGATABLE_SUM(
        NodesOpenForWritingByMultipleSessions,
        EMetricType::MT_ABSOLUTE);
    REGISTER_AGGREGATABLE_SUM(
        NodesOpenForReadingBySingleSession,
        EMetricType::MT_ABSOLUTE);
    REGISTER_AGGREGATABLE_SUM(
        NodesOpenForReadingByMultipleSessions,
        EMetricType::MT_ABSOLUTE);

    REGISTER_AGGREGATABLE_SUM(OrphanNodesCount, EMetricType::MT_ABSOLUTE);

    // Throttling
    REGISTER_LOCAL(MaxReadBandwidth, EMetricType::MT_ABSOLUTE);
    REGISTER_LOCAL(MaxWriteBandwidth, EMetricType::MT_ABSOLUTE);
    REGISTER_LOCAL(MaxReadIops, EMetricType::MT_ABSOLUTE);
    REGISTER_LOCAL(MaxWriteIops, EMetricType::MT_ABSOLUTE);
    REGISTER_LOCAL(RejectedRequests, EMetricType::MT_DERIVATIVE);
    REGISTER_LOCAL(PostponedRequests, EMetricType::MT_DERIVATIVE);
    REGISTER_LOCAL(UsedQuota, EMetricType::MT_DERIVATIVE);
    MaxUsedQuota.Register(
        FsRegistry,
        {CreateSensor("MaxUsedQuota")},
        EAggregationType::AT_MAX);
    ReadDataPostponed.Register(
        FsRegistry,
        {CreateLabel("request", "ReadData"), CreateLabel("histogram", "ThrottlerDelay")});
    WriteDataPostponed.Register(
        FsRegistry,
        {CreateLabel("request", "WriteData"), CreateLabel("histogram", "ThrottlerDelay")});

    REGISTER_AGGREGATABLE_SUM(
        UncompressedBytesWritten,
        EMetricType::MT_DERIVATIVE);
    REGISTER_AGGREGATABLE_SUM(
        CompressedBytesWritten,
        EMetricType::MT_DERIVATIVE);

#define REGISTER_REQUEST(name)                                                 \
    REGISTER_AGGREGATABLE_SUM(                                                 \
        name.Count,                                                            \
        EMetricType::MT_DERIVATIVE);                                           \
                                                                               \
    REGISTER_AGGREGATABLE_SUM(                                                 \
        name.RequestBytes,                                                     \
        EMetricType::MT_DERIVATIVE);                                           \
                                                                               \
    REGISTER_AGGREGATABLE_SUM(                                                 \
        name.TimeSumUs,                                                        \
        EMetricType::MT_DERIVATIVE);                                           \
                                                                               \
    name.Time.Register(                                                        \
        AggregatableFsRegistry,                                                \
        {CreateLabel("request", #name), CreateLabel("histogram", "Time")});    \
// REGISTER_REQUEST

    REGISTER_REQUEST(ReadBlob);
    REGISTER_REQUEST(WriteBlob);
    REGISTER_REQUEST(PatchBlob);

    REGISTER_REQUEST(ReadData);
    REGISTER_REQUEST(DescribeData);
    REGISTER_REQUEST(WriteData);
    REGISTER_REQUEST(AddData);
    REGISTER_REQUEST(GenerateBlobIds);
    REGISTER_REQUEST(ListNodes);
    REGISTER_REQUEST(GetNodeAttr);
    REGISTER_REQUEST(CreateHandle);
    REGISTER_REQUEST(DestroyHandle);
    REGISTER_REQUEST(CreateNode);
    REGISTER_REQUEST(RenameNode);
    REGISTER_REQUEST(UnlinkNode);
    REGISTER_REQUEST(StatFileStore);
    REGISTER_REQUEST(GetNodeXAttr);

    REGISTER_REQUEST(Compaction);
    REGISTER_AGGREGATABLE_SUM(Compaction.DudCount, EMetricType::MT_DERIVATIVE);
    REGISTER_REQUEST(Cleanup);
    REGISTER_REQUEST(Flush);
    REGISTER_REQUEST(FlushBytes);
    REGISTER_REQUEST(TrimBytes);
    REGISTER_REQUEST(CollectGarbage);

    REGISTER_LOCAL(MaxBlobsInRange, EMetricType::MT_ABSOLUTE);
    REGISTER_LOCAL(MaxDeletionsInRange, EMetricType::MT_ABSOLUTE);
    REGISTER_LOCAL(MaxGarbageBlocksInRange, EMetricType::MT_ABSOLUTE);

    REGISTER_LOCAL(CurrentLoad, EMetricType::MT_ABSOLUTE);
    REGISTER_LOCAL(Suffer, EMetricType::MT_ABSOLUTE);

#undef REGISTER_REQUEST
#undef REGISTER_LOCAL
#undef REGISTER_AGGREGATABLE_SUM
#undef REGISTER

    BusyIdleCalc.Register(&BusyTime, &IdleTime);

    Initialized = true;
}

void TIndexTabletActor::TMetrics::Update(
    TInstant now,
    const TDiagnosticsConfig& diagConfig,
    const NProto::TFileSystem& fileSystem,
    const NProto::TFileSystemStats& stats,
    const NProto::TFileStorePerformanceProfile& performanceProfile,
    const TCompactionMapStats& compactionStats,
    const TSessionsStats& sessionsStats,
    const TChannelsStats& channelsStats,
    const TReadAheadCacheStats& readAheadStats,
    const TNodeIndexCacheStats& nodeIndexCacheStats,
    const TNodeToSessionCounters& nodeToSessionCounters,
    const TMiscNodeStats& miscNodeStats,
    const TInMemoryIndexStateStats& inMemoryIndexStateStats,
    const TBlobMetaMapStats& blobMetaMapStats,
    const TIndexTabletState::TBackpressureThresholds& backpressureThresholds,
    const TIndexTabletState::TBackpressureValues& backpressureValues)
{
    const ui32 blockSize = fileSystem.GetBlockSize();

    Store(TotalBytesCount, fileSystem.GetBlocksCount() * blockSize);
    Store(UsedBytesCount, stats.GetUsedBlocksCount() * blockSize);

    Store(TotalNodesCount, fileSystem.GetNodesCount());
    Store(UsedNodesCount, stats.GetUsedNodesCount());

    Store(UsedSessionsCount, stats.GetUsedSessionsCount());
    Store(UsedHandlesCount, stats.GetUsedHandlesCount());
    Store(UsedLocksCount, stats.GetUsedLocksCount());

    Store(FreshBytesCount, stats.GetFreshBytesCount());
    Store(FreshBytesItemCount, stats.GetFreshBytesItemCount());
    Store(DeletedFreshBytesCount, stats.GetDeletedFreshBytesCount());
    Store(MixedBytesCount, stats.GetMixedBlocksCount() * blockSize);
    Store(MixedBlobsCount, stats.GetMixedBlobsCount());
    Store(DeletionMarkersCount, stats.GetDeletionMarkersCount());
    Store(LargeDeletionMarkersCount, stats.GetLargeDeletionMarkersCount());
    Store(GarbageQueueSize, stats.GetGarbageQueueSize());
    Store(GarbageBytesCount, stats.GetGarbageBlocksCount() * blockSize);
    Store(FreshBlocksCount, stats.GetFreshBlocksCount());
    Store(CMMixedBlobsCount, compactionStats.TotalBlobsCount);
    Store(CMDeletionMarkersCount, compactionStats.TotalDeletionsCount);
    Store(CMGarbageBlocksCount, compactionStats.TotalGarbageBlocksCount);

    TString backpressureReason;
    Store(
        IsWriteAllowed,
        TIndexTabletActor::IsWriteAllowed(
            backpressureThresholds,
            backpressureValues,
            &backpressureReason));

    Store(FlushBackpressureValue, backpressureValues.Flush);
    Store(FlushBackpressureThreshold, backpressureThresholds.Flush);
    Store(FlushBytesBackpressureValue, backpressureValues.FlushBytes);
    Store(FlushBytesBackpressureThreshold, backpressureThresholds.FlushBytes);
    Store(CompactionBackpressureValue, backpressureValues.CompactionScore);
    Store(CompactionBackpressureThreshold, backpressureThresholds.CompactionScore);
    Store(CleanupBackpressureValue, backpressureValues.CleanupScore);
    Store(CleanupBackpressureThreshold, backpressureThresholds.CleanupScore);

    Store(MaxReadIops, performanceProfile.GetMaxReadIops());
    Store(MaxWriteIops, performanceProfile.GetMaxWriteIops());
    Store(MaxReadBandwidth, performanceProfile.GetMaxReadBandwidth());
    Store(MaxWriteBandwidth, performanceProfile.GetMaxWriteBandwidth());

    Store(AllocatedCompactionRangesCount, compactionStats.AllocatedRangesCount);
    Store(UsedCompactionRangesCount, compactionStats.UsedRangesCount);

    if (compactionStats.TopRangesByCompactionScore.empty()) {
        Store(MaxBlobsInRange, 0);
    } else {
        Store(
            MaxBlobsInRange,
            compactionStats.TopRangesByCompactionScore.front()
                .Stats.BlobsCount);
    }
    if (compactionStats.TopRangesByCleanupScore.empty()) {
        Store(MaxDeletionsInRange, 0);
    } else {
        Store(
            MaxDeletionsInRange,
            compactionStats.TopRangesByCleanupScore.front()
                .Stats.DeletionsCount);
    }
    if (compactionStats.TopRangesByGarbageScore.empty()) {
        Store(MaxGarbageBlocksInRange, 0);
    } else {
        Store(
            MaxGarbageBlocksInRange,
            compactionStats.TopRangesByGarbageScore.front()
                .Stats.GarbageBlocksCount);
    }

    Store(StatefulSessionsCount, sessionsStats.StatefulSessionsCount);
    Store(StatelessSessionsCount, sessionsStats.StatelessSessionsCount);
    Store(ActiveSessionsCount, sessionsStats.ActiveSessionsCount);
    Store(OrphanSessionsCount, sessionsStats.OrphanSessionsCount);
    Store(WritableChannelCount, channelsStats.WritableChannelCount);
    Store(UnwritableChannelCount, channelsStats.UnwritableChannelCount);
    Store(ChannelsToMoveCount, channelsStats.ChannelsToMoveCount);
    Store(ReadAheadCacheNodeCount, readAheadStats.NodeCount);
    Store(NodeIndexCacheNodeCount, nodeIndexCacheStats.NodeCount);

    Store(InMemoryIndexStateNodesCount, inMemoryIndexStateStats.NodesCount);
    Store(InMemoryIndexStateNodesCapacity, inMemoryIndexStateStats.NodesCapacity);
    Store(InMemoryIndexStateNodeRefsCount, inMemoryIndexStateStats.NodeRefsCount);
    Store(InMemoryIndexStateNodeRefsCapacity, inMemoryIndexStateStats.NodeRefsCapacity);
    Store(InMemoryIndexStateNodeAttrsCount, inMemoryIndexStateStats.NodeAttrsCount);
    Store(InMemoryIndexStateNodeAttrsCapacity, inMemoryIndexStateStats.NodeAttrsCapacity);
    Store(InMemoryIndexStateNodeRefsExhaustivenessCount, inMemoryIndexStateStats.NodeRefsExhaustivenessCount);
    Store(InMemoryIndexStateNodeRefsExhaustivenessCapacity, inMemoryIndexStateStats.NodeRefsExhaustivenessCapacity);
    Store(InMemoryIndexStateIsExhaustive, inMemoryIndexStateStats.IsNodeRefsExhaustive);

    Store(MixedIndexLoadedRanges, blobMetaMapStats.LoadedRanges);
    Store(MixedIndexOffloadedRanges, blobMetaMapStats.OffloadedRanges);

    Store(
        NodesOpenForWritingBySingleSession,
        nodeToSessionCounters.NodesOpenForWritingBySingleSession);
    Store(
        NodesOpenForWritingByMultipleSessions,
        nodeToSessionCounters.NodesOpenForWritingByMultipleSessions);
    Store(
        NodesOpenForReadingBySingleSession,
        nodeToSessionCounters.NodesOpenForReadingBySingleSession);
    Store(
        NodesOpenForReadingByMultipleSessions,
        nodeToSessionCounters.NodesOpenForReadingByMultipleSessions);

    Store(OrphanNodesCount, miscNodeStats.OrphanNodesCount);

    BusyIdleCalc.OnUpdateStats();
    UpdatePerformanceMetrics(now, diagConfig, fileSystem);

    ReadBlob.UpdatePrev(now);
    WriteBlob.UpdatePrev(now);
    PatchBlob.UpdatePrev(now);

    ReadData.UpdatePrev(now);
    DescribeData.UpdatePrev(now);
    WriteData.UpdatePrev(now);
    AddData.UpdatePrev(now);
    GenerateBlobIds.UpdatePrev(now);
    ListNodes.UpdatePrev(now);
    GetNodeAttr.UpdatePrev(now);
    CreateHandle.UpdatePrev(now);
    DestroyHandle.UpdatePrev(now);
    CreateNode.UpdatePrev(now);
    RenameNode.UpdatePrev(now);
    UnlinkNode.UpdatePrev(now);
    StatFileStore.UpdatePrev(now);
    GetNodeXAttr.UpdatePrev(now);

    Cleanup.UpdatePrev(now);
    Flush.UpdatePrev(now);
    FlushBytes.UpdatePrev(now);
    TrimBytes.UpdatePrev(now);
    CollectGarbage.UpdatePrev(now);
}

void TIndexTabletActor::TMetrics::UpdatePerformanceMetrics(
    TInstant now,
    const TDiagnosticsConfig& diagConfig,
    const NProto::TFileSystem& fileSystem)
{
    const ui32 expectedParallelism = 32;
    double load = 0;
    bool suffer = false;
    auto calcSufferAndLoad = [&] (
        const TRequestPerformanceProfile& rpp,
        const TRequestMetrics& rm)
    {
        if (!rpp.RPS) {
            return;
        }

        load += rm.RPS(now) / rpp.RPS;
        ui64 expectedLatencyUs = 1'000'000 / rpp.RPS;
        if (rpp.Throughput) {
            expectedLatencyUs +=
                1'000'000 * rm.AverageRequestSize() / rpp.Throughput;
            load += rm.Throughput(now) / rpp.Throughput;
        }

        const auto averageLatency = rm.AverageLatency();
        suffer |= TDuration::MicroSeconds(expectedLatencyUs)
            < averageLatency / expectedParallelism;
    };

    const auto& pp =
        fileSystem.GetStorageMediaKind() == NProto::STORAGE_MEDIA_SSD
        ? diagConfig.GetSSDFileSystemPerformanceProfile()
        : diagConfig.GetHDDFileSystemPerformanceProfile();

    calcSufferAndLoad(pp.Read, ReadData);
    calcSufferAndLoad(pp.Read, DescribeData);
    calcSufferAndLoad(pp.Write, WriteData);
    calcSufferAndLoad(pp.Write, AddData);
    calcSufferAndLoad(pp.ListNodes, ListNodes);
    calcSufferAndLoad(pp.GetNodeAttr, GetNodeAttr);
    calcSufferAndLoad(pp.CreateHandle, CreateHandle);
    calcSufferAndLoad(pp.DestroyHandle, DestroyHandle);
    calcSufferAndLoad(pp.CreateNode, CreateNode);
    calcSufferAndLoad(pp.RenameNode, RenameNode);
    calcSufferAndLoad(pp.UnlinkNode, UnlinkNode);
    calcSufferAndLoad(pp.StatFileStore, StatFileStore);

    Store(CurrentLoad, load * 1000);
    Store(Suffer, load < 1 ? suffer : 0);
}

////////////////////////////////////////////////////////////////////////////////

void TIndexTabletActor::RegisterCounters(const TActorContext& ctx)
{
    LOG_DEBUG(ctx, TFileStoreComponents::TABLET_WORKER, "%s TIndexTabletActor::RegisterCounters", LogTag.c_str());
    
    if (!Counters) {
        auto counters = CreateIndexTabletCounters();

        // LAME: ownership transferred to executor
        Counters = counters.release();
        Executor()->RegisterExternalTabletCounters(Counters);

        // only aggregated statistics will be reported by default
        // (you can always turn on per-tablet statistics on monitoring page)
        // TabletCountersAddTablet(TabletID(), ctx);

        ScheduleUpdateCounters(ctx);
    }
}

void TIndexTabletActor::RegisterStatCounters(TInstant now)
{
    const auto& fsId = GetFileSystemId();
    if (!fsId) {
        // it's possible to have empty id for newly created volume
        // just wait for the config update
        return;
    }

    const auto& fs = GetFileSystem();
    const auto storageMediaKind = GetStorageMediaKind(fs);
    TABLET_VERIFY(!storageMediaKind.empty());

    // Update should be called before Register, because we want to write
    // correct values to solomon. If we reorder these two actions, we can
    // aggregate zero values, in the middle of the registration (or right after
    // registration, before update).
    Metrics.Update(
        now,
        *DiagConfig,
        fs,
        GetFileSystemStats(),
        GetPerformanceProfile(),
        GetCompactionMapStats(1),
        CalculateSessionsStats(),
        CalculateChannelsStats(),
        CalculateReadAheadCacheStats(),
        CalculateNodeIndexCacheStats(),
        GetNodeToSessionCounters(),
        GetMiscNodeStats(),
        GetInMemoryIndexStateStats(),
        GetBlobMetaMapStats(),
        BuildBackpressureThresholds(),
        GetBackpressureValues());

    // TabletStartTimestamp is intialised once per tablet lifetime and thus it is
    // acceptable to set it in RegisterStatCounters if it is not set yet.
    i64 expected = 0;
    Metrics.TabletStartTimestamp.compare_exchange_strong(
        expected,
        now.MicroSeconds());

    Metrics.Register(fsId, fs.GetCloudId(), fs.GetFolderId(), storageMediaKind);
}

void TIndexTabletActor::ScheduleUpdateCounters(const TActorContext& ctx)
{
    if (!UpdateCountersScheduled) {
        ctx.Schedule(UpdateCountersInterval,
            new TEvIndexTabletPrivate::TEvUpdateCounters());
        UpdateCountersScheduled = true;
    }

    if (!UpdateLeakyBucketCountersScheduled) {
        ctx.Schedule(UpdateLeakyBucketCountersInterval,
            new TEvIndexTabletPrivate::TEvUpdateLeakyBucketCounters());
        UpdateLeakyBucketCountersScheduled = true;
    }
}

void TIndexTabletActor::SendMetricsToExecutor(const TActorContext& ctx)
{
    auto* resourceMetrics = Executor()->GetResourceMetrics();
    resourceMetrics->Network.Increment(
        Metrics.CalculateNetworkRequestBytes(
            Config->GetNonNetworkMetricsBalancingFactor()),
        ctx.Now());
    resourceMetrics->TryUpdate(ctx);
}

void TIndexTabletActor::HandleUpdateCounters(
    const TEvIndexTabletPrivate::TEvUpdateCounters::TPtr& ev,
    const TActorContext& ctx)
{
    Y_UNUSED(ev);
    LOG_DEBUG(ctx, TFileStoreComponents::TABLET_WORKER, 
        "%s TIndexTabletActor::HandleUpdateCounters:", LogTag.c_str());


    PrintBackTrace();

    UpdateCounters();
    Metrics.Update(
        ctx.Now(),
        *DiagConfig,
        GetFileSystem(),
        GetFileSystemStats(),
        GetPerformanceProfile(),
        GetCompactionMapStats(1),
        CalculateSessionsStats(),
        CalculateChannelsStats(),
        CalculateReadAheadCacheStats(),
        CalculateNodeIndexCacheStats(),
        GetNodeToSessionCounters(),
        GetMiscNodeStats(),
        GetInMemoryIndexStateStats(),
        GetBlobMetaMapStats(),
        BuildBackpressureThresholds(),
        GetBackpressureValues());
    SendMetricsToExecutor(ctx);

    UpdateCountersScheduled = false;
    ScheduleUpdateCounters(ctx);

    if (CachedStatsFetchingStartTs != TInstant::Zero()) {
        const auto delay = ctx.Now() - CachedStatsFetchingStartTs;
        const auto maxDelay = TDuration::Minutes(15);
        if (delay > maxDelay) {
            ReportShardStatsRetrievalTimeout();
            CachedStatsFetchingStartTs = TInstant::Zero();
        }
    }

    if (CachedStatsFetchingStartTs == TInstant::Zero()) {
        auto response =
            std::make_unique<TEvIndexTablet::TEvGetStorageStatsResponse>();
        auto* stats = response->Record.MutableStats();
        const auto& shardIds = GetFileSystem().GetShardFileSystemIds();
        // If shardIds isn't empty and the current tablet is a shard, it will
        // collect self stats via TAggregateStatsActor
        if (shardIds.empty() || IsMainTablet()) {
            FillSelfStorageStats(stats);
        }
        if (shardIds.empty()) {
            CachedAggregateStats = std::move(*stats);
            return;
        }

        auto actor = std::make_unique<TAggregateStatsActor>(
            LogTag,
            SelfId(),
            TRequestInfoPtr(),
            NProtoPrivate::TGetStorageStatsRequest(),
<<<<<<< HEAD
            !IsMainTablet() ? GetFileSystem().GetMainFileSystemId() : TString(),
=======
            GetFileSystem().GetMainFileSystemId(),
            !IsMainTablet(),
>>>>>>> 62f3c11b
            shardIds,
            std::move(response));

        auto actorId = NCloud::Register(ctx, std::move(actor));
        WorkerActors.insert(actorId);
        CachedStatsFetchingStartTs = ctx.Now();
    }
}

void TIndexTabletActor::UpdateCounters()
{
#define FILESTORE_TABLET_UPDATE_COUNTER(name, ...)                             \
    {                                                                          \
        auto& counter = Counters->Simple()[                                    \
            TIndexTabletCounters::SIMPLE_COUNTER_Stats_##name];                \
        counter.Set(Get##name());                                              \
    }                                                                          \
// FILESTORE_TABLET_UPDATE_COUNTER

    FILESTORE_TABLET_STATS(FILESTORE_TABLET_UPDATE_COUNTER)

#undef FILESTORE_TABLET_UPDATE_COUNTER
}

////////////////////////////////////////////////////////////////////////////////

void TIndexTabletActor::FillSelfStorageStats(
    NProtoPrivate::TStorageStats* stats)
{
#define FILESTORE_TABLET_UPDATE_COUNTER(name, ...)                             \
    stats->Set##name(Get##name());                                             \
// FILESTORE_TABLET_UPDATE_COUNTER

    FILESTORE_TABLET_STATS(FILESTORE_TABLET_UPDATE_COUNTER)

#undef FILESTORE_TABLET_UPDATE_COUNTER

    stats->SetTabletChannelCount(GetTabletChannelCount());
    stats->SetConfigChannelCount(GetConfigChannelCount());

    const auto txDeleteGarbageRwCompleted = Counters->TxCumulative(
        TIndexTabletCounters::ETransactionType::TX_DeleteGarbage,
        NKikimr::COUNTER_TT_RW_COMPLETED
    ).Get();
    stats->SetTxDeleteGarbageRwCompleted(txDeleteGarbageRwCompleted);

    auto cmStats = GetCompactionMapStats(0);
    stats->SetUsedCompactionRanges(cmStats.UsedRangesCount);
    stats->SetAllocatedCompactionRanges(cmStats.AllocatedRangesCount);

    stats->SetFlushState(static_cast<ui32>(FlushState.GetOperationState()));
    stats->SetBlobIndexOpState(static_cast<ui32>(
        BlobIndexOpState.GetOperationState()));
    stats->SetCollectGarbageState(static_cast<ui32>(
        CollectGarbageState.GetOperationState()));

    stats->SetCurrentLoad(Metrics.CurrentLoad.load(std::memory_order_relaxed));
    stats->SetSuffer(Metrics.Suffer.load(std::memory_order_relaxed));

    stats->SetTotalBlocksCount(GetFileSystem().GetBlocksCount());

    stats->SetFreshBytesItemCount(GetFreshBytesItemCount());
}

void TIndexTabletActor::HandleGetStorageStats(
    const TEvIndexTablet::TEvGetStorageStatsRequest::TPtr& ev,
    const TActorContext& ctx)
{
    auto response =
        std::make_unique<TEvIndexTablet::TEvGetStorageStatsResponse>();
    response->Record.SetMediaKind(GetFileSystem().GetStorageMediaKind());
    auto& req = ev->Get()->Record;
    auto* stats = response->Record.MutableStats();

    // shards shouldn't collect other shards' stats (unless it's background
    // shard <-> shard stats exchange which is handled in HandleUpdateCounters
    // or it's required by STATS_REQUEST_MODE_FORCE_FETCH_SHARDS)
    const bool pollShards =
<<<<<<< HEAD
        req.GetMode() == NProtoPrivate::STATS_REQUEST_MODE_FORCE_FETCH_SHARDS ||
        (req.GetMode() != NProtoPrivate::STATS_REQUEST_MODE_GET_ONLY_SELF &&
=======
        req.GetMode() != NProtoPrivate::STATS_REQUEST_MODE_GET_ONLY_SELF &&
        (req.GetMode() ==
             NProtoPrivate::STATS_REQUEST_MODE_FORCE_FETCH_SHARDS ||
>>>>>>> 62f3c11b
         IsMainTablet());
    const auto& shardIds = pollShards
        ? GetFileSystem().GetShardFileSystemIds()
        : Default<google::protobuf::RepeatedPtrField<TString>>();

<<<<<<< HEAD
    if (req.GetAllowCache()) {
=======
    const bool useCache =
        req.GetAllowCache() &&
        req.GetMode() != NProtoPrivate::STATS_REQUEST_MODE_GET_ONLY_SELF;
    if (useCache) {
>>>>>>> 62f3c11b
        *stats = CachedAggregateStats;
        const ui32 shardMetricsCount =
            Min<ui32>(shardIds.size(), CachedShardStats.size());
        for (ui32 i = 0; i < shardMetricsCount; ++i) {
            auto* ss = stats->AddShardStats();
            ss->SetShardId(shardIds[i]);
            ss->SetTotalBlocksCount(CachedShardStats[i].TotalBlocksCount);
            ss->SetUsedBlocksCount(CachedShardStats[i].UsedBlocksCount);
            ss->SetCurrentLoad(CachedShardStats[i].CurrentLoad);
            ss->SetSuffer(CachedShardStats[i].Suffer);
        }
    } else {
        FillSelfStorageStats(stats);
    }

    TVector<TCompactionRangeInfo> topRanges;

    if (req.GetCompactionRangeCountByCompactionScore()) {
        const auto r = GetTopRangesByCompactionScore(
            req.GetCompactionRangeCountByCompactionScore());
        topRanges.insert(topRanges.end(), r.begin(), r.end());
    }

    if (req.GetCompactionRangeCountByCleanupScore()) {
        const auto r = GetTopRangesByCleanupScore(
            req.GetCompactionRangeCountByCleanupScore());
        topRanges.insert(topRanges.end(), r.begin(), r.end());
    }

    if (req.GetCompactionRangeCountByGarbageScore()) {
        const auto r = GetTopRangesByGarbageScore(
            req.GetCompactionRangeCountByGarbageScore());
        topRanges.insert(topRanges.end(), r.begin(), r.end());
    }

    for (const auto& r: topRanges) {
        auto* out = stats->AddCompactionRangeStats();
        out->SetRangeId(r.RangeId);
        out->SetBlobCount(r.Stats.BlobsCount);
        out->SetDeletionCount(r.Stats.DeletionsCount);
        out->SetGarbageBlockCount(r.Stats.GarbageBlocksCount);
    }

    if (useCache || shardIds.empty()) {
        Metrics.StatFileStore.Update(1, 0, TDuration::Zero());
        NCloud::Reply(ctx, *ev, std::move(response));
        return;
    }

    auto requestInfo = CreateRequestInfo(
        ev->Sender,
        ev->Cookie,
        ev->Get()->CallContext);
    requestInfo->StartedTs = ctx.Now();

    if (!IsMainTablet()) {
        // If the current tablet is a shard, it will collect self stats via
        // TAggregateStatsActor
        stats->Clear();
    }

    auto actor = std::make_unique<TAggregateStatsActor>(
        LogTag,
        SelfId(),
        std::move(requestInfo),
        std::move(req),
<<<<<<< HEAD
        !IsMainTablet() ? GetFileSystem().GetMainFileSystemId() : TString(),
=======
        GetFileSystem().GetMainFileSystemId(),
        !IsMainTablet(),
>>>>>>> 62f3c11b
        shardIds,
        std::move(response));

    auto actorId = NCloud::Register(ctx, std::move(actor));
    WorkerActors.insert(actorId);
}

////////////////////////////////////////////////////////////////////////////////

void TIndexTabletActor::HandleAggregateStatsCompleted(
    const TEvIndexTabletPrivate::TEvAggregateStatsCompleted::TPtr& ev,
    const TActorContext& ctx)
{
    auto* msg = ev->Get();
    const bool isBackgroundRequest = msg->StartedTs.GetValue() == 0;
    if (isBackgroundRequest) {
        LOG_DEBUG(
            ctx,
            TFileStoreComponents::TABLET_WORKER,
            "%s Background shard stats fetch completed in %s, ShardsCount: %lu",
            LogTag.c_str(),
            (ctx.Now() - CachedStatsFetchingStartTs).ToString().c_str(),
            msg->ShardStats.size());
        CachedStatsFetchingStartTs = TInstant::Zero();
    }
    if (!HasError(msg->Error)) {
        if (!isBackgroundRequest) {
            Metrics.StatFileStore.Update(1, 0, ctx.Now() - msg->StartedTs);
        }
        CachedAggregateStats = std::move(msg->AggregateStats);
        CachedShardStats = std::move(msg->ShardStats);
        UpdateShardStats(CachedShardStats);

        Store(
            Metrics.AggregateUsedBytesCount,
            CachedAggregateStats.GetUsedBlocksCount() * GetBlockSize());
        Store(
            Metrics.AggregateUsedNodesCount,
            CachedAggregateStats.GetUsedNodesCount());
    }
    WorkerActors.erase(ev->Sender);
}

}   // namespace NCloud::NFileStore::NStorage<|MERGE_RESOLUTION|>--- conflicted
+++ resolved
@@ -27,10 +27,6 @@
     const TRequestInfoPtr RequestInfo;
     const NProtoPrivate::TGetStorageStatsRequest Request;
     TString MainFileSystemId;
-<<<<<<< HEAD
-=======
-    bool FetchStatsFromMain;
->>>>>>> 62f3c11b
     const google::protobuf::RepeatedPtrField<TString> ShardIds;
     std::unique_ptr<TEvIndexTablet::TEvGetStorageStatsResponse> Response;
     TVector<TShardStats> ShardStats;
@@ -43,10 +39,6 @@
         TRequestInfoPtr requestInfo,
         NProtoPrivate::TGetStorageStatsRequest request,
         TString mainFileSystemId,
-<<<<<<< HEAD
-=======
-        bool fetchStatsFromMain,
->>>>>>> 62f3c11b
         google::protobuf::RepeatedPtrField<TString> shardIds,
         std::unique_ptr<TEvIndexTablet::TEvGetStorageStatsResponse> response);
 
@@ -59,11 +51,7 @@
     void SendRequestToFileSystem(
         const TActorContext& ctx,
         const TString& fileSystemId,
-<<<<<<< HEAD
         ui64 cookie);
-=======
-        ui32 cookie);
->>>>>>> 62f3c11b
 
     void HandleGetStorageStatsResponse(
         const TEvIndexTablet::TEvGetStorageStatsResponse::TPtr& ev,
@@ -86,10 +74,6 @@
         TRequestInfoPtr requestInfo,
         NProtoPrivate::TGetStorageStatsRequest request,
         TString mainFileSystemId,
-<<<<<<< HEAD
-=======
-        bool fetchStatsFromMain,
->>>>>>> 62f3c11b
         google::protobuf::RepeatedPtrField<TString> shardIds,
         std::unique_ptr<TEvIndexTablet::TEvGetStorageStatsResponse> response)
     : LogTag(std::move(logTag))
@@ -97,10 +81,6 @@
     , RequestInfo(std::move(requestInfo))
     , Request(std::move(request))
     , MainFileSystemId(std::move(mainFileSystemId))
-<<<<<<< HEAD
-=======
-    , FetchStatsFromMain(fetchStatsFromMain)
->>>>>>> 62f3c11b
     , ShardIds(std::move(shardIds))
     , Response(std::move(response))
     , ShardStats(ShardIds.size())
@@ -114,49 +94,20 @@
 
 void TAggregateStatsActor::SendRequests(const TActorContext& ctx)
 {
-<<<<<<< HEAD
     ui64 cookie = 0;
-=======
-    TString shardsStr;
-    for(const auto& shardId: ShardIds) {
-        (shardsStr += ' ') += shardId;
-    }
-
-    LOG_DEBUG(
-        ctx,
-        TFileStoreComponents::TABLET_WORKER,
-        "%s TGetShardStatsActor, FsId: %s, Sards: %s",
-        LogTag.c_str(),
-        Request.GetFileSystemId().c_str(),
-        shardsStr.c_str()
-    );
-
-    ui32 cookie = 0;
->>>>>>> 62f3c11b
     for (const auto& shardId: ShardIds) {
         SendRequestToFileSystem(ctx, shardId, cookie++);
     }
 
-<<<<<<< HEAD
     if (!MainFileSystemId.empty()) {
-=======
-    if (FetchStatsFromMain) {
->>>>>>> 62f3c11b
         SendRequestToFileSystem(ctx, MainFileSystemId, cookie);
     }
 }
 
-<<<<<<< HEAD
 void TAggregateStatsActor::SendRequestToFileSystem(
     const TActorContext& ctx,
     const TString& fileSystemId,
     ui64 cookie)
-=======
-void TGetShardStatsActor::SendRequestToFileSystem(
-    const TActorContext& ctx,
-    const TString& fileSystemId,
-    ui32 cookie)
->>>>>>> 62f3c11b
 {
     auto request =
         std::make_unique<TEvIndexTablet::TEvGetStorageStatsRequest>();
@@ -178,18 +129,13 @@
         cookie);
 }
 
-<<<<<<< HEAD
 void TAggregateStatsActor::HandleGetStorageStatsResponse(
-=======
-void TGetShardStatsActor::HandleGetStorageStatsResponse(
->>>>>>> 62f3c11b
     const TEvIndexTablet::TEvGetStorageStatsResponse::TPtr& ev,
     const TActorContext& ctx)
 {
     const auto* msg = ev->Get();
 
     const int requestsCount =
-<<<<<<< HEAD
         ShardIds.size() + (MainFileSystemId.empty() ? 0 : 1);
     Y_ASSERT(requestsCount >= 0);
     TABLET_VERIFY_C(
@@ -201,13 +147,6 @@
     const int shardIndex = static_cast<int>(ev->Cookie);
     const TString& fileSystemId =
         shardIndex < ShardIds.size() ? ShardIds[shardIndex] : MainFileSystemId;
-=======
-        FetchStatsFromMain ? ShardIds.size() + 1 : ShardIds.size();
-    TABLET_VERIFY(ev->Cookie < static_cast<ui64>(requestsCount));
-    const TString& fileSystemId =
-        ev->Cookie < static_cast<ui64>(ShardIds.size()) ? ShardIds[ev->Cookie]
-                                                        : MainFileSystemId;
->>>>>>> 62f3c11b
 
     if (HasError(msg->GetError())) {
         LOG_ERROR(
@@ -243,13 +182,8 @@
         src.GetUsedBlocksCount(),
         dst.GetUsedBlocksCount());
 
-<<<<<<< HEAD
     if (shardIndex < ShardIds.size()) {
         auto& ss = ShardStats[shardIndex];
-=======
-    if (ev->Cookie < static_cast<ui64>(ShardIds.size())) {
-        auto& ss = ShardStats[ev->Cookie];
->>>>>>> 62f3c11b
         ss.CurrentLoad = src.GetCurrentLoad();
         ss.Suffer = src.GetSuffer();
         ss.TotalBlocksCount = src.GetTotalBlocksCount();
@@ -283,11 +217,7 @@
     if (RequestInfo) {
         startedTs = RequestInfo->StartedTs;
         auto* stats = Response->Record.MutableStats();
-<<<<<<< HEAD
         for (size_t i = 0; i < ShardStats.size(); ++i) {
-=======
-        for (ui32 i = 0; i < ShardStats.size(); ++i) {
->>>>>>> 62f3c11b
             auto* ss = stats->AddShardStats();
             ss->SetShardId(ShardIds[i]);
             ss->SetTotalBlocksCount(ShardStats[i].TotalBlocksCount);
@@ -302,14 +232,6 @@
         std::move(statsForTablet),
         std::move(ShardStats),
         startedTs);
-
-    LOG_DEBUG(
-        ctx,
-        TFileStoreComponents::TABLET_WORKER,
-        "%s TGetShardStatsActor::ReplyAndDie, Shards count: %d",
-        LogTag.c_str(),
-        response->ShardStats.size());
-
     NCloud::Send(ctx, Tablet, std::move(response));
 
     Die(ctx);
@@ -846,8 +768,6 @@
 
 void TIndexTabletActor::RegisterCounters(const TActorContext& ctx)
 {
-    LOG_DEBUG(ctx, TFileStoreComponents::TABLET_WORKER, "%s TIndexTabletActor::RegisterCounters", LogTag.c_str());
-    
     if (!Counters) {
         auto counters = CreateIndexTabletCounters();
 
@@ -938,11 +858,6 @@
     const TActorContext& ctx)
 {
     Y_UNUSED(ev);
-    LOG_DEBUG(ctx, TFileStoreComponents::TABLET_WORKER, 
-        "%s TIndexTabletActor::HandleUpdateCounters:", LogTag.c_str());
-
-
-    PrintBackTrace();
 
     UpdateCounters();
     Metrics.Update(
@@ -996,12 +911,7 @@
             SelfId(),
             TRequestInfoPtr(),
             NProtoPrivate::TGetStorageStatsRequest(),
-<<<<<<< HEAD
             !IsMainTablet() ? GetFileSystem().GetMainFileSystemId() : TString(),
-=======
-            GetFileSystem().GetMainFileSystemId(),
-            !IsMainTablet(),
->>>>>>> 62f3c11b
             shardIds,
             std::move(response));
 
@@ -1080,27 +990,14 @@
     // shard <-> shard stats exchange which is handled in HandleUpdateCounters
     // or it's required by STATS_REQUEST_MODE_FORCE_FETCH_SHARDS)
     const bool pollShards =
-<<<<<<< HEAD
         req.GetMode() == NProtoPrivate::STATS_REQUEST_MODE_FORCE_FETCH_SHARDS ||
         (req.GetMode() != NProtoPrivate::STATS_REQUEST_MODE_GET_ONLY_SELF &&
-=======
-        req.GetMode() != NProtoPrivate::STATS_REQUEST_MODE_GET_ONLY_SELF &&
-        (req.GetMode() ==
-             NProtoPrivate::STATS_REQUEST_MODE_FORCE_FETCH_SHARDS ||
->>>>>>> 62f3c11b
          IsMainTablet());
     const auto& shardIds = pollShards
         ? GetFileSystem().GetShardFileSystemIds()
         : Default<google::protobuf::RepeatedPtrField<TString>>();
 
-<<<<<<< HEAD
     if (req.GetAllowCache()) {
-=======
-    const bool useCache =
-        req.GetAllowCache() &&
-        req.GetMode() != NProtoPrivate::STATS_REQUEST_MODE_GET_ONLY_SELF;
-    if (useCache) {
->>>>>>> 62f3c11b
         *stats = CachedAggregateStats;
         const ui32 shardMetricsCount =
             Min<ui32>(shardIds.size(), CachedShardStats.size());
@@ -1144,7 +1041,7 @@
         out->SetGarbageBlockCount(r.Stats.GarbageBlocksCount);
     }
 
-    if (useCache || shardIds.empty()) {
+    if (req.GetAllowCache() || shardIds.empty()) {
         Metrics.StatFileStore.Update(1, 0, TDuration::Zero());
         NCloud::Reply(ctx, *ev, std::move(response));
         return;
@@ -1159,7 +1056,11 @@
     if (!IsMainTablet()) {
         // If the current tablet is a shard, it will collect self stats via
         // TAggregateStatsActor
-        stats->Clear();
+        #define FILESTORE_TABLET_CLEAR_COUNTER(name, ...)                      \
+            stats->Clear##name();                                              \
+        // FILESTORE_TABLET_MERGE_COUNTER
+        FILESTORE_TABLET_STATS(FILESTORE_TABLET_CLEAR_COUNTER)
+        #undef FILESTORE_TABLET_CLEAR_COUNTER
     }
 
     auto actor = std::make_unique<TAggregateStatsActor>(
@@ -1167,12 +1068,7 @@
         SelfId(),
         std::move(requestInfo),
         std::move(req),
-<<<<<<< HEAD
         !IsMainTablet() ? GetFileSystem().GetMainFileSystemId() : TString(),
-=======
-        GetFileSystem().GetMainFileSystemId(),
-        !IsMainTablet(),
->>>>>>> 62f3c11b
         shardIds,
         std::move(response));
 
