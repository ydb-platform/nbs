#pragma once

#include "public.h"

#include "checkpoint.h"
#include "helpers.h"
#include "rebase_logic.h"
#include "session.h"
#include "tablet_database.h"
#include "tablet_tx.h"

#include <cloud/filestore/libs/storage/model/channel_data_kind.h>
#include <cloud/filestore/libs/storage/tablet/model/alloc.h>
#include <cloud/filestore/libs/storage/tablet/model/blob.h>
#include <cloud/filestore/libs/storage/tablet/model/block.h>
#include <cloud/filestore/libs/storage/tablet/model/channels.h>
#include <cloud/filestore/libs/storage/tablet/model/compaction_map.h>
#include <cloud/filestore/libs/storage/tablet/model/mixed_blocks.h>
#include <cloud/filestore/libs/storage/tablet/model/node_index_cache.h>
#include <cloud/filestore/libs/storage/tablet/model/node_session_stat.h>
#include <cloud/filestore/libs/storage/tablet/model/operation.h>
#include <cloud/filestore/libs/storage/tablet/model/public.h>
#include <cloud/filestore/libs/storage/tablet/model/range_locks.h>
#include <cloud/filestore/libs/storage/tablet/model/read_ahead.h>
#include <cloud/filestore/libs/storage/tablet/model/throttler_logger.h>
#include <cloud/filestore/libs/storage/tablet/model/truncate_queue.h>
#include <cloud/filestore/libs/storage/tablet/model/verify.h>
#include <cloud/filestore/libs/storage/tablet/protos/tablet.pb.h>

#include <cloud/storage/core/libs/common/error.h>
#include <cloud/storage/core/libs/tablet/model/commit.h>
#include <cloud/storage/core/libs/viewer/tablet_monitoring.h>

#include <contrib/ydb/library/actors/core/actorid.h>

#include <util/datetime/base.h>
#include <util/generic/maybe.h>
#include <util/generic/string.h>
#include <util/generic/vector.h>

namespace NCloud::NFileStore::NProto {

////////////////////////////////////////////////////////////////////////////////

class TProfileLogRequestInfo;

} // namespace NCloud::NFileStore::NProto

namespace NCloud::NFileStore::NStorage {

////////////////////////////////////////////////////////////////////////////////

struct TCompactionInfo
{
    const ui32 Threshold;
    const ui32 ThresholdAverage;
    const ui32 GarbageThreshold;
    const ui32 GarbageThresholdAverage;
    const ui32 Score;
    const ui32 RangeId;
    const double GarbagePercentage;
    const double AverageScore;
    const bool NewCompactionEnabled;
    const bool ShouldCompact;

    TCompactionInfo(
            ui32 threshold,
            ui32 thresholdAverage,
            ui32 garbageThreshold,
            ui32 garbageThresholdAverage,
            ui32 score,
            ui32 rangeId,
            double garbagePercentage,
            double averageScore,
            bool newCompactionEnabled,
            bool shouldCompact)
        : Threshold(threshold)
        , ThresholdAverage(thresholdAverage)
        , GarbageThreshold(garbageThreshold)
        , GarbageThresholdAverage(garbageThresholdAverage)
        , Score(score)
        , RangeId(rangeId)
        , GarbagePercentage(garbagePercentage)
        , AverageScore(averageScore)
        , NewCompactionEnabled(newCompactionEnabled)
        , ShouldCompact(shouldCompact)
    {
    }
};

struct TCleanupInfo
{
    const ui32 Threshold;
    const ui32 ThresholdAverage;
    const ui32 Score;
    const ui32 RangeId;
    const double AverageScore;
    const ui64 LargeDeletionMarkersThreshold;
    const ui64 LargeDeletionMarkerCount;
    const ui32 PriorityRangeIdCount;
    const bool IsPriority;
    const bool NewCleanupEnabled;
    const bool ShouldCleanup;

    TCleanupInfo(
            ui32 threshold,
            ui32 thresholdAverage,
            ui32 score,
            ui32 rangeId,
            double averageScore,
            ui64 largeDeletionMarkersThreshold,
            ui64 largeDeletionMarkerCount,
            ui32 priorityRangeIdCount,
            bool isPriority,
            bool newCleanupEnabled,
            bool shouldCleanup)
        : Threshold(threshold)
        , ThresholdAverage(thresholdAverage)
        , Score(score)
        , RangeId(rangeId)
        , AverageScore(averageScore)
        , LargeDeletionMarkersThreshold(largeDeletionMarkersThreshold)
        , LargeDeletionMarkerCount(largeDeletionMarkerCount)
        , PriorityRangeIdCount(priorityRangeIdCount)
        , IsPriority(isPriority)
        , NewCleanupEnabled(newCleanupEnabled)
        , ShouldCleanup(shouldCleanup)
    {
    }
};

struct TFlushBytesStats
{
    ui64 TotalBytesFlushed = 0;
    bool ChunkCompleted = false;
};

struct TNodeToSessionCounters
{
    i64 NodesOpenForWritingBySingleSession{0};
    i64 NodesOpenForWritingByMultipleSessions{0};
    i64 NodesOpenForReadingBySingleSession{0};
    i64 NodesOpenForReadingByMultipleSessions{0};
};

struct TMiscNodeStats
{
    i64 OrphanNodesCount{0};
};

struct TWriteMixedBlocksResult
{
    ui32 GarbageBlocksCount = 0;
    bool NewBlob = false;
};

struct TDeleteMixedBlocksResult
{
    ui32 GarbageBlocksCount = 0;
};

////////////////////////////////////////////////////////////////////////////////

class TIndexTabletState
{
private:
    TFileStoreAllocRegistry AllocatorRegistry;

    struct TImpl;
    std::unique_ptr<TImpl> Impl;

    ui32 Generation = 0;
    ui32 LastStep = 0;
    ui32 LastCollectCounter = 0;
    bool StartupGcExecuted = false;

    NProto::TFileSystem FileSystem;
    NProto::TFileSystemStats FileSystemStats;
    NCloud::NProto::TTabletStorageInfo TabletStorageInfo;
    TNodeToSessionCounters NodeToSessionCounters;

    /*const*/ ui32 TruncateBlocksThreshold = 0;
    /*const*/ ui32 SessionHistoryEntryCount = 0;
    /*const*/ double ChannelMinFreeSpace = 0;
    /*const*/ double ChannelFreeSpaceThreshold = 1;
    /*const*/ bool LargeDeletionMarkersEnabled = false;
    /*const*/ ui64 LargeDeletionMarkerBlocks = 0;
    /*const*/ ui64 LargeDeletionMarkersThreshold = 0;
    /*const*/ ui64 LargeDeletionMarkersCleanupThreshold = 0;
    /*const*/ ui64 LargeDeletionMarkersThresholdForBackpressure = 0;

    bool StateLoaded = false;

protected:
    TString LogTag;

public:
    TIndexTabletState();
    ~TIndexTabletState();

    void UpdateLogTag(TString tag);

    void LoadState(
        ui32 generation,
        const TStorageConfig& config,
        const NProto::TFileSystem& fileSystem,
        const NProto::TFileSystemStats& fileSystemStats,
        const NCloud::NProto::TTabletStorageInfo& tabletStorageInfo,
        const TVector<TDeletionMarker>& largeDeletionMarkers,
        const TVector<ui64>& orphanNodeIds,
        const TThrottlerConfig& throttlerConfig);

    bool IsStateLoaded() const
    {
        return StateLoaded;
    }

    void CompleteStateLoad()
    {
        StateLoaded = true;
    }

    void UpdateConfig(
        TIndexTabletDatabase& db,
        const TStorageConfig& config,
        const NProto::TFileSystem& fileSystem,
        const TThrottlerConfig& throttlerConfig);

    //
    // FileSystem
    //

public:
    const NProto::TFileSystem& GetFileSystem() const
    {
        return FileSystem;
    }

    TString GetFileSystemId() const
    {
        return FileSystem.GetFileSystemId();
    }

    TString GetMainFileSystemId() const
    {
        return FileSystem.GetMainFileSystemId();
    }

    ui32 GetGeneration() const
    {
        return Generation;
    }

    ui32 GetBlockSize() const
    {
        return FileSystem.GetBlockSize();
    }

    ui64 GetBlocksCount() const
    {
        return FileSystem.GetBlocksCount();
    }

    ui64 GetNodesCount() const
    {
        if (!FileSystem.GetNodesCount()) {
            return MaxNodes;
        }

        return FileSystem.GetNodesCount();
    }

    ui64 GetCurrentCommitId() const
    {
        return MakeCommitId(Generation, LastStep);
    }

    ui64 GenerateCommitId()
    {
        if (LastStep == Max<ui32>()) {
            return InvalidCommitId;
        }

        return MakeCommitId(Generation, ++LastStep);
    }

    ui64 GenerateEventId(TSession* session)
    {
        return MakeCommitId(Generation, ++session->LastEvent);
    }

    const NProto::TFileSystemStats& GetFileSystemStats() const
    {
        return FileSystemStats;
    }

    const TNodeToSessionCounters& GetNodeToSessionCounters() const
    {
        return NodeToSessionCounters;
    }

    TMiscNodeStats GetMiscNodeStats() const;

    const NProto::TFileStorePerformanceProfile& GetPerformanceProfile() const;

    const TFileStoreAllocRegistry& GetFileStoreProfilingRegistry() const
    {
        return AllocatorRegistry;
    }

    IAllocator* GetAllocator(EAllocatorTag tag) const
    {
        return AllocatorRegistry.GetAllocator(tag);
    }

    bool CalculateExpectedShardCount() const;

    NProto::TError SelectShard(ui64 fileSize, TString* shardId);

    void UpdateShardStats(const TVector<TShardStats>& stats);

    //
    // FileSystem Stats
    //

public:
    void DumpStats(IOutputStream& os) const;

#define FILESTORE_DECLARE_COUNTER(name, ...)                                   \
public:                                                                        \
    ui64 Get##name() const                                                     \
    {                                                                          \
        return FileSystemStats.Get##name();                                    \
    }                                                                          \
private:                                                                       \
    void Set##name(TIndexTabletDatabase& db, ui64 value)                       \
    {                                                                          \
        FileSystemStats.Set##name(value);                                      \
        db.Write##name(value);                                                 \
    }                                                                          \
    ui64 Increment##name(TIndexTabletDatabase& db, size_t delta = 1)           \
    {                                                                          \
        ui64 value = SafeIncrement(FileSystemStats.Get##name(), delta);        \
        FileSystemStats.Set##name(value);                                      \
        db.Write##name(value);                                                 \
        return value;                                                          \
    }                                                                          \
    ui64 Decrement##name(TIndexTabletDatabase& db, size_t delta = 1)           \
    {                                                                          \
        ui64 value = SafeDecrement(FileSystemStats.Get##name(), delta);        \
        FileSystemStats.Set##name(value);                                      \
        db.Write##name(value);                                                 \
        return value;                                                          \
    }                                                                          \
// FILESTORE_DECLARE_COUNTER

FILESTORE_FILESYSTEM_STATS(FILESTORE_DECLARE_COUNTER)

#undef FILESTORE_DECLARE_COUNTER

    void ChangeNodeCounters(const TNodeToSessionStat::EKind nodeKind, i64 amount);

    //
    // Throttling
    //

public:
    const TThrottlingPolicy& GetThrottlingPolicy() const;
    TThrottlingPolicy& AccessThrottlingPolicy();
    const TThrottlerConfig& GetThrottlingConfig() const;

    //
    // Channels
    //

public:
    ui64 GetTabletChannelCount() const;
    ui64 GetConfigChannelCount() const;

    TVector<ui32> GetChannels(EChannelDataKind kind) const;
    TVector<ui32> GetUnwritableChannels() const;
    TVector<ui32> GetChannelsToMove(ui32 percentageThreshold) const;
    TVector<NCloud::NStorage::TChannelMonInfo> MakeChannelMonInfos() const;

    TChannelsStats CalculateChannelsStats() const;

    void UpdateChannelStats(
        ui32 channel,
        bool writable,
        bool toMove,
        double freeSpaceShare);

private:
    void LoadChannels();
    void UpdateChannels();

    //
    // Nodes
    //

public:
    ui64 CreateNode(
        TIndexTabletDatabase& db,
        ui64 commitId,
        const NProto::TNode& attrs);

    void UpdateNode(
        TIndexTabletDatabase& db,
        ui64 nodeId,
        ui64 minCommitId,
        ui64 maxCommitId,
        const NProto::TNode& attrs,
        const NProto::TNode& prevAttrs);

    [[nodiscard]] NProto::TError RemoveNode(
        TIndexTabletDatabase& db,
        const IIndexTabletDatabase::TNode& node,
        ui64 minCommitId,
        ui64 maxCommitId);

    [[nodiscard]] NProto::TError UnlinkNode(
        TIndexTabletDatabase& db,
        ui64 parentNodeId,
        const TString& name,
        const IIndexTabletDatabase::TNode& node,
        ui64 minCommitId,
        ui64 maxCommitId);

    void UnlinkExternalNode(
        TIndexTabletDatabase& db,
        ui64 parentNodeId,
        const TString& name,
        const TString& shardId,
        const TString& shardNodeName,
        ui64 minCommitId,
        ui64 maxCommitId);

    bool ReadNode(
        IIndexTabletDatabase& db,
        ui64 nodeId,
        ui64 commitId,
        TMaybe<IIndexTabletDatabase::TNode>& node);

    void RewriteNode(
        TIndexTabletDatabase& db,
        ui64 nodeId,
        ui64 minCommitId,
        ui64 maxCommitId,
        const NProto::TNode& attrs);

    bool HasSpaceLeft(
        const NProto::TNode& attrs,
        ui64 newSize) const;

    bool HasBlocksLeft(
        ui32 blocks) const;

    void WriteOrphanNode(
        TIndexTabletDatabase& db,
        const TString& message,
        ui64 nodeId);

    bool HasPendingNodeCreateInShard(const TString& nodeName) const;

    void StartNodeCreateInShard(const TString& nodeName);

    void EndNodeCreateInShard(const TString& nodeName);

private:
    void UpdateUsedBlocksCount(
        TIndexTabletDatabase& db,
        ui64 currentSize,
        ui64 prevSize);

    //
    // NodeAttrs
    //

public:
    ui64 CreateNodeAttr(
        TIndexTabletDatabase& db,
        ui64 nodeId,
        ui64 commitId,
        const TString& name,
        const TString& value);

    ui64 UpdateNodeAttr(
        TIndexTabletDatabase& db,
        ui64 nodeId,
        ui64 minCommitId,
        ui64 maxCommitId,
        const IIndexTabletDatabase::TNodeAttr& attr,
        const TString& newValue);

    void RemoveNodeAttr(
        TIndexTabletDatabase& db,
        ui64 nodeId,
        ui64 minCommitId,
        ui64 maxCommitId,
        const IIndexTabletDatabase::TNodeAttr& attr);

    bool ReadNodeAttr(
        IIndexTabletDatabase& db,
        ui64 nodeId,
        ui64 commitId,
        const TString& name,
        TMaybe<IIndexTabletDatabase::TNodeAttr>& attr);

    bool ReadNodeAttrs(
        IIndexTabletDatabase& db,
        ui64 nodeId,
        ui64 commitId,
        TVector<IIndexTabletDatabase::TNodeAttr>& attrs);

    void RewriteNodeAttr(
        TIndexTabletDatabase& db,
        ui64 nodeId,
        ui64 minCommitId,
        ui64 maxCommitId,
        const IIndexTabletDatabase::TNodeAttr& attr);

    //
    // NodeRefs
    //

public:
    void CreateNodeRef(
        TIndexTabletDatabase& db,
        ui64 nodeId,
        ui64 commitId,
        const TString& childName,
        ui64 childNodeId,
        const TString& shardId,
        const TString& shardNodeName);

    void RemoveNodeRef(
        TIndexTabletDatabase& db,
        ui64 nodeId,
        ui64 minCommitId,
        ui64 maxCommitId,
        const TString& childName,
        ui64 prevChildNodeId,
        const TString& shardId,
        const TString& shardNodeName);

    bool ReadNodeRef(
        IIndexTabletDatabase& db,
        ui64 nodeId,
        ui64 commitId,
        const TString& name,
        TMaybe<IIndexTabletDatabase::TNodeRef>& ref);

    bool ReadNodeRefs(
        IIndexTabletDatabase& db,
        ui64 nodeId,
        ui64 commitId,
        const TString& cookie,
        TVector<IIndexTabletDatabase::TNodeRef>& refs,
        ui32 maxBytes,
        TString* next = nullptr);

    bool ReadNodeRefs(
        IIndexTabletDatabase& db,
        ui64 startNodeId,
        const TString& startCookie,
        ui64 maxCount,
        TVector<IIndexTabletDatabase::TNodeRef>& refs,
        ui64& nextNodeId,
        TString& nextCookie);

    bool PrechargeNodeRefs(
        IIndexTabletDatabase& db,
        ui64 nodeId,
        const TString& cookie,
        ui32 bytesToPrecharge);

    void RewriteNodeRef(
        TIndexTabletDatabase& db,
        ui64 nodeId,
        ui64 minCommitId,
        ui64 maxCommitId,
        const TString& childName,
        ui64 childNodeId,
        const TString& shardId,
        const TString& shardNodeName);

    bool TryLockNodeRef(TNodeRefKey key);
    void UnlockNodeRef(TNodeRefKey key);

    //
    // Sessions
    //

public:
    void LoadSessions(
        TInstant idleSessionDeadline,
        const TVector<NProto::TSession>& sessions,
        const TVector<NProto::TSessionHandle>& handles,
        const TVector<NProto::TSessionLock>& locks,
        const TVector<NProto::TDupCacheEntry>& cacheEntries,
        const TVector<NProto::TSessionHistoryEntry>& sessionsHistory,
        const NProto::TSessionOptions& sessionOptions);

    TSession* CreateSession(
        TIndexTabletDatabase& db,
        const TString& clientId,
        const TString& sessionId,
        const TString& checkpointId,
        const TString& originFqdn,
        ui64 seqNo,
        bool readOnly,
        const NActors::TActorId& owner,
        const NProto::TSessionOptions& sessionOptions);

    void RemoveSession(
        TIndexTabletDatabase& db,
        const TString& sessionId);

    TSession* FindSession(const TString& sessionId) const;
    TSession* FindSessionByClientId(const TString& clientId) const;
    TSession* FindSession(
        const TString& clientId,
        const TString& sessionId,
        ui64 SeqNo) const;

    NActors::TActorId RecoverSession(
        TSession* session,
        ui64 sessionSeqNo,
        bool readOnly,
        const NActors::TActorId& owner);
    void OrphanSession(const NActors::TActorId& owner, TInstant inactivityDeadline);
    void ResetSession(TIndexTabletDatabase& db, TSession* session, const TMaybe<TString>& state);

    TVector<TSession*> GetTimedOutSessions(TInstant now) const;
    TVector<TSession*> GetSessionsToNotify(const NProto::TSessionEvent& event) const;
    TVector<NProtoPrivate::TTabletSessionInfo> DescribeSessions() const;

    const TSessionHistoryList& GetSessionHistoryList() const;
    void AddSessionHistoryEntry(
        TIndexTabletDatabase& db,
        const TSessionHistoryEntry& entry, size_t maxEntryCount);

    using TCreateSessionRequests =
        TVector<NProtoPrivate::TCreateSessionRequest>;
    TCreateSessionRequests BuildCreateSessionRequests(
        const THashSet<TString>& filter) const;
    TVector<TMonSessionInfo> GetActiveSessionInfos() const;
    TVector<TMonSessionInfo> GetOrphanSessionInfos() const;
    TSessionsStats CalculateSessionsStats() const;

private:
    TSession* CreateSession(
        const NProto::TSession& proto,
<<<<<<< HEAD
        TInstant inactivityDeadline);
=======
        TInstant deadline,
        const NProto::TSessionOptions& sessionOptions);
>>>>>>> 79daa5b3

    TSession* CreateSession(
        const NProto::TSession& proto,
        ui64 seqNo,
        bool readOnly,
        const NActors::TActorId& owner,
        const NProto::TSessionOptions& sessionOptions);

    void RemoveSession(TSession* session);

    //
    // Handles
    //

public:
    TSessionHandle* CreateHandle(
        TIndexTabletDatabase& db,
        TSession* session,
        ui64 nodeId,
        ui64 commitId,
        ui32 flags);

    void DestroyHandle(
        TIndexTabletDatabase& db,
        TSessionHandle* handle);

    TSessionHandle* FindHandle(ui64 handle) const;

    bool HasOpenHandles(ui64 nodeId) const;

private:
    ui64 GenerateHandle() const;

    TSessionHandle* CreateHandle(
        TSession* session,
        const NProto::TSessionHandle& proto);

    void RemoveHandle(TSessionHandle* handle);

    //
    // Locks
    //

public:
    TRangeLockOperationResult AcquireLock(
        TIndexTabletDatabase& db,
        TSession* session,
        ui64 handle,
        const TLockRange& range);

    TRangeLockOperationResult ReleaseLock(
        TIndexTabletDatabase& db,
        TSession* session,
        const TLockRange& range);

    TRangeLockOperationResult TestLock(
        TSession* session,
        const TSessionHandle* handle,
        const TLockRange& range) const;

    void ReleaseLocks(TIndexTabletDatabase& db, ui64 handle);

private:
    TSessionLock* FindLock(ui64 lockId) const;

    TRangeLockOperationResult CreateLock(
        TSession* session,
        const NProto::TSessionLock& proto,
        const TLockRange* range = nullptr);

    void RemoveLock(TSessionLock* lock);

    //
    // DupCache
    //

#define FILESTORE_DECLARE_DUPCACHE(name, ...)                                   \
public:                                                                         \
    void AddDupCacheEntry(                                                      \
        TIndexTabletDatabase& db,                                               \
        TSession* session,                                                      \
        ui64 requestId,                                                         \
        const NProto::T##name##Response& response,                              \
        ui32 maxEntries);                                                       \
                                                                                \
    bool GetDupCacheEntry(                                                      \
        const TDupCacheEntry* entry,                                            \
        NProto::T##name##Response& response);                                   \
// FILESTORE_DECLARE_DUPCACHE

FILESTORE_DUPCACHE_REQUESTS(FILESTORE_DECLARE_DUPCACHE)

#undef FILESTORE_DECLARE_DUPCACHE

    void PatchDupCacheEntry(
        TIndexTabletDatabase& db,
        const TString& sessionId,
        ui64 requestId,
        NProto::TCreateNodeResponse response);

    void PatchDupCacheEntry(
        TIndexTabletDatabase& db,
        const TString& sessionId,
        ui64 requestId,
        NProto::TRenameNodeResponse response);

    void CommitDupCacheEntry(
        const TString& sessionId,
        ui64 requestId);

    //
    // Writes
    //

public:
    bool EnqueueWriteBatch(std::unique_ptr<TWriteRequest> request);
    TWriteRequestList DequeueWriteBatch();

    bool GenerateBlobId(
        ui64 commitId,
        ui32 blobSize,
        ui32 blobIndex,
        TPartialBlobId* blobId) const;

    struct TBackpressureThresholds
    {
        ui64 Flush;
        ui64 FlushBytes;
        ui64 CompactionScore;
        ui64 CleanupScore;

        TBackpressureThresholds(
                const ui64 flush,
                const ui64 flushBytes,
                const ui64 compactionScore,
                const ui64 cleanupScore)
            : Flush(flush)
            , FlushBytes(flushBytes)
            , CompactionScore(compactionScore)
            , CleanupScore(cleanupScore)
        {
        }
    };

    using TBackpressureValues = TBackpressureThresholds;

    static bool IsWriteAllowed(
        const TBackpressureThresholds& thresholds,
        const TBackpressureValues& values,
        TString* message);

    //
    // FreshBytes
    //

public:
    void LoadFreshBytes(
        const TVector<TIndexTabletDatabase::TFreshBytesEntry>& bytes);

    void FindFreshBytes(
        IFreshBytesVisitor& visitor,
        ui64 nodeId,
        ui64 commitId,
        TByteRange byteRange) const;

    NProto::TError CheckFreshBytes(
        ui64 nodeId,
        ui64 commitId,
        ui64 offset,
        TStringBuf data) const;

    void WriteFreshBytes(
        TIndexTabletDatabase& db,
        ui64 nodeId,
        ui64 commitId,
        ui64 offset,
        TStringBuf data);

    void WriteFreshBytesDeletionMarker(
        TIndexTabletDatabase& db,
        ui64 nodeId,
        ui64 commitId,
        ui64 offset,
        ui64 len);

    TFlushBytesCleanupInfo StartFlushBytes(
        TVector<TBytes>* bytes,
        TVector<TBytes>* deletionMarkers);
    TFlushBytesStats FinishFlushBytes(
        TIndexTabletDatabase& db,
        ui64 itemLimit,
        ui64 chunkId,
        NProto::TProfileLogRequestInfo& profileLogRequest);

    //
    // FreshBlocks
    //

public:
    void LoadFreshBlocks(
        const TVector<TIndexTabletDatabase::TFreshBlock>& blocks);

    void FindFreshBlocks(IFreshBlockVisitor& visitor) const;

    void FindFreshBlocks(
        IFreshBlockVisitor& visitor,
        ui64 nodeId,
        ui64 commitId,
        ui32 blockIndex,
        ui32 blocksCount) const;

    TMaybe<TFreshBlock> FindFreshBlock(
        ui64 nodeId,
        ui64 commitId,
        ui32 blockIndex) const;

    void WriteFreshBlock(
        TIndexTabletDatabase& db,
        ui64 nodeId,
        ui64 commitId,
        ui32 blockIndex,
        TStringBuf blockData);

    void MarkFreshBlocksDeleted(
        TIndexTabletDatabase& db,
        ui64 nodeId,
        ui64 commitId,
        ui32 blockIndex,
        ui32 blocksCount);

    void DeleteFreshBlocks(
        TIndexTabletDatabase& db,
        const TVector<TBlock>& blocks);

    //
    // MixedBlocks
    //

public:
    bool LoadMixedBlocks(IIndexTabletDatabase& db, ui32 rangeId);
    void ReleaseMixedBlocks(ui32 rangeId);
    void ReleaseMixedBlocks(const TSet<ui32>& ranges);

    void FindMixedBlocks(
        IMixedBlockVisitor& visitor,
        ui64 nodeId,
        ui64 commitId,
        ui32 blockIndex,
        ui32 blocksCount) const;

    void WriteMixedBlocks(
        TIndexTabletDatabase& db,
        const TPartialBlobId& blobId,
        const TBlock& block,
        ui32 blocksCount);

    TWriteMixedBlocksResult WriteMixedBlocks(
        TIndexTabletDatabase& db,
        const TPartialBlobId& blobId,
        /*const*/ TVector<TBlock>& blocks);

    void DeleteMixedBlocks(
        TIndexTabletDatabase& db,
        const TPartialBlobId& blobId,
        const TVector<TBlock>& blocks);

    TVector<TMixedBlobMeta> GetBlobsForCompaction(ui32 rangeId) const;

    TMixedBlobMeta FindBlob(ui32 rangeId, TPartialBlobId blobId) const;

    void MarkMixedBlocksDeleted(
        TIndexTabletDatabase& db,
        ui64 nodeId,
        ui64 commitId,
        ui32 blockIndex,
        ui32 blocksCount);

    // returns processed deletion marker count
    ui32 CleanupBlockDeletions(
        TIndexTabletDatabase& db,
        ui32 rangeId,
        NProto::TProfileLogRequestInfo& profileLogRequest);

    bool UpdateBlockLists(
        TIndexTabletDatabase& db,
        TMixedBlobMeta& blob);

    void RewriteMixedBlocks(
        TIndexTabletDatabase& db,
        ui32 rangeId,
        /*const*/ TMixedBlobMeta& blob,
        const TMixedBlobStats& blobStats);

    TBlobMetaMapStats GetBlobMetaMapStats() const;

    ui32 GetMixedRangeIndex(ui64 nodeId, ui32 blockIndex) const;
    ui32 GetMixedRangeIndex(ui64 nodeId, ui32 blockIndex, ui32 blocksCount) const;
    ui32 GetMixedRangeIndex(const TVector<TBlock>& blocks) const;
    const IBlockLocation2RangeIndex& GetRangeIdHasher() const;

    ui32 CalculateMixedIndexRangeGarbageBlockCount(ui32 rangeId) const;

private:
    TWriteMixedBlocksResult WriteMixedBlocks(
        TIndexTabletDatabase& db,
        ui32 rangeId,
        const TPartialBlobId& blobId,
        /*const*/ TVector<TBlock>& blocks);

    TDeleteMixedBlocksResult DeleteMixedBlocks(
        TIndexTabletDatabase& db,
        ui32 rangeId,
        const TPartialBlobId& blobId,
        const TVector<TBlock>& blocks);

    TRebaseResult RebaseMixedBlocks(TVector<TBlock>& blocks) const;

    //
    // LargeBlocks
    //

public:
    void FindLargeBlocks(
        ILargeBlockVisitor& visitor,
        ui64 nodeId,
        ui64 commitId,
        ui32 blockIndex,
        ui32 blocksCount) const;

    //
    // Garbage
    //

public:
    ui32 NextCollectCounter()
    {
        return ++LastCollectCounter;
    }

    void SetStartupGcExecuted()
    {
        StartupGcExecuted = true;
    }

    bool GetStartupGcExecuted() const
    {
        return StartupGcExecuted;
    }

    void AcquireCollectBarrier(ui64 commitId);
    bool TryReleaseCollectBarrier(ui64 commitId);
    bool IsCollectBarrierAcquired(ui64 commitId) const;

    ui64 GetCollectCommitId() const;

    void LoadGarbage(
        const TVector<TPartialBlobId>& newBlobs,
        const TVector<TPartialBlobId>& garbageBlobs);

    TVector<TPartialBlobId> GetNewBlobs(ui64 collectCommitId) const;
    TVector<TPartialBlobId> GetGarbageBlobs(ui64 collectCommitId) const;

    void DeleteGarbage(
        TIndexTabletDatabase& db,
        ui64 collectCommitId,
        const TVector<TPartialBlobId>& newBlobs,
        const TVector<TPartialBlobId>& garbageBlobs);

private:
    void AddNewBlob(TIndexTabletDatabase& db, const TPartialBlobId& blobId);
    void AddGarbageBlob(TIndexTabletDatabase& db, const TPartialBlobId& blobId);

    //
    // Checkpoints
    //

public:
    void LoadCheckpoints(const TVector<NProto::TCheckpoint>& checkpoints);

    TVector<TCheckpoint*> GetCheckpoints() const;

    TCheckpoint* FindCheckpoint(const TString& checkpointId) const;

    ui64 GetReadCommitId(const TString& checkpointId) const;

    TCheckpoint* CreateCheckpoint(
        TIndexTabletDatabase& db,
        const TString& checkpointId,
        ui64 nodeId,
        ui64 commitId);

    void MarkCheckpointDeleted(
        TIndexTabletDatabase& db,
        TCheckpoint* checkpoint);

    void RemoveCheckpointNodes(
        TIndexTabletDatabase& db,
        TCheckpoint* checkpoint,
        const TVector<ui64>& nodes);

    void RemoveCheckpointBlob(
        TIndexTabletDatabase& db,
        TCheckpoint* checkpoint,
        ui32 rangeId,
        const TPartialBlobId& blobId);

    void RemoveCheckpoint(
        TIndexTabletDatabase& db,
        TCheckpoint* checkpoint);

private:
    void AddCheckpointNode(
        TIndexTabletDatabase& db,
        ui64 checkpointId,
        ui64 nodeId);

    void AddCheckpointBlob(
        TIndexTabletDatabase& db,
        ui64 checkpointId,
        ui32 rangeId,
        const TPartialBlobId& blobId);

    //
    // Background operations
    //

public:
    TOperationState FlushState;
    TOperationState BlobIndexOpState;
    TOperationState CollectGarbageState;

private:
    TBlobIndexOpQueue BlobIndexOps;
    EBlobIndexOp CurrentBackgroundBlobIndexOp = EBlobIndexOp::Max;
    bool StartedBackgroundBlobIndexOp = false;

public:
    bool IsBlobIndexOpsQueueEmpty() const
    {
        return BlobIndexOps.Empty();
    }

    void AddBackgroundBlobIndexOp(EBlobIndexOp op)
    {
        if (CurrentBackgroundBlobIndexOp != op) {
            BlobIndexOps.Push(op);
        }
    }

    EBlobIndexOp GetCurrentBackgroundBlobIndexOp() const
    {
        return CurrentBackgroundBlobIndexOp;
    }

    bool EnqueueBackgroundBlobIndexOp()
    {
        if (BlobIndexOps.Empty()) {
            return false;
        }

        if (!BlobIndexOpState.Enqueue()) {
            return false;
        }

        Y_DEBUG_ABORT_UNLESS(!StartedBackgroundBlobIndexOp);
        CurrentBackgroundBlobIndexOp = BlobIndexOps.Pop();
        return true;
    }

    bool StartBackgroundBlobIndexOp()
    {
        Y_DEBUG_ABORT_UNLESS(CurrentBackgroundBlobIndexOp != EBlobIndexOp::Max);
        Y_DEBUG_ABORT_UNLESS(!StartedBackgroundBlobIndexOp);

        if (BlobIndexOpState.Start()) {
            StartedBackgroundBlobIndexOp = true;
            return true;
        }

        CurrentBackgroundBlobIndexOp = EBlobIndexOp::Max;
        return false;
    }

    void CompleteBlobIndexOp()
    {
        BlobIndexOpState.Complete();
        if (StartedBackgroundBlobIndexOp) {
            Y_DEBUG_ABORT_UNLESS(
                CurrentBackgroundBlobIndexOp != EBlobIndexOp::Max);
            CurrentBackgroundBlobIndexOp = EBlobIndexOp::Max;
            StartedBackgroundBlobIndexOp = false;
        }
    }

public:
    struct TPriorityRange
    {
        ui64 NodeId = 0;
        ui32 BlockIndex = 0;
        ui32 BlockCount = 0;
        ui32 RangeId = 0;
    };

private:
    mutable TDeque<TPriorityRange> PriorityRangesForCleanup;

    //
    // Compaction map
    //

public:
    void UpdateCompactionMap(
        ui32 rangeId,
        ui32 blobsCount,
        ui32 deletionsCount,
        ui32 garbageBlocksCount,
        bool compacted);

    TCompactionStats GetCompactionStats(ui32 rangeId) const;
    TCompactionCounter GetRangeToCompact() const;
    TCompactionCounter GetRangeToCleanup() const;
    TCompactionCounter GetRangeToCompactByGarbage() const;
    TMaybe<TPriorityRange> NextPriorityRangeForCleanup() const;
    ui32 GetPriorityRangeCount() const;

    TCompactionMapStats GetCompactionMapStats(ui32 topSize) const;

    TVector<ui32> GetNonEmptyCompactionRanges() const;
    TVector<ui32> GetAllCompactionRanges() const;
    TVector<TCompactionRangeInfo> GetTopRangesByCompactionScore(
        ui32 topSize) const;
    TVector<TCompactionRangeInfo> GetTopRangesByCleanupScore(
        ui32 topSize) const;
    TVector<TCompactionRangeInfo> GetTopRangesByGarbageScore(
        ui32 topSize) const;

    void LoadCompactionMap(const TVector<TCompactionRangeInfo>& compactionMap);

    //
    // Forced Compaction
    //

public:
    struct TForcedRangeOperationState
    {
        const TEvIndexTabletPrivate::EForcedRangeOperationMode Mode;
        const TVector<ui32> RangesToCompact;
        const TString OperationId;

        TInstant StartTime = TInstant::Now();
        ui32 Current = 0;

        TForcedRangeOperationState(
                TEvIndexTabletPrivate::EForcedRangeOperationMode mode,
                TVector<ui32> ranges,
                TString operationId)
            : Mode(mode)
            , RangesToCompact(std::move(ranges))
            , OperationId(std::move(operationId))
        {}

        TForcedRangeOperationState(const TForcedRangeOperationState&) = default;

        bool Progress()
        {
            return ++Current < RangesToCompact.size();
        }

        ui32 GetCurrentRange() const
        {
            return Current < RangesToCompact.size()
                ? RangesToCompact[Current] : 0;
        }
    };

private:
    struct TPendingForcedRangeOperation
    {
        TEvIndexTabletPrivate::EForcedRangeOperationMode Mode;
        TVector<ui32> Ranges;
        TString OperationId;
    };

    TVector<TPendingForcedRangeOperation> PendingForcedRangeOperations;
    TMaybe<TForcedRangeOperationState> ForcedRangeOperationState;
    TVector<TForcedRangeOperationState> CompletedForcedRangeOperations;

public:
    TString EnqueueForcedRangeOperation(
        TEvIndexTabletPrivate::EForcedRangeOperationMode mode,
        TVector<ui32> ranges);
    TPendingForcedRangeOperation DequeueForcedRangeOperation();

    void StartForcedRangeOperation(
        TEvIndexTabletPrivate::EForcedRangeOperationMode mode,
        TVector<ui32> ranges,
        TString operationId);

    void CompleteForcedRangeOperation();

    const TForcedRangeOperationState* GetForcedRangeOperationState() const
    {
        return ForcedRangeOperationState.Get();
    }

    const TForcedRangeOperationState* FindForcedRangeOperation(
        const TString& operationId) const;

    void UpdateForcedRangeOperationProgress(ui32 current)
    {
        ForcedRangeOperationState->Current =
            Max(ForcedRangeOperationState->Current, current);
    }

    bool IsForcedRangeOperationRunning() const
    {
        return ForcedRangeOperationState.Defined();
    }

    //
    // Truncate operations
    //

public:
    void EnqueueTruncateOp(ui64 nodeId, TByteRange range);
    TTruncateQueue::TEntry DequeueTruncateOp();
    bool HasPendingTruncateOps() const;

    void CompleteTruncateOp(ui64 nodeId);
    bool HasActiveTruncateOp(ui64 nodeId) const;

    void AddTruncate(TIndexTabletDatabase& db, ui64 nodeId, TByteRange range);
    void DeleteTruncate(TIndexTabletDatabase& db, ui64 nodeId);

    [[nodiscard]] NProto::TError Truncate(
        TIndexTabletDatabase& db,
        ui64 nodeId,
        ui64 commitId,
        ui64 currentSize,
        ui64 targetSize);

    // Call this function only as a part of Truncate(...). The node size must be
    // changed after this call (this function guarantees that range will be
    // completely deleted). This function:
    // - aligns up range in the tail;
    // - deletes all blocks in NEW range;
    // - writes fresh bytes (zeroes) on unaligned head, if range.Offset != 0.
    [[nodiscard]] NProto::TError TruncateRange(
        TIndexTabletDatabase& db,
        ui64 nodeId,
        ui64 commitId,
        TByteRange range);

    // Call this function only if you need to zero range without further
    // resizing the node. This function:
    // - writes fresh bytes (zeroes) on unaligned head, if any;
    // - writes fresh bytes (zeroes) on unaligned tail, if any.
    [[nodiscard]] NProto::TError ZeroRange(
        TIndexTabletDatabase& db,
        ui64 nodeId,
        ui64 commitId,
        TByteRange range);

private:
    [[nodiscard]] NProto::TError DeleteRange(
        TIndexTabletDatabase& db,
        ui64 nodeId,
        ui64 commitId,
        const TByteRange& range);

public:

    ////////////////////////////////////////////////////////////////////////////
    // Caching: ReadAhead, NodeIndexCache, InMemoryIndexState
    ////////////////////////////////////////////////////////////////////////////

    // Upon any completion of the RW operation this function is supposed to be
    // called in order to invalidate potentially cached data
    void InvalidateNodeCaches(ui64 nodeId);

    //
    // ReadAhead.
    //

    bool TryFillDescribeResult(
        ui64 nodeId,
        ui64 handle,
        const TByteRange& range,
        NProtoPrivate::TDescribeDataResponse* response);
    TMaybe<TByteRange> RegisterDescribe(
        ui64 nodeId,
        ui64 handle,
        const TByteRange inputRange);
    void InvalidateReadAheadCache(ui64 nodeId);
    void RegisterReadAheadResult(
        ui64 nodeId,
        ui64 handle,
        const TByteRange& range,
        const NProtoPrivate::TDescribeDataResponse& result);
    TReadAheadCacheStats CalculateReadAheadCacheStats() const;

    //
    // Node index cache
    //
    bool TryFillGetNodeAttrResult(
        ui64 parentNodeId,
        const TString& name,
        NProto::TNodeAttr* response);
    void InvalidateNodeIndexCache(ui64 parentNodeId, const TString& name);
    void InvalidateNodeIndexCache(ui64 nodeId);
    void RegisterGetNodeAttrResult(
        ui64 parentNodeId,
        const TString& name,
        const NProto::TNodeAttr& result);
    TNodeIndexCacheStats CalculateNodeIndexCacheStats() const;

    IIndexTabletDatabase& AccessInMemoryIndexState();
    void UpdateInMemoryIndexState(
        TVector<TInMemoryIndexState::TIndexStateRequest> nodeUpdates);
    void MarkNodeRefsLoadComplete();
    TInMemoryIndexStateStats GetInMemoryIndexStateStats() const;
};

}   // namespace NCloud::NFileStore::NStorage<|MERGE_RESOLUTION|>--- conflicted
+++ resolved
@@ -651,12 +651,8 @@
 private:
     TSession* CreateSession(
         const NProto::TSession& proto,
-<<<<<<< HEAD
         TInstant inactivityDeadline);
-=======
-        TInstant deadline,
         const NProto::TSessionOptions& sessionOptions);
->>>>>>> 79daa5b3
 
     TSession* CreateSession(
         const NProto::TSession& proto,
