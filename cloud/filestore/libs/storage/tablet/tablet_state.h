--- conflicted
+++ resolved
@@ -765,12 +765,7 @@
     }
 
     void AcquireCollectBarrier(ui64 commitId);
-<<<<<<< HEAD
-    void ReleaseCollectBarrier(ui64 commitId, bool allowMissing = false);
-    bool IsCollectBarrierAcquired(ui64 commitId) const;
-=======
     bool TryReleaseCollectBarrier(ui64 commitId);
->>>>>>> 45f67dae
 
     ui64 GetCollectCommitId() const;
 
