--- conflicted
+++ resolved
@@ -168,18 +168,11 @@
 
 TSession* TIndexTabletState::CreateSession(
     const NProto::TSession& proto,
-<<<<<<< HEAD
-    TInstant inactivityDeadline)
-{
-    auto session = std::make_unique<TSession>(proto);
+    TInstant inactivityDeadline,
+    const NProto::TSessionOptions& sessionOptions)
+{
+    auto session = std::make_unique<TSession>(proto, sessionOptions);
     session->InactivityDeadline = inactivityDeadline;
-=======
-    TInstant deadline,
-    const NProto::TSessionOptions& sessionOptions)
-{
-    auto session = std::make_unique<TSession>(proto, sessionOptions);
-    session->Deadline = deadline;
->>>>>>> 79daa5b3
 
     Impl->OrphanSessions.PushBack(session.get());
     Impl->SessionById.emplace(session->GetSessionId(), session.get());
