#pragma once

#include "public.h"

#include <cloud/storage/core/libs/tablet/model/commit.h>
#include <cloud/storage/core/libs/tablet/model/partial_blob_id.h>

#include <util/generic/vector.h>

namespace NCloud::NFileStore::NStorage {

////////////////////////////////////////////////////////////////////////////////

class TGarbageQueue
{
private:
    struct TImpl;
    std::unique_ptr<TImpl> Impl;

public:
    TGarbageQueue(IAllocator* alloc);
    ~TGarbageQueue();

    //
    // New blobs
    //

    bool AddNewBlob(const TPartialBlobId& blobId);
    bool RemoveNewBlob(const TPartialBlobId& blobId);

    size_t GetNewBlobsCount(ui64 maxCommitId = InvalidCommitId) const;
    TVector<TPartialBlobId> GetNewBlobs(ui64 maxCommitId = InvalidCommitId) const;

    //
    // Garbage blobs
    //

    bool AddGarbageBlob(const TPartialBlobId& blobId);
    bool RemoveGarbageBlob(const TPartialBlobId& blobId);

    size_t GetGarbageBlobsCount(ui64 maxCommitId = InvalidCommitId) const;
    TVector<TPartialBlobId> GetGarbageBlobs(ui64 maxCommitId = InvalidCommitId) const;

    //
    // GC barriers
    //

    void AcquireCollectBarrier(ui64 commitId);
<<<<<<< HEAD
    /**
     * @param allowMissing If true, there will not be an abort if the barrier is
     * missing.
     */
    void ReleaseCollectBarrier(ui64 commitId, bool allowMissing);
    bool IsCollectBarrierAcquired(ui64 commitId) const;
=======
    [[ nodiscard ]] bool TryReleaseCollectBarrier(ui64 commitId);
>>>>>>> 45f67dae

    ui64 GetCollectCommitId() const;
};

}   // namespace NCloud::NFileStore::NStorage<|MERGE_RESOLUTION|>--- conflicted
+++ resolved
@@ -46,16 +46,7 @@
     //
 
     void AcquireCollectBarrier(ui64 commitId);
-<<<<<<< HEAD
-    /**
-     * @param allowMissing If true, there will not be an abort if the barrier is
-     * missing.
-     */
-    void ReleaseCollectBarrier(ui64 commitId, bool allowMissing);
-    bool IsCollectBarrierAcquired(ui64 commitId) const;
-=======
     [[ nodiscard ]] bool TryReleaseCollectBarrier(ui64 commitId);
->>>>>>> 45f67dae
 
     ui64 GetCollectCommitId() const;
 };
