#include "tablet_actor.h"

#include "helpers.h"

#include <cloud/filestore/libs/storage/api/tablet_proxy.h>

#include <util/generic/guid.h>

namespace NCloud::NFileStore::NStorage {

using namespace NActors;

using namespace NKikimr;
using namespace NKikimr::NTabletFlatExecutor;

namespace {

////////////////////////////////////////////////////////////////////////////////

NProto::TError ValidateRequest(const NProto::TCreateHandleRequest& request)
{
    if (request.GetNodeId() == InvalidNodeId) {
        return ErrorInvalidArgument();
    }

    if (!request.GetName().empty()) {
        if (auto error = ValidateNodeName(request.GetName()); HasError(error)) {
            return error;
        }
    }

    if (HasFlag(request.GetFlags(), NProto::TCreateHandleRequest::E_TRUNCATE) &&
        !HasFlag(request.GetFlags(), NProto::TCreateHandleRequest::E_WRITE))
    {
        // POSIX: The result of using O_TRUNC without either O_RDWR o O_WRONLY
        // is undefined
        return ErrorInvalidArgument();
    }

    return {};
}

////////////////////////////////////////////////////////////////////////////////

class TCreateNodeInFollowerUponCreateHandleActor final
    : public TActorBootstrapped<TCreateNodeInFollowerUponCreateHandleActor>
{
private:
    const TString LogTag;
    TRequestInfoPtr RequestInfo;
    const TString FollowerId;
    const TString FollowerName;
    const TActorId ParentId;
    const NProto::TNode Attrs;
    NProto::THeaders Headers;
    NProto::TCreateHandleResponse Response;
    NProto::TCreateNodeResponse FollowerResponse;

public:
    TCreateNodeInFollowerUponCreateHandleActor(
        TString logTag,
        TRequestInfoPtr requestInfo,
        TString followerId,
        TString followerName,
        const TActorId& parentId,
        NProto::TNode attrs,
        NProto::THeaders headers,
        NProto::TCreateHandleResponse response);

    void Bootstrap(const TActorContext& ctx);

private:
    STFUNC(StateWork);

    void SendRequest(const TActorContext& ctx);

    void HandleCreateNodeResponse(
        const TEvService::TEvCreateNodeResponse::TPtr& ev,
        const TActorContext& ctx);

    void HandlePoisonPill(
        const TEvents::TEvPoisonPill::TPtr& ev,
        const TActorContext& ctx);

    void ReplyAndDie(const TActorContext& ctx, NProto::TError error);
};

////////////////////////////////////////////////////////////////////////////////

TCreateNodeInFollowerUponCreateHandleActor::TCreateNodeInFollowerUponCreateHandleActor(
        TString logTag,
        TRequestInfoPtr requestInfo,
        TString followerId,
        TString followerName,
        const TActorId& parentId,
        NProto::TNode attrs,
        NProto::THeaders headers,
        NProto::TCreateHandleResponse response)
    : LogTag(std::move(logTag))
    , RequestInfo(std::move(requestInfo))
    , FollowerId(std::move(followerId))
    , FollowerName(std::move(followerName))
    , ParentId(parentId)
    , Attrs(std::move(attrs))
    , Headers(std::move(headers))
    , Response(std::move(response))
{}

void TCreateNodeInFollowerUponCreateHandleActor::Bootstrap(const TActorContext& ctx)
{
    SendRequest(ctx);
    Become(&TThis::StateWork);
}

void TCreateNodeInFollowerUponCreateHandleActor::SendRequest(const TActorContext& ctx)
{
    auto request = std::make_unique<TEvService::TEvCreateNodeRequest>();
    *request->Record.MutableHeaders() = std::move(Headers);
    request->Record.MutableFile()->SetMode(Attrs.GetMode());
    request->Record.SetUid(Attrs.GetUid());
    request->Record.SetGid(Attrs.GetGid());
    request->Record.SetFileSystemId(FollowerId);
    request->Record.SetNodeId(RootNodeId);
    request->Record.SetName(FollowerName);
    request->Record.ClearFollowerFileSystemId();

    LOG_INFO(
        ctx,
        TFileStoreComponents::TABLET_WORKER,
        "%s Sending CreateNodeRequest to follower %s, %s",
        LogTag.c_str(),
        FollowerId.c_str(),
        FollowerName.c_str());

    ctx.Send(
        MakeIndexTabletProxyServiceId(),
        request.release());
}

void TCreateNodeInFollowerUponCreateHandleActor::HandleCreateNodeResponse(
    const TEvService::TEvCreateNodeResponse::TPtr& ev,
    const TActorContext& ctx)
{
    auto* msg = ev->Get();

    if (HasError(msg->GetError())) {
        LOG_ERROR(
            ctx,
            TFileStoreComponents::TABLET_WORKER,
            "%s Follower node creation failed for %s, %s with error %s",
            LogTag.c_str(),
            FollowerId.c_str(),
            FollowerName.c_str(),
            FormatError(msg->GetError()).Quote().c_str());

        ReplyAndDie(ctx, msg->GetError());
        return;
    }

    LOG_INFO(
        ctx,
        TFileStoreComponents::TABLET_WORKER,
        "%s Follower node created for %s, %s",
        LogTag.c_str(),
        FollowerId.c_str(),
        FollowerName.c_str());

    FollowerResponse = std::move(msg->Record);
    Response.MutableNodeAttr()->CopyFrom(FollowerResponse.GetNode());

    ReplyAndDie(ctx, {});
}

void TCreateNodeInFollowerUponCreateHandleActor::HandlePoisonPill(
    const TEvents::TEvPoisonPill::TPtr& ev,
    const TActorContext& ctx)
{
    Y_UNUSED(ev);
    ReplyAndDie(ctx, MakeError(E_REJECTED, "tablet is shutting down"));
}

void TCreateNodeInFollowerUponCreateHandleActor::ReplyAndDie(
    const TActorContext& ctx,
    NProto::TError error)
{
    if (HasError(error)) {
        // TODO(#1350): properly retry node creation via the leader fs
        *Response.MutableError() = std::move(error);
    }

    using TResponse =
        TEvIndexTabletPrivate::TEvNodeCreatedInFollowerUponCreateHandle;
    ctx.Send(ParentId, std::make_unique<TResponse>(
        std::move(RequestInfo),
        std::move(FollowerResponse),
        std::move(Response)
    ));

    Die(ctx);
}

STFUNC(TCreateNodeInFollowerUponCreateHandleActor::StateWork)
{
    switch (ev->GetTypeRewrite()) {
        HFunc(TEvents::TEvPoisonPill, HandlePoisonPill);

        HFunc(TEvService::TEvCreateNodeResponse, HandleCreateNodeResponse);

        default:
            HandleUnexpectedEvent(ev, TFileStoreComponents::TABLET_WORKER);
            break;
    }
}

}   // namespace

////////////////////////////////////////////////////////////////////////////////

void TIndexTabletActor::HandleCreateHandle(
    const TEvService::TEvCreateHandleRequest::TPtr& ev,
    const TActorContext& ctx)
{
    using TResponse = TEvService::TEvCreateHandleResponse;

    auto* session =
        AcceptRequest<TEvService::TCreateHandleMethod>(ev, ctx, ValidateRequest);
    if (!session) {
        return;
    }

    auto* msg = ev->Get();
    if (const auto* e = session->LookupDupEntry(GetRequestId(msg->Record))) {
        auto response = std::make_unique<TResponse>();
        GetDupCacheEntry(e, response->Record);
        return NCloud::Reply(ctx, *ev, std::move(response));
    }

    if (msg->Record.GetFollowerFileSystemId()) {
        bool found = false;
        for (const auto& f: GetFileSystem().GetFollowerFileSystemIds()) {
            if (f == msg->Record.GetFollowerFileSystemId()) {
                found = true;
                break;
            }
        }

        if (!found) {
            auto error = MakeError(E_ARGUMENT, TStringBuilder() <<
                "invalid follower id: "
                << msg->Record.GetFollowerFileSystemId());
            auto response = std::make_unique<TResponse>(std::move(error));
            NCloud::Reply(ctx, *ev, std::move(response));
        }
    }

    auto requestInfo = CreateRequestInfo(
        ev->Sender,
        ev->Cookie,
        msg->CallContext);

    AddTransaction<TEvService::TCreateHandleMethod>(*requestInfo);

    ExecuteTx<TCreateHandle>(
        ctx,
        std::move(requestInfo),
        msg->Record);
}

////////////////////////////////////////////////////////////////////////////////

bool TIndexTabletActor::PrepareTx_CreateHandle(
    const TActorContext& ctx,
    TTransactionContext& tx,
    TTxIndexTablet::TCreateHandle& args)
{
    Y_UNUSED(ctx);

    FILESTORE_VALIDATE_DUPTX_SESSION(CreateHandle, args);

    auto* session = FindSession(
        args.ClientId,
        args.SessionId,
        args.SessionSeqNo);
    TABLET_VERIFY(session);

    args.ReadCommitId = GetReadCommitId(session->GetCheckpointId());
    if (args.ReadCommitId == InvalidCommitId) {
        args.Error = ErrorInvalidCheckpoint(session->GetCheckpointId());
        return true;
    }

    TIndexTabletDatabase db(tx.DB);

    // There could be two cases:
    // * access by parentId/name
    // * access by nodeId
    if (args.Name) {
        // check that parent exists and is the directory;
        // TODO: what if symlink?
        if (!ReadNode(db, args.NodeId, args.ReadCommitId, args.ParentNode)) {
            return false;
        }

        if (!args.ParentNode || args.ParentNode->Attrs.GetType() != NProto::E_DIRECTORY_NODE) {
            args.Error = ErrorIsNotDirectory(args.NodeId);
            return true;
        }

        // check whether child node exists
        TMaybe<IIndexState::TNodeRef> ref;
        if (!ReadNodeRef(db, args.NodeId, args.ReadCommitId, args.Name, ref)) {
            return false;   // not ready
        }

        if (!ref) {
            // if not check whether we should create one
            if (!HasFlag(args.Flags, NProto::TCreateHandleRequest::E_CREATE)) {
                args.Error = ErrorInvalidTarget(args.NodeId, args.Name);
                return true;
            }

            // validate there are enough free inodes
            if (GetUsedNodesCount() >= GetNodesCount()) {
                args.Error = ErrorNoSpaceLeft();
                return true;
            }

            if (args.RequestFollowerId) {
                args.FollowerId = args.RequestFollowerId;
                args.FollowerName = CreateGuidAsString();
                args.IsNewFollowerNode = true;
            }
        } else {
            // if yes check whether O_EXCL was specified, assume O_CREAT is also specified
            if (HasFlag(args.Flags, NProto::TCreateHandleRequest::E_EXCLUSIVE)) {
                args.Error = ErrorAlreadyExists(args.Name);
                return true;
            }

            args.TargetNodeId = ref->ChildNodeId;
            args.FollowerId = ref->FollowerId;
            args.FollowerName = ref->FollowerName;
        }
    } else {
        args.TargetNodeId = args.NodeId;
        if (args.RequestFollowerId) {
            args.Error = MakeError(
                E_ARGUMENT,
                TStringBuilder() << "CreateHandle request without Name and with"
                " FollowerId is not supported");
            return true;
        }
    }

    // TODO(#1350): proper validity checks for external node requests
    if (args.TargetNodeId != InvalidNodeId && args.FollowerId.Empty()) {
        if (!ReadNode(db, args.TargetNodeId, args.ReadCommitId, args.TargetNode)) {
            return false;   // not ready
        }

        if (!args.TargetNode) {
            // TODO(#1350): try to extract shardNo from TargetNodeId?
            args.Error = ErrorInvalidTarget(args.TargetNodeId);
            return true;
        }

        // TODO: support for O_DIRECTORY
        if (args.TargetNode->Attrs.GetType() != NProto::E_REGULAR_NODE) {
            args.Error = ErrorIsDirectory(args.TargetNodeId);
            return true;
        }

        // TODO: AccessCheck
        TABLET_VERIFY(args.TargetNode);
    }

    return true;
}

void TIndexTabletActor::ExecuteTx_CreateHandle(
    const TActorContext& ctx,
    TTransactionContext& tx,
    TTxIndexTablet::TCreateHandle& args)
{
    FILESTORE_VALIDATE_TX_ERROR(CreateHandle, args);

    auto* session = FindSession(args.SessionId);
    TABLET_VERIFY(session);

    // TODO: check if session is read only
    args.WriteCommitId = GenerateCommitId();
    if (args.WriteCommitId == InvalidCommitId) {
        return RebootTabletOnCommitOverflow(ctx, "CreateHandle");
    }

    TIndexTabletDatabase db(tx.DB);

    if (args.TargetNodeId == InvalidNodeId
            && (args.FollowerId.Empty() || args.IsNewFollowerNode))
    {
        TABLET_VERIFY(!args.TargetNode);
        TABLET_VERIFY(args.ParentNode);

<<<<<<< HEAD
        NProto::TNode attrs = CreateRegularAttrs(args.Mode, args.Uid, args.Gid);
        args.TargetNodeId = CreateNode(
            db,
            args.WriteCommitId,
            attrs);

        args.TargetNode = IIndexState::TNode {
            args.TargetNodeId,
            attrs,
            args.WriteCommitId,
            InvalidCommitId
        };
=======
        if (args.FollowerId.Empty()) {
            NProto::TNode attrs =
                CreateRegularAttrs(args.Mode, args.Uid, args.Gid);
            args.TargetNodeId = CreateNode(
                db,
                args.WriteCommitId,
                attrs);

            args.TargetNode = TIndexTabletDatabase::TNode {
                args.TargetNodeId,
                attrs,
                args.WriteCommitId,
                InvalidCommitId
            };
        }
>>>>>>> 44fc3abf

        // TODO: support for O_TMPFILE
        CreateNodeRef(
            db,
            args.NodeId,
            args.WriteCommitId,
            args.Name,
            args.TargetNodeId,
            args.FollowerId,
            args.FollowerName);

        // update parent cmtime as we created a new entry
        auto parent = CopyAttrs(args.ParentNode->Attrs, E_CM_CMTIME);
        UpdateNode(
            db,
            args.ParentNode->NodeId,
            args.ParentNode->MinCommitId,
            args.WriteCommitId,
            parent,
            args.ParentNode->Attrs);

    } else if (args.FollowerId.Empty()
        && HasFlag(args.Flags, NProto::TCreateHandleRequest::E_TRUNCATE))
    {
        Truncate(
            db,
            args.TargetNodeId,
            args.WriteCommitId,
            args.TargetNode->Attrs.GetSize(),
            0);

        auto attrs = CopyAttrs(args.TargetNode->Attrs, E_CM_CMTIME);
        attrs.SetSize(0);

        UpdateNode(
            db,
            args.TargetNodeId,
            args.TargetNode->MinCommitId,
            args.WriteCommitId,
            attrs,
            args.TargetNode->Attrs);
    }

    if (args.FollowerId.Empty()) {
        auto* handle = CreateHandle(
            db,
            session,
            args.TargetNodeId,
            session->GetCheckpointId() ? args.ReadCommitId : InvalidCommitId,
            args.Flags);

        TABLET_VERIFY(handle);
        args.Response.SetHandle(handle->GetHandle());
        auto* node = args.Response.MutableNodeAttr();
        ConvertNodeFromAttrs(*node, args.TargetNodeId, args.TargetNode->Attrs);
    } else {
        args.Response.SetFollowerFileSystemId(args.FollowerId);
        args.Response.SetFollowerNodeName(args.FollowerName);
    }

    AddDupCacheEntry(
        db,
        session,
        args.RequestId,
        args.Response,
        Config->GetDupCacheEntryCount());

    EnqueueTruncateIfNeeded(ctx);
}

void TIndexTabletActor::CompleteTx_CreateHandle(
    const TActorContext& ctx,
    TTxIndexTablet::TCreateHandle& args)
{
    RemoveTransaction(*args.RequestInfo);

    if (args.IsNewFollowerNode && !HasError(args.Error)) {
        LOG_INFO(ctx, TFileStoreComponents::TABLET,
            "%s Creating node in follower upon CreateHandle: %s, %s",
            LogTag.c_str(),
            args.FollowerId.c_str(),
            args.FollowerName.c_str());

        auto actor = std::make_unique<TCreateNodeInFollowerUponCreateHandleActor>(
            LogTag,
            args.RequestInfo,
            args.FollowerId,
            args.FollowerName,
            ctx.SelfID,
            CreateRegularAttrs(args.Mode, args.Uid, args.Gid),
            std::move(args.Headers),
            std::move(args.Response));

        auto actorId = NCloud::Register(ctx, std::move(actor));
        WorkerActors.insert(actorId);

        return;
    }

    auto response =
        std::make_unique<TEvService::TEvCreateHandleResponse>(args.Error);

    if (!HasError(args.Error)) {
        CommitDupCacheEntry(args.SessionId, args.RequestId);
        response->Record = std::move(args.Response);
    }

    CompleteResponse<TEvService::TCreateHandleMethod>(
        response->Record,
        args.RequestInfo->CallContext,
        ctx);

    NCloud::Reply(ctx, *args.RequestInfo, std::move(response));
}

////////////////////////////////////////////////////////////////////////////////

void TIndexTabletActor::HandleNodeCreatedInFollowerUponCreateHandle(
    const TEvIndexTabletPrivate::TEvNodeCreatedInFollowerUponCreateHandle::TPtr& ev,
    const TActorContext& ctx)
{
    auto* msg = ev->Get();

    auto response = std::make_unique<TEvService::TEvCreateHandleResponse>(
        msg->FollowerCreateNodeResponse.GetError());

    if (!HasError(response->GetError())) {
        response->Record = std::move(msg->CreateHandleResponse);
    }

    CompleteResponse<TEvService::TCreateHandleMethod>(
        response->Record,
        msg->RequestInfo->CallContext,
        ctx);

    NCloud::Reply(ctx, *msg->RequestInfo, std::move(response));

    WorkerActors.erase(ev->Sender);
}

}   // namespace NCloud::NFileStore::NStorage<|MERGE_RESOLUTION|>--- conflicted
+++ resolved
@@ -401,20 +401,6 @@
         TABLET_VERIFY(!args.TargetNode);
         TABLET_VERIFY(args.ParentNode);
 
-<<<<<<< HEAD
-        NProto::TNode attrs = CreateRegularAttrs(args.Mode, args.Uid, args.Gid);
-        args.TargetNodeId = CreateNode(
-            db,
-            args.WriteCommitId,
-            attrs);
-
-        args.TargetNode = IIndexState::TNode {
-            args.TargetNodeId,
-            attrs,
-            args.WriteCommitId,
-            InvalidCommitId
-        };
-=======
         if (args.FollowerId.Empty()) {
             NProto::TNode attrs =
                 CreateRegularAttrs(args.Mode, args.Uid, args.Gid);
@@ -423,14 +409,13 @@
                 args.WriteCommitId,
                 attrs);
 
-            args.TargetNode = TIndexTabletDatabase::TNode {
+            args.TargetNode = IIndexState::TNode {
                 args.TargetNodeId,
                 attrs,
                 args.WriteCommitId,
                 InvalidCommitId
             };
         }
->>>>>>> 44fc3abf
 
         // TODO: support for O_TMPFILE
         CreateNodeRef(
