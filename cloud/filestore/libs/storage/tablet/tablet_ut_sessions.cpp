--- conflicted
+++ resolved
@@ -841,13 +841,10 @@
         config.SetAsyncDestroyHandleEnabled(true);
         config.SetAsyncHandleOperationPeriod(
             TDuration::MilliSeconds(100).MilliSeconds());
-<<<<<<< HEAD
         config.SetDirectoryCreationInShardsEnabled(true);
-=======
         config.SetGuestPageCacheDisabled(true);
         config.SetExtendedAttributesDisabled(true);
         config.SetServerWriteBackCacheEnabled(true);
->>>>>>> c95eee54
 
         features.SetTwoStageReadEnabled(true);
         features.SetEntryTimeout(TDuration::Seconds(10).MilliSeconds());
@@ -859,6 +856,7 @@
         features.SetAsyncDestroyHandleEnabled(true);
         features.SetAsyncHandleOperationPeriod(
             TDuration::MilliSeconds(100).MilliSeconds());
+        features.SetDirectoryCreationInShardsEnabled(true);
         features.SetGuestPageCacheDisabled(true);
         features.SetExtendedAttributesDisabled(true);
         features.SetServerWriteBackCacheEnabled(true);
