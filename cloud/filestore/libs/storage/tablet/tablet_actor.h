--- conflicted
+++ resolved
@@ -342,14 +342,10 @@
             const TNodeToSessionCounters& nodeToSessionCounters,
             const TMiscNodeStats& miscNodeStats,
             const TInMemoryIndexStateStats& inMemoryIndexStateStats,
-<<<<<<< HEAD
-            const TBlobMetaMapStats& blobMetaMapStats);
-=======
             const TBlobMetaMapStats& blobMetaMapStats,
             const TIndexTabletState::TBackpressureThresholds&
                 backpressureThresholds,
             const TIndexTabletState::TBackpressureValues& backpressureValues);
->>>>>>> 35d2b7aa
         void UpdatePerformanceMetrics(
             TInstant now,
             const TDiagnosticsConfig& diagConfig,
