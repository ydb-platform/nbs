--- conflicted
+++ resolved
@@ -182,11 +182,9 @@
     xxx(BlobCompressionRate,             ui32,                  0             )\
     xxx(BlobCompressionCodec,            TString,               "lz4"         )\
                                                                                \
-<<<<<<< HEAD
     xxx(FilestoreAliases,                TAliasMap,             {}            )\
-=======
+                                                                               \
     xxx(MaxZeroCompactionRangesToDeletePerTx,           ui32,      10000      )\
->>>>>>> 7ba67182
 // FILESTORE_STORAGE_CONFIG
 
 #define FILESTORE_DECLARE_CONFIG(name, type, value)                            \
