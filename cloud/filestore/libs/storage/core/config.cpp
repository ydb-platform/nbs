--- conflicted
+++ resolved
@@ -181,7 +181,8 @@
     xxx(BlobCompressionCodec,            TString,               "lz4"         )\
                                                                                \
     xxx(MaxZeroCompactionRangesToDeletePerTx,           ui32,      10000      )\
-<<<<<<< HEAD
+    xxx(ChannelFreeSpaceThreshold,                      ui32,      25         )\
+    xxx(ChannelMinFreeSpace,                            ui32,      10         )\
                                                                                \
     xxx(InMemoryIndexCacheEnabled,                      bool,       false     )\
     xxx(InMemoryIndexCacheNodesCapacity,                ui64,       0         )\
@@ -190,10 +191,6 @@
     xxx(InMemoryIndexCacheNodeAttrsVerCapacity,         ui64,       0         )\
     xxx(InMemoryIndexCacheNodeRefsCapacity,             ui64,       0         )\
     xxx(InMemoryIndexCacheNodeRefsVerCapacity,          ui64,       0         )\
-=======
-    xxx(ChannelFreeSpaceThreshold,                      ui32,      25         )\
-    xxx(ChannelMinFreeSpace,                            ui32,      10         )\
->>>>>>> 117543ba
 // FILESTORE_STORAGE_CONFIG
 
 #define FILESTORE_STORAGE_CONFIG_REF(xxx)                                      \
