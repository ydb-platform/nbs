#include "config.h"

#include <library/cpp/monlib/service/pages/templates.h>

#include <util/generic/size_literals.h>

#include <google/protobuf/text_format.h>

namespace NCloud::NFileStore::NStorage {

namespace {

////////////////////////////////////////////////////////////////////////////////

#define FILESTORE_STORAGE_CONFIG(xxx)                                          \
    xxx(SchemeShardDir,                TString,   "/Root"                     )\
                                                                               \
    xxx(PipeClientRetryCount,          ui32,      4                           )\
    xxx(PipeClientMinRetryTime,        TDuration, TDuration::Seconds(1)       )\
    xxx(PipeClientMaxRetryTime,        TDuration, TDuration::Seconds(4)       )\
                                                                               \
    xxx(EstablishSessionTimeout,       TDuration, TDuration::Seconds(30)      )\
    xxx(IdleSessionTimeout,            TDuration, TDuration::Minutes(5)       )\
                                                                               \
    xxx(WriteBatchEnabled,             bool,      false                       )\
    xxx(WriteBatchTimeout,             TDuration, TDuration::MilliSeconds(0)  )\
    xxx(WriteBlobThreshold,            ui32,      128_KB                      )\
                                                                               \
    xxx(MaxBlobSize,                        ui32,   4_MB                      )\
    xxx(FlushThreshold,                     ui32,   4_MB                      )\
    xxx(CleanupThreshold,                   ui32,   512                       )\
    xxx(CleanupThresholdAverage,            ui32,   64                        )\
    xxx(NewCleanupEnabled,                  bool,   false                     )\
    xxx(CompactionThreshold,                ui32,   20                        )\
    xxx(GarbageCompactionThreshold,         ui32,   100                       )\
    xxx(CompactionThresholdAverage,         ui32,   4                         )\
    xxx(GarbageCompactionThresholdAverage,  ui32,   20                        )\
    xxx(NewCompactionEnabled,               bool,   false                     )\
    xxx(CollectGarbageThreshold,            ui32,   4_MB                      )\
    xxx(FlushBytesThreshold,                ui32,   4_MB                      )\
    xxx(MaxDeleteGarbageBlobsPerTx,         ui32,   16384                     )\
    xxx(LoadedCompactionRangesPerTx,        ui32,   10 * 1024 * 1024          )\
    xxx(MaxBlocksPerTruncateTx,             ui32,   0 /*TODO: 32GiB/4KiB*/    )\
    xxx(MaxTruncateTxInflight,              ui32,   10                        )\
    xxx(CompactionRetryTimeout,             TDuration, TDuration::Seconds(1)  )\
    xxx(BlobIndexOpsPriority,                                                  \
            NProto::EBlobIndexOpsPriority,                                     \
            NProto::BIOP_CLEANUP_FIRST                                        )\
                                                                               \
    xxx(FlushThresholdForBackpressure,      ui32,      128_MB                 )\
    xxx(CleanupThresholdForBackpressure,    ui32,      32768                  )\
    xxx(CompactionThresholdForBackpressure, ui32,      200                    )\
    xxx(FlushBytesThresholdForBackpressure, ui32,      128_MB                 )\
                                                                               \
    xxx(HDDSystemChannelPoolKind,      TString,   "rot"                       )\
    xxx(HDDLogChannelPoolKind,         TString,   "rot"                       )\
    xxx(HDDIndexChannelPoolKind,       TString,   "rot"                       )\
    xxx(HDDFreshChannelPoolKind,       TString,   "rot"                       )\
    xxx(HDDMixedChannelPoolKind,       TString,   "rot"                       )\
                                                                               \
    xxx(SSDSystemChannelPoolKind,      TString,   "ssd"                       )\
    xxx(SSDLogChannelPoolKind,         TString,   "ssd"                       )\
    xxx(SSDIndexChannelPoolKind,       TString,   "ssd"                       )\
    xxx(SSDFreshChannelPoolKind,       TString,   "ssd"                       )\
    xxx(SSDMixedChannelPoolKind,       TString,   "ssd"                       )\
                                                                               \
    xxx(HybridSystemChannelPoolKind,   TString,   "ssd"                       )\
    xxx(HybridLogChannelPoolKind,      TString,   "ssd"                       )\
    xxx(HybridIndexChannelPoolKind,    TString,   "ssd"                       )\
    xxx(HybridFreshChannelPoolKind,    TString,   "ssd"                       )\
    xxx(HybridMixedChannelPoolKind,    TString,   "rot"                       )\
                                                                               \
    xxx(AllocationUnitSSD,                 ui32,       32                     )\
    xxx(SSDUnitReadBandwidth,              ui32,       15                     )\
    xxx(SSDUnitWriteBandwidth,             ui32,       15                     )\
    xxx(SSDMaxReadBandwidth,               ui32,       450                    )\
    xxx(SSDMaxWriteBandwidth,              ui32,       450                    )\
    xxx(SSDUnitReadIops,                   ui32,       400                    )\
    xxx(SSDUnitWriteIops,                  ui32,       1000                   )\
    xxx(SSDMaxReadIops,                    ui32,       12000                  )\
    xxx(SSDMaxWriteIops,                   ui32,       40000                  )\
    xxx(SSDThrottlingEnabled,              bool,       false                  )\
    xxx(SSDBoostTime,                      TDuration,  TDuration::Zero()      )\
    xxx(SSDBoostRefillTime,                TDuration,  TDuration::Zero()      )\
    xxx(SSDUnitBoost,                      ui32,       0                      )\
    xxx(SSDBurstPercentage,                ui32,       15                     )\
    xxx(SSDDefaultPostponedRequestWeight,  ui32,       4_KB                   )\
    xxx(SSDMaxPostponedWeight,             ui32,       128_MB                 )\
    xxx(SSDMaxWriteCostMultiplier,         ui32,       10                     )\
    xxx(SSDMaxPostponedTime,               TDuration,  TDuration::Seconds(20) )\
    xxx(SSDMaxPostponedCount,              ui32,       512                    )\
                                                                               \
    xxx(AllocationUnitHDD,                 ui32,       256                    )\
    xxx(HDDUnitReadBandwidth,              ui32,       30                     )\
    xxx(HDDUnitWriteBandwidth,             ui32,       30                     )\
    xxx(HDDMaxReadBandwidth,               ui32,       240                    )\
    xxx(HDDMaxWriteBandwidth,              ui32,       240                    )\
    xxx(HDDUnitReadIops,                   ui32,       100                    )\
    xxx(HDDUnitWriteIops,                  ui32,       300                    )\
    xxx(HDDMaxReadIops,                    ui32,       300                    )\
    xxx(HDDMaxWriteIops,                   ui32,       11000                  )\
    xxx(HDDThrottlingEnabled,              bool,       false                  )\
    xxx(HDDBoostTime,                      TDuration,  TDuration::Minutes(30) )\
    xxx(HDDBoostRefillTime,                TDuration,  TDuration::Hours(12)   )\
    xxx(HDDUnitBoost,                      ui32,       4                      )\
    xxx(HDDBurstPercentage,                ui32,       10                     )\
    xxx(HDDDefaultPostponedRequestWeight,  ui32,       4_KB                   )\
    xxx(HDDMaxPostponedWeight,             ui32,       128_MB                 )\
    xxx(HDDMaxWriteCostMultiplier,         ui32,       20                     )\
    xxx(HDDMaxPostponedTime,               TDuration,  TDuration::Seconds(20) )\
    xxx(HDDMaxPostponedCount,              ui32,       1024                   )\
                                                                               \
    xxx(HDDMediaKindOverride,          ui32,      2        /*HYBRID*/         )\
    xxx(MinChannelCount,               ui32,      4                           )\
                                                                               \
    xxx(DefaultNodesLimit,             ui32,      4194304                     )\
    xxx(SizeToNodesRatio,              ui32,      65536    /*mke2fs huge*/    )\
                                                                               \
    xxx(MaxResponseBytes,              ui32,      4_MB                        )\
    xxx(MaxResponseEntries,            ui32,      1000                        )\
                                                                               \
    xxx(DupCacheEntryCount,            ui32,      1024/*iod 128 but NBS-4016*/)\
    xxx(DisableLocalService,           bool,      false                       )\
    xxx(EnableCollectGarbageAtStart,   bool,      false                       )\
                                                                               \
    xxx(TabletBootInfoBackupFilePath,  TString,   ""                          )\
    xxx(HiveProxyFallbackMode,         bool,      false                       )\
                                                                               \
    xxx(ThrottlingEnabled,             bool,      false                       )\
                                                                               \
    xxx(ReassignChannelsPercentageThreshold,       ui32,      10              )\
                                                                               \
    xxx(CpuLackThreshold,                          ui32,      70              )\
                                                                               \
    xxx(SessionHistoryEntryCount,                  ui32,      100             )\
                                                                               \
    xxx(TenantHiveTabletId,                        ui64,       0              )\
    xxx(FolderId,                                  TString,    {}             )\
    xxx(ConfigsDispatcherServiceEnabled,           bool,      false           )\
    xxx(AuthorizationMode,                                                     \
            NCloud::NProto::EAuthorizationMode,                                \
            NCloud::NProto::AUTHORIZATION_IGNORE                              )\
                                                                               \
    xxx(TwoStageReadEnabled,             bool,      false                     )\
    xxx(ThreeStageWriteEnabled,          bool,      false                     )\
    xxx(ThreeStageWriteThreshold,        ui32,      64_KB                     )\
    xxx(ReadAheadCacheMaxNodes,                 ui32,       1024              )\
    xxx(ReadAheadCacheMaxResultsPerNode,        ui32,       32                )\
    xxx(ReadAheadCacheRangeSize,                ui32,       0                 )\
    xxx(ReadAheadMaxGapPercentage,              ui32,       20                )\
    xxx(ReadAheadCacheMaxHandlesPerNode,        ui32,      128                )\
    xxx(NodeIndexCacheMaxNodes,                 ui32,        0                )\
    xxx(EntryTimeout,                    TDuration, TDuration::Zero()         )\
    xxx(NegativeEntryTimeout,            TDuration, TDuration::Zero()         )\
    xxx(AttrTimeout,                     TDuration, TDuration::Zero()         )\
    xxx(MaxOutOfOrderCompactionMapLoadRequestsInQueue,  ui32,      5          )\
    xxx(MaxBackpressureErrorsBeforeSuicide,             ui32,      1000       )\
                                                                               \
    xxx(NewLocalDBCompactionPolicyEnabled,              bool,      false      )\
                                                                               \
    xxx(GenerateBlobIdsReleaseCollectBarrierTimeout,                           \
        TDuration,                                                             \
        TDuration::Seconds(10)                                                )\
    xxx(PreferredBlockSizeMultiplier,                   ui32,      1          )\
    xxx(MultiTabletForwardingEnabled,                   bool,      false      )\
    xxx(GetNodeAttrBatchEnabled,                        bool,      false      )\
    xxx(AllowFileStoreForceDestroy,                     bool,      false      )\
<<<<<<< HEAD
                                                                               \
    xxx(InMemoryIndexCacheEnabled,                      bool,       false     )\
    xxx(NodesCapacity,                                  ui64,       0         )\
    xxx(NodesVerCapacity,                               ui64,       0         )\
    xxx(NodeAttrsCapacity,                              ui64,       0         )\
    xxx(NodeAttrsVerCapacity,                           ui64,       0         )\
    xxx(NodeRefsCapacity,                               ui64,       0         )\
    xxx(NodeRefsVerCapacity,                            ui64,       0         )\
=======
    xxx(TrimBytesItemCount,                             ui64,      100'000    )\
>>>>>>> c8e34652
// FILESTORE_STORAGE_CONFIG

#define FILESTORE_DECLARE_CONFIG(name, type, value)                            \
    Y_DECLARE_UNUSED static const type Default##name = value;                  \
// FILESTORE_DECLARE_CONFIG

FILESTORE_STORAGE_CONFIG(FILESTORE_DECLARE_CONFIG)

#undef FILESTORE_DECLARE_CONFIG

////////////////////////////////////////////////////////////////////////////////

template <typename T>
bool IsEmpty(const T& t)
{
    return !t;
}

template <typename TTarget, typename TSource>
TTarget ConvertValue(const TSource& value)
{
    return static_cast<TTarget>(value);
}

template <>
TDuration ConvertValue<TDuration, ui32>(const ui32& value)
{
    return TDuration::MilliSeconds(value);
}

IOutputStream& operator <<(
    IOutputStream& out,
    NCloud::NProto::EAuthorizationMode mode)
{
    return out << EAuthorizationMode_Name(mode);
}

IOutputStream& operator <<(
    IOutputStream& out,
    NProto::EBlobIndexOpsPriority biopp)
{
    return out << EBlobIndexOpsPriority_Name(biopp);
}

template <typename T>
void DumpImpl(const T& t, IOutputStream& os)
{
    os << t;
}

}   // namespace

////////////////////////////////////////////////////////////////////////////////

#define FILESTORE_CONFIG_GETTER(name, type, ...)                               \
type TStorageConfig::Get##name() const                                         \
{                                                                              \
    const auto value = ProtoConfig.Get##name();                                \
    return !IsEmpty(value) ? ConvertValue<type>(value) : Default##name;        \
}                                                                              \
// FILESTORE_CONFIG_GETTER

FILESTORE_STORAGE_CONFIG(FILESTORE_CONFIG_GETTER)

#undef FILESTORE_CONFIG_GETTER

void TStorageConfig::Dump(IOutputStream& out) const
{
#define FILESTORE_DUMP_CONFIG(name, ...)                                       \
    out << #name << ": ";                                                      \
    DumpImpl(Get##name(), out);                                                \
    out << Endl;                                                               \
// FILESTORE_DUMP_CONFIG

    FILESTORE_STORAGE_CONFIG(FILESTORE_DUMP_CONFIG);

#undef FILESTORE_DUMP_CONFIG
}

void TStorageConfig::DumpHtml(IOutputStream& out) const
{
#define FILESTORE_DUMP_CONFIG(name, ...)                                       \
    TABLER() {                                                                 \
        TABLED() { out << #name; }                                             \
        TABLED() { DumpImpl(Get##name(), out); }                               \
    }                                                                          \
// FILESTORE_DUMP_CONFIG

    HTML(out) {
        TABLE_CLASS("table table-condensed") {
            TABLEBODY() {
                FILESTORE_STORAGE_CONFIG(FILESTORE_DUMP_CONFIG);
            }
        }
    }

#undef FILESTORE_DUMP_CONFIG
}

void TStorageConfig::DumpOverridesHtml(IOutputStream& out) const
{
#define FILESTORE_DUMP_CONFIG(name, type, ...) {                               \
    const auto value = ProtoConfig.Get##name();                                \
    if (!IsEmpty(value)) {                                                     \
        TABLER() {                                                             \
            TABLED() { out << #name; }                                         \
            TABLED() { DumpImpl(ConvertValue<type>(value), out); }             \
        }                                                                      \
    }                                                                          \
}                                                                              \
// FILESTORE_DUMP_CONFIG

    HTML(out) {
        TABLE_CLASS("table table-condensed") {
            TABLEBODY() {
                FILESTORE_STORAGE_CONFIG(FILESTORE_DUMP_CONFIG);
            }
        }
    }

#undef FILESTORE_DUMP_CONFIG
}

////////////////////////////////////////////////////////////////////////////////

void TStorageConfig::Merge(const NProto::TStorageConfig& storageConfig)
{
    ProtoConfig.MergeFrom(storageConfig);
}

TStorageConfig::TValueByName TStorageConfig::GetValueByName(
    const TString& name) const
{
    const auto* descriptor =
        NProto::TStorageConfig::GetDescriptor()->FindFieldByName(name);
    using TStatus = TValueByName::ENameStatus;

    if (descriptor == nullptr) {
        return TValueByName(TStatus::NotFound);
    }

    const auto* reflection = NProto::TStorageConfig::GetReflection();
    if (!reflection->HasField(ProtoConfig, descriptor)) {
        return TValueByName(TStatus::FoundInDefaults);
    }

    TString value;
    google::protobuf::TextFormat::PrintFieldValueToString(
        ProtoConfig,
        descriptor,
        -1,
        &value);

    return TValueByName(value);
}

const NProto::TStorageConfig& TStorageConfig::GetStorageConfigProto() const
{
    return ProtoConfig;
}

}   // namespace NCloud::NFileStore::NStorage<|MERGE_RESOLUTION|>--- conflicted
+++ resolved
@@ -165,7 +165,7 @@
     xxx(MultiTabletForwardingEnabled,                   bool,      false      )\
     xxx(GetNodeAttrBatchEnabled,                        bool,      false      )\
     xxx(AllowFileStoreForceDestroy,                     bool,      false      )\
-<<<<<<< HEAD
+    xxx(TrimBytesItemCount,                             ui64,      100'000    )\
                                                                                \
     xxx(InMemoryIndexCacheEnabled,                      bool,       false     )\
     xxx(NodesCapacity,                                  ui64,       0         )\
@@ -174,9 +174,6 @@
     xxx(NodeAttrsVerCapacity,                           ui64,       0         )\
     xxx(NodeRefsCapacity,                               ui64,       0         )\
     xxx(NodeRefsVerCapacity,                            ui64,       0         )\
-=======
-    xxx(TrimBytesItemCount,                             ui64,      100'000    )\
->>>>>>> c8e34652
 // FILESTORE_STORAGE_CONFIG
 
 #define FILESTORE_DECLARE_CONFIG(name, type, value)                            \
