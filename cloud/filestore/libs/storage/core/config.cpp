--- conflicted
+++ resolved
@@ -275,11 +275,8 @@
     xxx(LoadConfigsFromCmsRetryMaxDelay,   TDuration,  TDuration::Seconds(512))\
     xxx(LoadConfigsFromCmsTotalTimeout,    TDuration,  TDuration::Hours(1)    )\
                                                                                \
-<<<<<<< HEAD
+    xxx(ParentlessFilesOnly,               bool,       false                  )\
     xxx(AllowHandlelessIO,                 bool,       false                  )\
-=======
-    xxx(ParentlessFilesOnly,               bool,       false                  )\
->>>>>>> 07414236
 // FILESTORE_STORAGE_CONFIG
 
 #define FILESTORE_STORAGE_CONFIG_REF(xxx)                                      \
