--- conflicted
+++ resolved
@@ -210,15 +210,13 @@
                                                                                \
     xxx(MultipleStageRequestThrottlingEnabled,          bool,      false      )\
                                                                                \
-<<<<<<< HEAD
-    xxx(DestroyFilestoreDenyList,       TVector<TString>,          {}         )\
-=======
     xxx(ConfigDispatcherSettings,                                              \
         NCloud::NProto::TConfigDispatcherSettings,                             \
         {}                                                                    )\
                                                                                \
     xxx(PathDescriptionBackupFilePath,  TString,  {}                          )\
->>>>>>> fc33948e
+                                                                               \
+    xxx(DestroyFilestoreDenyList,       TVector<TString>,          {}         )\
 // FILESTORE_STORAGE_CONFIG
 
 #define FILESTORE_STORAGE_CONFIG_REF(xxx)                                      \
@@ -253,17 +251,16 @@
     return value.GetEntries().empty();
 }
 
-<<<<<<< HEAD
 template <typename T>
 bool IsEmpty(const google::protobuf::RepeatedPtrField<T>& value)
 {
     return value.empty();
-=======
+}
+
 template <>
 bool IsEmpty(const NCloud::NProto::TConfigDispatcherSettings& value)
 {
     return !value.HasAllowList() && !value.HasDenyList();
->>>>>>> fc33948e
 }
 
 template <typename TTarget, typename TSource>
