--- conflicted
+++ resolved
@@ -170,7 +170,12 @@
     xxx(GetNodeAttrBatchEnabled,                        bool,      false      )\
     xxx(AllowFileStoreForceDestroy,                     bool,      false      )\
     xxx(TrimBytesItemCount,                             ui64,      100'000    )\
-<<<<<<< HEAD
+    xxx(NodeRegistrationRootCertsFile,   TString,               {}            )\
+    xxx(NodeRegistrationCert,            TCertificate,          {}            )\
+    xxx(NodeRegistrationToken,           TString,               "root@builtin")\
+    xxx(NodeType,                        TString,               {}            )\
+    xxx(BlobCompressionRate,             ui32,                  0             )\
+    xxx(BlobCompressionCodec,            TString,               "lz4"         )\
                                                                                \
     xxx(InMemoryIndexCacheEnabled,                      bool,       false     )\
     xxx(InMemoryIndexCacheNodesCapacity,                ui64,       0         )\
@@ -179,14 +184,6 @@
     xxx(InMemoryIndexCacheNodeAttrsVerCapacity,         ui64,       0         )\
     xxx(InMemoryIndexCacheNodeRefsCapacity,             ui64,       0         )\
     xxx(InMemoryIndexCacheNodeRefsVerCapacity,          ui64,       0         )\
-=======
-    xxx(NodeRegistrationRootCertsFile,   TString,               {}            )\
-    xxx(NodeRegistrationCert,            TCertificate,          {}            )\
-    xxx(NodeRegistrationToken,           TString,               "root@builtin")\
-    xxx(NodeType,                        TString,               {}            )\
-    xxx(BlobCompressionRate,             ui32,                  0             )\
-    xxx(BlobCompressionCodec,            TString,               "lz4"         )\
->>>>>>> aa0b59e1
 // FILESTORE_STORAGE_CONFIG
 
 #define FILESTORE_DECLARE_CONFIG(name, type, value)                            \
