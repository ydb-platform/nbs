#include "config.h"

#include <cloud/storage/core/protos/certificate.pb.h>

#include <library/cpp/monlib/service/pages/templates.h>

#include <util/generic/hash.h>
#include <util/generic/size_literals.h>
#include <util/generic/vector.h>

#include <google/protobuf/text_format.h>

namespace NCloud::NFileStore::NStorage {

namespace {

////////////////////////////////////////////////////////////////////////////////

using TAliases = NProto::TStorageConfig::TFilestoreAliases;

#define FILESTORE_STORAGE_CONFIG(xxx)                                          \
    xxx(SchemeShardDir,                TString,   "/Root"                     )\
                                                                               \
    xxx(PipeClientRetryCount,          ui32,      4                           )\
    xxx(PipeClientMinRetryTime,        TDuration, TDuration::Seconds(1)       )\
    xxx(PipeClientMaxRetryTime,        TDuration, TDuration::Seconds(4)       )\
                                                                               \
    xxx(EstablishSessionTimeout,       TDuration, TDuration::Seconds(30)      )\
    xxx(IdleSessionTimeout,            TDuration, TDuration::Hours(1)         )\
                                                                               \
    xxx(WriteBatchEnabled,             bool,      false                       )\
    xxx(WriteBatchTimeout,             TDuration, TDuration::MilliSeconds(0)  )\
    xxx(WriteBlobThreshold,            ui32,      128_KB                      )\
                                                                               \
    xxx(MaxBlobSize,                        ui32,   4_MB                      )\
    xxx(FlushThreshold,                     ui32,   4_MB                      )\
    xxx(CleanupThreshold,                   ui32,   512                       )\
    xxx(CleanupThresholdAverage,            ui32,   64                        )\
    xxx(CleanupCpuThrottlingThresholdPercentage,                               \
                                            ui32,   0                         )\
    xxx(CalculateCleanupScoreBasedOnUsedBlocksCount,                           \
                                            bool,   false                     )\
    xxx(NewCleanupEnabled,                  bool,   false                     )\
    xxx(CompactionThreshold,                ui32,   20                        )\
    xxx(GarbageCompactionThreshold,         ui32,   100                       )\
    xxx(CompactionThresholdAverage,         ui32,   4                         )\
    xxx(GarbageCompactionThresholdAverage,  ui32,   10                        )\
    xxx(CompactRangeGarbagePercentageThreshold, ui32,    0                    )\
    xxx(CompactRangeAverageBlobSizeThreshold,   ui32,    0                    )\
    xxx(GuestWriteBackCacheEnabled,         bool,   false                     )\
    xxx(NewCompactionEnabled,               bool,   false                     )\
    xxx(UseMixedBlocksInsteadOfAliveBlocksInCompaction, bool,   false         )\
    xxx(CollectGarbageThreshold,            ui32,   4_MB                      )\
    xxx(FlushBytesThreshold,                ui64,   4_MB                      )\
    xxx(FlushBytesItemCountThreshold,       ui32,   100'000                   )\
    xxx(FlushBytesByItemCountEnabled,       bool,   false                     )\
    xxx(MaxDeleteGarbageBlobsPerTx,         ui32,   16384                     )\
    xxx(LoadedCompactionRangesPerTx,        ui32,   10 * 1024 * 1024          )\
    xxx(MaxBlocksPerTruncateTx,             ui32,   0 /*TODO: 32GiB/4KiB*/    )\
    xxx(MaxTruncateTxInflight,              ui32,   10                        )\
                                                                               \
    xxx(AutomaticShardCreationEnabled,                          bool,   false )\
    xxx(ShardAllocationUnit,                                    ui64,   4_TB  )\
    xxx(AutomaticallyCreatedShardSize,                          ui64,   5_TB  )\
    xxx(EnforceCorrectFileSystemShardCountUponSessionCreation,  bool,   false )\
                                                                               \
    xxx(ShardIdSelectionInLeaderEnabled,                        bool,   false )\
    xxx(ShardBalancerDesiredFreeSpaceReserve,                   ui64,   1_TB  )\
    xxx(ShardBalancerMinFreeSpaceReserve,                       ui64,   1_MB  )\
    xxx(ShardBalancerPolicy,                                                   \
            NProto::EShardBalancerPolicy,                                      \
            NProto::SBP_ROUND_ROBIN                                           )\
                                                                               \
    xxx(DirectoryCreationInShardsEnabled,                       bool,   false )\
                                                                               \
    xxx(MaxFileBlocks,                                  ui32,   300_GB / 4_KB )\
    xxx(LargeDeletionMarkersEnabled,                    bool,   false         )\
    xxx(LargeDeletionMarkerBlocks,                      ui64,   1_GB / 4_KB   )\
    xxx(LargeDeletionMarkersThreshold,                  ui64,   128_GB / 4_KB )\
    xxx(LargeDeletionMarkersCleanupThreshold,           ui64,   1_TB / 4_KB   )\
    xxx(LargeDeletionMarkersThresholdForBackpressure,   ui64,   10_TB / 4_KB  )\
                                                                               \
    xxx(CompactionRetryTimeout,             TDuration, TDuration::Seconds(1)  )\
    xxx(BlobIndexOpsPriority,                                                  \
            NProto::EBlobIndexOpsPriority,                                     \
            NProto::BIOP_CLEANUP_FIRST                                        )\
    xxx(EnqueueBlobIndexOpIfNeededScheduleInterval,                            \
                                            TDuration, TDuration::Seconds(1)  )\
                                                                               \
    xxx(FlushThresholdForBackpressure,      ui32,      128_MB                 )\
    xxx(CleanupThresholdForBackpressure,    ui32,      32768                  )\
    xxx(CompactionThresholdForBackpressure, ui32,      200                    )\
    xxx(FlushBytesThresholdForBackpressure, ui64,      128_MB                 )\
    xxx(BackpressureThresholdPercentageForBackgroundOpsPriority,  ui32,   90  )\
                                                                               \
    xxx(HDDSystemChannelPoolKind,      TString,   "rot"                       )\
    xxx(HDDLogChannelPoolKind,         TString,   "rot"                       )\
    xxx(HDDIndexChannelPoolKind,       TString,   "rot"                       )\
    xxx(HDDFreshChannelPoolKind,       TString,   "rot"                       )\
    xxx(HDDMixedChannelPoolKind,       TString,   "rot"                       )\
                                                                               \
    xxx(SSDSystemChannelPoolKind,      TString,   "ssd"                       )\
    xxx(SSDLogChannelPoolKind,         TString,   "ssd"                       )\
    xxx(SSDIndexChannelPoolKind,       TString,   "ssd"                       )\
    xxx(SSDFreshChannelPoolKind,       TString,   "ssd"                       )\
    xxx(SSDMixedChannelPoolKind,       TString,   "ssd"                       )\
                                                                               \
    xxx(HybridSystemChannelPoolKind,   TString,   "ssd"                       )\
    xxx(HybridLogChannelPoolKind,      TString,   "ssd"                       )\
    xxx(HybridIndexChannelPoolKind,    TString,   "ssd"                       )\
    xxx(HybridFreshChannelPoolKind,    TString,   "ssd"                       )\
    xxx(HybridMixedChannelPoolKind,    TString,   "rot"                       )\
                                                                               \
    xxx(AllocationUnitSSD,                 ui32,       32                     )\
    xxx(SSDUnitReadBandwidth,              ui32,       15                     )\
    xxx(SSDUnitWriteBandwidth,             ui32,       15                     )\
    xxx(SSDMaxReadBandwidth,               ui32,       450                    )\
    xxx(SSDMaxWriteBandwidth,              ui32,       450                    )\
    xxx(SSDUnitReadIops,                   ui32,       400                    )\
    xxx(SSDUnitWriteIops,                  ui32,       1000                   )\
    xxx(SSDMaxReadIops,                    ui32,       12000                  )\
    xxx(SSDMaxWriteIops,                   ui32,       40000                  )\
    xxx(SSDThrottlingEnabled,              bool,       false                  )\
    xxx(SSDBoostTime,                      TDuration,  TDuration::Zero()      )\
    xxx(SSDBoostRefillTime,                TDuration,  TDuration::Zero()      )\
    xxx(SSDUnitBoost,                      ui32,       0                      )\
    xxx(SSDBurstPercentage,                ui32,       15                     )\
    xxx(SSDDefaultPostponedRequestWeight,  ui32,       4_KB                   )\
    xxx(SSDMaxPostponedWeight,             ui32,       128_MB                 )\
    xxx(SSDMaxWriteCostMultiplier,         ui32,       10                     )\
    xxx(SSDMaxPostponedTime,               TDuration,  TDuration::Seconds(20) )\
    xxx(SSDMaxPostponedCount,              ui32,       512                    )\
                                                                               \
    xxx(AllocationUnitHDD,                 ui32,       256                    )\
    xxx(HDDUnitReadBandwidth,              ui32,       30                     )\
    xxx(HDDUnitWriteBandwidth,             ui32,       30                     )\
    xxx(HDDMaxReadBandwidth,               ui32,       240                    )\
    xxx(HDDMaxWriteBandwidth,              ui32,       240                    )\
    xxx(HDDUnitReadIops,                   ui32,       100                    )\
    xxx(HDDUnitWriteIops,                  ui32,       300                    )\
    xxx(HDDMaxReadIops,                    ui32,       300                    )\
    xxx(HDDMaxWriteIops,                   ui32,       11000                  )\
    xxx(HDDThrottlingEnabled,              bool,       false                  )\
    xxx(HDDBoostTime,                      TDuration,  TDuration::Minutes(30) )\
    xxx(HDDBoostRefillTime,                TDuration,  TDuration::Hours(12)   )\
    xxx(HDDUnitBoost,                      ui32,       4                      )\
    xxx(HDDBurstPercentage,                ui32,       10                     )\
    xxx(HDDDefaultPostponedRequestWeight,  ui32,       4_KB                   )\
    xxx(HDDMaxPostponedWeight,             ui32,       128_MB                 )\
    xxx(HDDMaxWriteCostMultiplier,         ui32,       20                     )\
    xxx(HDDMaxPostponedTime,               TDuration,  TDuration::Seconds(20) )\
    xxx(HDDMaxPostponedCount,              ui32,       1024                   )\
                                                                               \
    xxx(HDDMediaKindOverride,          ui32,      2        /*HYBRID*/         )\
    xxx(MinChannelCount,               ui32,      4                           )\
                                                                               \
    xxx(DefaultNodesLimit,             ui32,      4194304                     )\
    xxx(SizeToNodesRatio,              ui32,      65536    /*mke2fs huge*/    )\
                                                                               \
    xxx(MaxResponseBytes,              ui32,      4_MB                        )\
    xxx(MaxResponseEntries,            ui32,      1000                        )\
                                                                               \
    xxx(DupCacheEntryCount,            ui32,      1024/*iod 128 but NBS-4016*/)\
    xxx(DisableLocalService,           bool,      false                       )\
    xxx(EnableCollectGarbageAtStart,   bool,      false                       )\
                                                                               \
    xxx(TabletBootInfoBackupFilePath,  TString,   ""                          )\
    xxx(HiveProxyFallbackMode,         bool,      false                       )\
                                                                               \
    xxx(ThrottlingEnabled,             bool,      false                       )\
                                                                               \
    xxx(ReassignChannelsPercentageThreshold,       ui32,      10              )\
                                                                               \
    xxx(CpuLackThreshold,                          ui32,      70              )\
                                                                               \
    xxx(SessionHistoryEntryCount,                  ui32,      100             )\
                                                                               \
    xxx(TenantHiveTabletId,                        ui64,       0              )\
    xxx(FolderId,                                  TString,    {}             )\
    xxx(ConfigsDispatcherServiceEnabled,           bool,      false           )\
    xxx(AuthorizationMode,                                                     \
            NCloud::NProto::EAuthorizationMode,                                \
            NCloud::NProto::AUTHORIZATION_IGNORE                              )\
                                                                               \
    xxx(TwoStageReadEnabled,             bool,      false                     )\
    xxx(TwoStageReadDisabledForHDD,      bool,      false                     )\
    xxx(ThreeStageWriteEnabled,          bool,      false                     )\
    xxx(ThreeStageWriteThreshold,        ui32,      64_KB                     )\
    xxx(ThreeStageWriteDisabledForHDD,   bool,      false                     )\
    xxx(UnalignedThreeStageWriteEnabled, bool,      false                     )\
    xxx(ReadAheadCacheMaxNodes,                 ui32,       1024              )\
    xxx(ReadAheadCacheMaxResultsPerNode,        ui32,       32                )\
    xxx(ReadAheadCacheRangeSize,                ui32,       0                 )\
    xxx(ReadAheadMaxGapPercentage,              ui32,       20                )\
    xxx(ReadAheadCacheMaxHandlesPerNode,        ui32,      128                )\
    xxx(NodeIndexCacheMaxNodes,                 ui32,        0                )\
    xxx(EntryTimeout,                    TDuration, TDuration::Zero()         )\
    xxx(NegativeEntryTimeout,            TDuration, TDuration::Zero()         )\
    xxx(AttrTimeout,                     TDuration, TDuration::Zero()         )\
    xxx(MaxOutOfOrderCompactionMapLoadRequestsInQueue,  ui32,      5          )\
    xxx(MaxBackpressureErrorsBeforeSuicide, ui32,       1000                  )\
    xxx(MaxBackpressurePeriodBeforeSuicide, TDuration,  TDuration::Minutes(10))\
                                                                               \
    xxx(NewLocalDBCompactionPolicyEnabled,              bool,      false      )\
                                                                               \
    xxx(GenerateBlobIdsReleaseCollectBarrierTimeout,                           \
        TDuration,                                                             \
        TDuration::Seconds(10)                                                )\
    xxx(PreferredBlockSizeMultiplier,                   ui32,      1          )\
    xxx(MultiTabletForwardingEnabled,                   bool,      false      )\
    xxx(GetNodeAttrBatchEnabled,                        bool,      false      )\
    xxx(AllowFileStoreForceDestroy,                     bool,      false      )\
    xxx(AllowFileStoreDestroyWithOrphanSessions,        bool,      false      )\
    xxx(TrimBytesItemCount,                             ui64,      100'000    )\
    xxx(NodeRegistrationRootCertsFile,   TString,               {}            )\
    xxx(NodeRegistrationCert,            TCertificate,          {}            )\
    xxx(NodeRegistrationToken,           TString,               "root@builtin")\
    xxx(NodeRegistrationUseSsl,          bool,                  false         )\
    xxx(NodeType,                        TString,               {}            )\
    xxx(BlobCompressionRate,             ui32,                  0             )\
    xxx(BlobCompressionCodec,            TString,               "lz4"         )\
    xxx(BlobCompressionChunkSize,        ui32,                  80_KB         )\
                                                                               \
    xxx(MaxZeroCompactionRangesToDeletePerTx,           ui32,      10000      )\
    xxx(ChannelFreeSpaceThreshold,                      ui32,      25         )\
    xxx(ChannelMinFreeSpace,                            ui32,      10         )\
                                                                               \
    xxx(InMemoryIndexCacheEnabled,                      bool,       false     )\
    xxx(InMemoryIndexCacheNodesCapacity,                ui64,       0         )\
    xxx(InMemoryIndexCacheNodesToNodesCapacityRatio,    ui64,       0         )\
    xxx(InMemoryIndexCacheNodeAttrsCapacity,            ui64,       0         )\
    xxx(InMemoryIndexCacheNodesToNodeAttrsCapacityRatio,ui64,       0         )\
    xxx(InMemoryIndexCacheNodeRefsCapacity,             ui64,       0         )\
    xxx(InMemoryIndexCacheNodesToNodeRefsCapacityRatio, ui64,       0         )\
    xxx(InMemoryIndexCacheNodeRefsExhaustivenessCapacity,                      \
        ui64,                                                                  \
        0                                                                     )\
    xxx(InMemoryIndexCacheLoadOnTabletStart,            bool,       false     )\
    xxx(InMemoryIndexCacheLoadOnTabletStartRowsPerTx,   ui64,       1000      )\
    xxx(InMemoryIndexCacheLoadSchedulePeriod,                                  \
        TDuration,                                                             \
        TDuration::Seconds(0)                                                 )\
                                                                               \
    xxx(NonNetworkMetricsBalancingFactor,               ui32,      1_KB       )\
                                                                               \
    xxx(AsyncDestroyHandleEnabled,     bool,       false                      )\
    xxx(AsyncHandleOperationPeriod,    TDuration,  TDuration::MilliSeconds(50))\
                                                                               \
    xxx(NodeRegistrationMaxAttempts,         ui32,      10                    )\
    xxx(NodeRegistrationTimeout,             TDuration, TDuration::Seconds(5) )\
    xxx(NodeRegistrationErrorTimeout,        TDuration, TDuration::Seconds(1) )\
                                                                               \
    xxx(MultipleStageRequestThrottlingEnabled,          bool,      false      )\
                                                                               \
    xxx(ConfigDispatcherSettings,                                              \
        NCloud::NProto::TConfigDispatcherSettings,                             \
        {}                                                                    )\
                                                                               \
    xxx(PathDescriptionBackupFilePath,  TString,  {}                          )\
                                                                               \
    xxx(DestroyFilestoreDenyList,       TVector<TString>,          {}         )\
                                                                               \
    xxx(SSProxyFallbackMode,            bool,      false                      )\
                                                                               \
    xxx(MixedBlocksOffloadedRangesCapacity,        ui64,     0                )\
    xxx(YdbViewerServiceEnabled,                   bool,     false            )\
    xxx(GuestPageCacheDisabled,                    bool,     false            )\
    xxx(ExtendedAttributesDisabled,                bool,     false            )\
                                                                               \
    xxx(ServerWriteBackCacheEnabled,    bool,      false                      )\
                                                                               \
    xxx(GuestKeepCacheAllowed,                     bool,      false           )\
    xxx(GuestCachingType,                                                      \
        NProto::EGuestCachingType,                                             \
        NProto::GCT_NONE                                                      )\
    xxx(SessionHandleOffloadedStatsCapacity,       ui64,      0               )\
    xxx(LoadConfigsFromCmsRetryMinDelay,   TDuration,  TDuration::Seconds(2)  )\
    xxx(LoadConfigsFromCmsRetryMaxDelay,   TDuration,  TDuration::Seconds(512))\
    xxx(LoadConfigsFromCmsTotalTimeout,    TDuration,  TDuration::Hours(1)    )\
                                                                               \
    xxx(ParentlessFilesOnly,               bool,       false                  )\
    xxx(AllowHandlelessIO,                 bool,       false                  )\
                                                                               \
    xxx(LazyXAttrsEnabled,                 bool,       false                  )\
<<<<<<< HEAD
                                                                               \
    xxx(StrictFileSystemSizeEnforcementEnabled, bool,  false                  )\
=======
    xxx(MaxBackground,                     ui32,       0                      )\
    xxx(MaxFuseLoopThreads,                ui32,       1                      )\
>>>>>>> 1ec41b1b
// FILESTORE_STORAGE_CONFIG

#define FILESTORE_STORAGE_CONFIG_REF(xxx)                                      \
    xxx(FilestoreAliases,                TAliases,              {}            )\
// FILESTORE_STORAGE_CONFIG_REF

#define FILESTORE_DECLARE_CONFIG(name, type, value)                            \
    Y_DECLARE_UNUSED static const type Default##name = value;                  \
// FILESTORE_DECLARE_CONFIG

FILESTORE_STORAGE_CONFIG(FILESTORE_DECLARE_CONFIG)

#undef FILESTORE_DECLARE_CONFIG

////////////////////////////////////////////////////////////////////////////////

template <typename T>
bool IsEmpty(const T& t)
{
    return !t;
}

template <>
bool IsEmpty(const NCloud::NProto::TCertificate& value)
{
    return !value.GetCertFile() && !value.GetCertPrivateKeyFile();
}

template <>
bool IsEmpty(const TAliases& value)
{
    return value.GetEntries().empty();
}

template <typename T>
bool IsEmpty(const google::protobuf::RepeatedPtrField<T>& value)
{
    return value.empty();
}

template <>
bool IsEmpty(const NCloud::NProto::TConfigDispatcherSettings& value)
{
    return !value.HasAllowList() && !value.HasDenyList();
}

template <typename TTarget, typename TSource>
TTarget ConvertValue(const TSource& value)
{
    return static_cast<TTarget>(value);
}

template <>
TCertificate ConvertValue(const NCloud::NProto::TCertificate& value)
{
    return {value.GetCertFile(), value.GetCertPrivateKeyFile()};
}

template <>
TDuration ConvertValue<TDuration, ui32>(const ui32& value)
{
    return TDuration::MilliSeconds(value);
}

template <>
TVector<TString> ConvertValue(
    const google::protobuf::RepeatedPtrField<TString>& value)
{
    return TVector<TString>(value.begin(), value.end());
}

IOutputStream& operator <<(
    IOutputStream& out,
    NCloud::NProto::EAuthorizationMode mode)
{
    return out << EAuthorizationMode_Name(mode);
}

IOutputStream& operator <<(
    IOutputStream& out,
    NProto::EBlobIndexOpsPriority biopp)
{
    return out << EBlobIndexOpsPriority_Name(biopp);
}

IOutputStream& operator <<(
    IOutputStream& out,
    NProto::EGuestCachingType gct)
{
    return out << EGuestCachingType_Name(gct);
}

IOutputStream& operator <<(
    IOutputStream& out,
    NProto::EShardBalancerPolicy policy)
{
    return out << EShardBalancerPolicy_Name(policy);
}

template <typename T>
void DumpImpl(const T& t, IOutputStream& os)
{
    os << t;
}

template <>
void DumpImpl(const TCertificate& value, IOutputStream& os)
{
    os << "{ "
        << value.CertFile
        << ", "
        << value.CertPrivateKeyFile
        << " }";
}

template <>
void DumpImpl(const TAliases& value, IOutputStream& os)
{
    os << "{ ";
    for (const auto& x: value.GetEntries()) {
        os << x.GetAlias() << ": " << x.GetFsId() << ", ";
    }
    os << " }";
}

template <>
void DumpImpl(const TVector<TString>& value, IOutputStream& os)
{
    for (size_t i = 0; i < value.size(); ++i) {
        if (i) {
            os << ",";
        }
        os << value[i];
    }
}

}   // namespace

////////////////////////////////////////////////////////////////////////////////

#define FILESTORE_CONFIG_GETTER(name, type, ...)                               \
type TStorageConfig::Get##name() const                                         \
{                                                                              \
    const auto value = ProtoConfig.Get##name();                                \
    return !IsEmpty(value) ? ConvertValue<type>(value) : Default##name;        \
}                                                                              \
// FILESTORE_CONFIG_GETTER

FILESTORE_STORAGE_CONFIG(FILESTORE_CONFIG_GETTER)

#undef FILESTORE_CONFIG_GETTER

#define FILESTORE_CONFIG_GETTER_REF(name, type, ...)                           \
const type& TStorageConfig::Get##name() const                                  \
{                                                                              \
    return ProtoConfig.Get##name();                                            \
}                                                                              \
// FILESTORE_CONFIG_GETTER_REF

FILESTORE_STORAGE_CONFIG_REF(FILESTORE_CONFIG_GETTER_REF)

#undef FILESTORE_CONFIG_GETTER_REF

void TStorageConfig::Dump(IOutputStream& out) const
{
#define FILESTORE_DUMP_CONFIG(name, ...)                                       \
    out << #name << ": ";                                                      \
    DumpImpl(Get##name(), out);                                                \
    out << Endl;                                                               \
// FILESTORE_DUMP_CONFIG

    FILESTORE_STORAGE_CONFIG(FILESTORE_DUMP_CONFIG);
    FILESTORE_STORAGE_CONFIG_REF(FILESTORE_DUMP_CONFIG);

#undef FILESTORE_DUMP_CONFIG
}

void TStorageConfig::DumpHtml(IOutputStream& out) const
{
#define FILESTORE_DUMP_CONFIG(name, ...)                                       \
    TABLER() {                                                                 \
        TABLED() { out << #name; }                                             \
        TABLED() { DumpImpl(Get##name(), out); }                               \
    }                                                                          \
// FILESTORE_DUMP_CONFIG

    HTML(out) {
        TABLE_CLASS("table table-condensed") {
            TABLEBODY() {
                FILESTORE_STORAGE_CONFIG(FILESTORE_DUMP_CONFIG);
                FILESTORE_STORAGE_CONFIG_REF(FILESTORE_DUMP_CONFIG);
            }
        }
    }

#undef FILESTORE_DUMP_CONFIG
}

void TStorageConfig::DumpOverridesHtml(IOutputStream& out) const
{
#define FILESTORE_DUMP_CONFIG(name, type, ...) {                               \
    const auto value = ProtoConfig.Get##name();                                \
    if (!IsEmpty(value)) {                                                     \
        TABLER() {                                                             \
            TABLED() { out << #name; }                                         \
            TABLED() { DumpImpl(ConvertValue<type>(value), out); }             \
        }                                                                      \
    }                                                                          \
}                                                                              \
// FILESTORE_DUMP_CONFIG

    HTML(out) {
        TABLE_CLASS("table table-condensed") {
            TABLEBODY() {
                FILESTORE_STORAGE_CONFIG(FILESTORE_DUMP_CONFIG);
                FILESTORE_STORAGE_CONFIG_REF(FILESTORE_DUMP_CONFIG);
            }
        }
    }

#undef FILESTORE_DUMP_CONFIG
}

////////////////////////////////////////////////////////////////////////////////

void TStorageConfig::Merge(const NProto::TStorageConfig& storageConfig)
{
    ProtoConfig.MergeFrom(storageConfig);
}

TStorageConfig::TValueByName TStorageConfig::GetValueByName(
    const TString& name) const
{
    const auto* descriptor =
        NProto::TStorageConfig::GetDescriptor()->FindFieldByName(name);
    using TStatus = TValueByName::ENameStatus;

    if (descriptor == nullptr) {
        return TValueByName(TStatus::NotFound);
    }

    const auto* reflection = NProto::TStorageConfig::GetReflection();
    if (!reflection->HasField(ProtoConfig, descriptor)) {
        return TValueByName(TStatus::FoundInDefaults);
    }

    TString value;
    google::protobuf::TextFormat::PrintFieldValueToString(
        ProtoConfig,
        descriptor,
        -1,
        &value);

    return TValueByName(value);
}

const NProto::TStorageConfig& TStorageConfig::GetStorageConfigProto() const
{
    return ProtoConfig;
}

const TString* TStorageConfig::FindFileSystemIdByAlias(
    const TString& alias) const
{
    const auto& entries = GetFilestoreAliases().GetEntries();
    for (const auto& entry: entries) {
        if (entry.GetAlias() == alias) {
            return &entry.GetFsId();
        }
    }
    return nullptr;
}

}   // namespace NCloud::NFileStore::NStorage<|MERGE_RESOLUTION|>--- conflicted
+++ resolved
@@ -282,13 +282,10 @@
     xxx(AllowHandlelessIO,                 bool,       false                  )\
                                                                                \
     xxx(LazyXAttrsEnabled,                 bool,       false                  )\
-<<<<<<< HEAD
-                                                                               \
-    xxx(StrictFileSystemSizeEnforcementEnabled, bool,  false                  )\
-=======
     xxx(MaxBackground,                     ui32,       0                      )\
     xxx(MaxFuseLoopThreads,                ui32,       1                      )\
->>>>>>> 1ec41b1b
+                                                                               \
+    xxx(StrictFileSystemSizeEnforcementEnabled, bool,  false                  )\
 // FILESTORE_STORAGE_CONFIG
 
 #define FILESTORE_STORAGE_CONFIG_REF(xxx)                                      \
