--- conflicted
+++ resolved
@@ -328,11 +328,8 @@
     [[nodiscard]] TDuration GetLoadConfigsFromCmsRetryMaxDelay() const;
     [[nodiscard]] TDuration GetLoadConfigsFromCmsTotalTimeout() const;
 
-<<<<<<< HEAD
+    bool GetParentlessFilesOnly() const;
     bool GetAllowHandlelessIO() const;
-=======
-    bool GetParentlessFilesOnly() const;
->>>>>>> 07414236
 };
 
 }   // namespace NCloud::NFileStore::NStorage