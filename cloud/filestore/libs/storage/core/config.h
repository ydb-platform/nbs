#pragma once

#include "public.h"

#include <cloud/filestore/config/storage.pb.h>

#include <util/datetime/base.h>
#include <util/generic/string.h>

namespace NCloud::NFileStore::NStorage {

////////////////////////////////////////////////////////////////////////////////

struct TCertificate
{
    TString CertFile;
    TString CertPrivateKeyFile;
};

////////////////////////////////////////////////////////////////////////////////

class TStorageConfig
{
private:
    NProto::TStorageConfig ProtoConfig;

public:
    struct TValueByName
    {
        enum class ENameStatus
        {
            NotFound,
            FoundInDefaults,
            FoundInProto
        };

        ENameStatus Status;
        TString Value;

        explicit TValueByName(ENameStatus status)
            : Status(status)
        {}

        explicit TValueByName(const TString& value)
            : Status(ENameStatus::FoundInProto)
            , Value(value)
        {}
    };

    TStorageConfig(const NProto::TStorageConfig& config = {})
        : ProtoConfig(config)
    {}

    TStorageConfig(const TStorageConfig&) = default;

    void Merge(const NProto::TStorageConfig& storageConfig);

    TValueByName GetValueByName(const TString& name) const;

    TString GetSchemeShardDir() const;

    ui32 GetPipeClientRetryCount() const;
    TDuration GetPipeClientMinRetryTime() const;
    TDuration GetPipeClientMaxRetryTime() const;

    TDuration GetEstablishSessionTimeout() const;
    TDuration GetIdleSessionTimeout() const;

    bool GetWriteBatchEnabled() const;
    TDuration GetWriteBatchTimeout() const;
    ui32 GetWriteBlobThreshold() const;

    ui32 GetMaxBlobSize() const;

    ui32 GetFlushThreshold() const;
    ui32 GetCleanupThreshold() const;
    ui32 GetCleanupThresholdAverage() const;
    ui32 GetCleanupCpuThrottlingThresholdPercentage() const;
    bool GetCalculateCleanupScoreBasedOnUsedBlocksCount() const;
    bool GetNewCleanupEnabled() const;
    ui32 GetCompactionThreshold() const;
    ui32 GetGarbageCompactionThreshold() const;
    ui32 GetCompactionThresholdAverage() const;
    ui32 GetGarbageCompactionThresholdAverage() const;
    ui32 GetCompactRangeGarbagePercentageThreshold() const;
    ui32 GetCompactRangeAverageBlobSizeThreshold() const;
    bool GetNewCompactionEnabled() const;
    bool GetUseMixedBlocksInsteadOfAliveBlocksInCompaction() const;
    ui32 GetCollectGarbageThreshold() const;
    ui64 GetFlushBytesThreshold() const;
    ui32 GetFlushBytesItemCountThreshold() const;
    bool GetFlushBytesByItemCountEnabled() const;
    ui32 GetMaxDeleteGarbageBlobsPerTx() const;
    ui32 GetLoadedCompactionRangesPerTx() const;

    ui32 GetFlushThresholdForBackpressure() const;
    ui32 GetCleanupThresholdForBackpressure() const;
    ui32 GetCompactionThresholdForBackpressure() const;
    ui64 GetFlushBytesThresholdForBackpressure() const;
    ui32 GetBackpressureThresholdPercentageForBackgroundOpsPriority() const;

    TString GetHDDSystemChannelPoolKind() const;
    TString GetHDDLogChannelPoolKind() const;
    TString GetHDDIndexChannelPoolKind() const;
    TString GetHDDFreshChannelPoolKind() const;
    TString GetHDDMixedChannelPoolKind() const;

    TString GetSSDSystemChannelPoolKind() const;
    TString GetSSDLogChannelPoolKind() const;
    TString GetSSDIndexChannelPoolKind() const;
    TString GetSSDFreshChannelPoolKind() const;
    TString GetSSDMixedChannelPoolKind() const;

    TString GetHybridSystemChannelPoolKind() const;
    TString GetHybridLogChannelPoolKind() const;
    TString GetHybridIndexChannelPoolKind() const;
    TString GetHybridFreshChannelPoolKind() const;
    TString GetHybridMixedChannelPoolKind() const;

    ui32 GetAllocationUnitSSD() const;
    ui32 GetSSDUnitReadBandwidth() const;
    ui32 GetSSDUnitWriteBandwidth() const;
    ui32 GetSSDMaxReadBandwidth() const;
    ui32 GetSSDMaxWriteBandwidth() const;
    ui32 GetSSDUnitReadIops() const;
    ui32 GetSSDUnitWriteIops() const;
    ui32 GetSSDMaxReadIops() const;
    ui32 GetSSDMaxWriteIops() const;
    bool GetSSDThrottlingEnabled() const;
    TDuration GetSSDBoostTime() const;
    TDuration GetSSDBoostRefillTime() const;
    ui32 GetSSDUnitBoost() const;
    ui32 GetSSDBurstPercentage() const;
    ui32 GetSSDDefaultPostponedRequestWeight() const;
    ui32 GetSSDMaxPostponedWeight() const;
    ui32 GetSSDMaxWriteCostMultiplier() const;
    TDuration GetSSDMaxPostponedTime() const;
    ui32 GetSSDMaxPostponedCount() const;

    ui32 GetSSDMaxBlobsPerRange() const;
    ui32 GetSSDV2MaxBlobsPerRange() const;

    ui32 GetAllocationUnitHDD() const;
    ui32 GetHDDUnitReadBandwidth() const;
    ui32 GetHDDUnitWriteBandwidth() const;
    ui32 GetHDDMaxReadBandwidth() const;
    ui32 GetHDDMaxWriteBandwidth() const;
    ui32 GetHDDUnitReadIops() const;
    ui32 GetHDDUnitWriteIops() const;
    ui32 GetHDDMaxReadIops() const;
    ui32 GetHDDMaxWriteIops() const;
    bool GetHDDThrottlingEnabled() const;
    TDuration GetHDDBoostTime() const;
    TDuration GetHDDBoostRefillTime() const;
    ui32 GetHDDUnitBoost() const;
    ui32 GetHDDBurstPercentage() const;
    ui32 GetHDDDefaultPostponedRequestWeight() const;
    ui32 GetHDDMaxPostponedWeight() const;
    ui32 GetHDDMaxWriteCostMultiplier() const;
    TDuration GetHDDMaxPostponedTime() const;
    ui32 GetHDDMaxPostponedCount() const;

    ui32 GetHDDMediaKindOverride() const;
    ui32 GetMinChannelCount() const;

    ui32 GetMaxResponseBytes() const;
    ui32 GetMaxResponseEntries() const;
    ui32 GetMaxBytesMultiplier() const;

    ui32 GetDefaultNodesLimit() const;
    ui32 GetSizeToNodesRatio() const;

    bool GetDisableLocalService() const;

    ui32 GetDupCacheEntryCount() const;

    bool GetEnableCollectGarbageAtStart() const;

    bool GetThrottlingEnabled() const;

    TString GetTabletBootInfoBackupFilePath() const;
    bool GetUseBinaryFormatForTabletBootInfoBackup() const;
    bool GetHiveProxyFallbackMode() const;

    ui32 GetMaxBlocksPerTruncateTx() const;
    ui32 GetMaxTruncateTxInflight() const;

    [[nodiscard]] i32 GetSystemTabletsPriority() const;

    TDuration GetCompactionRetryTimeout() const;

    ui32 GetReassignChannelsPercentageThreshold() const;

    ui32 GetCpuLackThreshold() const;

    ui32 GetSessionHistoryEntryCount() const;

    ui64 GetTenantHiveTabletId() const;

    TString GetFolderId() const;
    NCloud::NProto::EAuthorizationMode GetAuthorizationMode() const;

    bool GetTwoStageReadEnabled() const;
    ui32 GetTwoStageReadThreshold() const;
    bool GetThreeStageWriteEnabled() const;
    ui32 GetThreeStageWriteThreshold() const;
    bool GetUnalignedThreeStageWriteEnabled() const;
    TDuration GetEntryTimeout() const;
    TDuration GetNegativeEntryTimeout() const;
    TDuration GetAttrTimeout() const;
    ui32 GetPreferredBlockSizeMultiplier() const;

    ui32 GetMaxOutOfOrderCompactionMapLoadRequestsInQueue() const;

    bool GetConfigsDispatcherServiceEnabled() const;

    ui32 GetMaxBackpressureErrorsBeforeSuicide() const;
    TDuration GetMaxBackpressurePeriodBeforeSuicide() const;

    TDuration GetGenerateBlobIdsReleaseCollectBarrierTimeout() const;

    ui32 GetReadAheadCacheMaxNodes() const;
    ui32 GetReadAheadCacheMaxResultsPerNode() const;
    ui32 GetReadAheadCacheRangeSize() const;
    ui32 GetReadAheadMaxGapPercentage() const;
    ui32 GetReadAheadCacheMaxHandlesPerNode() const;

    ui32 GetNodeIndexCacheMaxNodes() const;

    bool GetNewLocalDBCompactionPolicyEnabled() const;

    bool GetMultiTabletForwardingEnabled() const;
    bool GetGetNodeAttrBatchEnabled() const;

    NProto::EBlobIndexOpsPriority GetBlobIndexOpsPriority() const;
    TDuration GetEnqueueBlobIndexOpIfNeededScheduleInterval() const;

    bool GetAllowFileStoreForceDestroy() const;
    bool GetAllowFileStoreDestroyWithOrphanSessions() const;

    ui64 GetTrimBytesItemCount() const;

    ui32 GetMaxZeroCompactionRangesToDeletePerTx() const;

    bool GetInMemoryIndexCacheEnabled() const;
    ui64 GetInMemoryIndexCacheNodesCapacity() const;
    ui64 GetInMemoryIndexCacheNodesToNodesCapacityRatio() const;
    ui64 GetInMemoryIndexCacheNodeAttrsCapacity() const;
    ui64 GetInMemoryIndexCacheNodesToNodeAttrsCapacityRatio() const;
    ui64 GetInMemoryIndexCacheNodeRefsCapacity() const;
    ui64 GetInMemoryIndexCacheNodesToNodeRefsCapacityRatio() const;
    ui64 GetInMemoryIndexCacheNodeRefsExhaustivenessCapacity() const;
    bool GetInMemoryIndexCacheLoadOnTabletStart() const;
    ui64 GetInMemoryIndexCacheLoadOnTabletStartRowsPerTx() const;
    TDuration GetInMemoryIndexCacheLoadSchedulePeriod() const;

    bool GetAsyncDestroyHandleEnabled() const;
    TDuration GetAsyncHandleOperationPeriod() const;

    void Dump(IOutputStream& out) const;
    void DumpHtml(IOutputStream& out) const;
    void DumpOverridesHtml(IOutputStream& out) const;

    TString GetNodeRegistrationToken() const;
    TString GetNodeType() const;
    TString GetNodeRegistrationRootCertsFile() const;
    TCertificate GetNodeRegistrationCert() const;
    ui32 GetNodeRegistrationMaxAttempts() const;
    TDuration GetNodeRegistrationTimeout() const;
    TDuration GetNodeRegistrationErrorTimeout() const;
    bool GetNodeRegistrationUseSsl() const;

    ui32 GetBlobCompressionRate() const;
    TString GetBlobCompressionCodec() const;
    ui32 GetBlobCompressionChunkSize() const;

    ui32 GetNonNetworkMetricsBalancingFactor() const;

    const NProto::TStorageConfig& GetStorageConfigProto() const;

    const NProto::TStorageConfig::TFilestoreAliases& GetFilestoreAliases() const;
    const TString* FindFileSystemIdByAlias(const TString& alias) const;

    ui32 GetChannelFreeSpaceThreshold() const;
    ui32 GetChannelMinFreeSpace() const;

    ui32 GetMaxFileBlocks() const;
    bool GetLargeDeletionMarkersEnabled() const;
    ui64 GetLargeDeletionMarkerBlocks() const;
    ui64 GetLargeDeletionMarkersThreshold() const;
    ui64 GetLargeDeletionMarkersCleanupThreshold() const;
    ui64 GetLargeDeletionMarkersThresholdForBackpressure() const;

    bool GetMultipleStageRequestThrottlingEnabled() const;

    NCloud::NProto::TConfigDispatcherSettings GetConfigDispatcherSettings() const;

    TString GetPathDescriptionBackupFilePath() const;

    TVector<TString> GetDestroyFilestoreDenyList() const;

    bool GetSSProxyFallbackMode() const;

    bool GetTwoStageReadDisabledForHDD() const;
    bool GetThreeStageWriteDisabledForHDD() const;

    bool GetAutomaticShardCreationEnabled() const;
    ui64 GetShardAllocationUnit() const;
    ui64 GetAutomaticallyCreatedShardSize() const;
    bool GetEnforceCorrectFileSystemShardCountUponSessionCreation() const;

    bool GetShardIdSelectionInLeaderEnabled() const;
    ui64 GetShardBalancerDesiredFreeSpaceReserve() const;
    ui64 GetShardBalancerMinFreeSpaceReserve() const;
    NProto::EShardBalancerPolicy GetShardBalancerPolicy() const;

    bool GetDirectoryCreationInShardsEnabled() const;

    bool GetGuestWriteBackCacheEnabled() const;
    ui64 GetMixedBlocksOffloadedRangesCapacity() const;

    bool GetYdbViewerServiceEnabled() const;

    bool GetGuestPageCacheDisabled() const;
    bool GetExtendedAttributesDisabled() const;

    bool GetServerWriteBackCacheEnabled() const;

    bool GetGuestKeepCacheAllowed() const;
    NProto::EGuestCachingType GetGuestCachingType() const;
    ui64 GetSessionHandleOffloadedStatsCapacity() const;

    [[nodiscard]] TDuration GetLoadConfigsFromCmsRetryMinDelay() const;
    [[nodiscard]] TDuration GetLoadConfigsFromCmsRetryMaxDelay() const;
    [[nodiscard]] TDuration GetLoadConfigsFromCmsTotalTimeout() const;

    bool GetParentlessFilesOnly() const;
    bool GetAllowHandlelessIO() const;

    bool GetLazyXAttrsEnabled() const;

    ui32 GetMaxBackground() const;
    ui32 GetMaxFuseLoopThreads() const;

    bool GetStrictFileSystemSizeEnforcementEnabled() const;

    bool GetZeroCopyWriteEnabled() const;

    bool GetFSyncQueueDisabled() const;

    bool GetDirectoryHandlesStorageEnabled() const;
    ui64 GetDirectoryHandlesTableSize() const;

    bool GetGuestHandleKillPrivV2Enabled() const;

    [[nodiscard]] bool GetAllowAdditionalSystemTablets() const;

    bool GetZeroCopyReadEnabled() const;

<<<<<<< HEAD
    ui32 GetMaxShardCount() const;
=======
    [[nodiscard]] bool GetBlockChecksumsInProfileLogEnabled() const;
>>>>>>> bc5058b8
};

}   // namespace NCloud::NFileStore::NStorage<|MERGE_RESOLUTION|>--- conflicted
+++ resolved
@@ -357,11 +357,9 @@
 
     bool GetZeroCopyReadEnabled() const;
 
-<<<<<<< HEAD
+    [[nodiscard]] bool GetBlockChecksumsInProfileLogEnabled() const;
+
     ui32 GetMaxShardCount() const;
-=======
-    [[nodiscard]] bool GetBlockChecksumsInProfileLogEnabled() const;
->>>>>>> bc5058b8
 };
 
 }   // namespace NCloud::NFileStore::NStorage