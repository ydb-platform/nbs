#pragma once

#include "public.h"

#include <cloud/filestore/config/storage.pb.h>

#include <util/datetime/base.h>
#include <util/generic/string.h>

namespace NCloud::NFileStore::NStorage {

////////////////////////////////////////////////////////////////////////////////

struct TCertificate
{
    TString CertFile;
    TString CertPrivateKeyFile;
};

////////////////////////////////////////////////////////////////////////////////

class TStorageConfig
{
private:
    NProto::TStorageConfig ProtoConfig;

public:
    struct TValueByName
    {
        enum class ENameStatus
        {
            NotFound,
            FoundInDefaults,
            FoundInProto
        };

        ENameStatus Status;
        TString Value;

        explicit TValueByName(ENameStatus status)
            : Status(status)
        {}

        explicit TValueByName(const TString& value)
            : Status(ENameStatus::FoundInProto)
            , Value(value)
        {}
    };

    TStorageConfig(const NProto::TStorageConfig& config = {})
        : ProtoConfig(config)
    {}

    TStorageConfig(const TStorageConfig&) = default;

    void Merge(const NProto::TStorageConfig& storageConfig);

    TValueByName GetValueByName(const TString& name) const;

    TString GetSchemeShardDir() const;

    ui32 GetPipeClientRetryCount() const;
    TDuration GetPipeClientMinRetryTime() const;
    TDuration GetPipeClientMaxRetryTime() const;

    TDuration GetEstablishSessionTimeout() const;
    TDuration GetIdleSessionTimeout() const;

    bool GetWriteBatchEnabled() const;
    TDuration GetWriteBatchTimeout() const;
    ui32 GetWriteBlobThreshold() const;

    ui32 GetMaxBlobSize() const;

    ui32 GetFlushThreshold() const;
    ui32 GetCleanupThreshold() const;
    ui32 GetCleanupThresholdAverage() const;
    bool GetNewCleanupEnabled() const;
    ui32 GetCompactionThreshold() const;
    ui32 GetGarbageCompactionThreshold() const;
    ui32 GetCompactionThresholdAverage() const;
    ui32 GetGarbageCompactionThresholdAverage() const;
    bool GetNewCompactionEnabled() const;
    ui32 GetCollectGarbageThreshold() const;
    ui64 GetFlushBytesThreshold() const;
    ui32 GetMaxDeleteGarbageBlobsPerTx() const;
    ui32 GetLoadedCompactionRangesPerTx() const;

    ui32 GetFlushThresholdForBackpressure() const;
    ui32 GetCleanupThresholdForBackpressure() const;
    ui32 GetCompactionThresholdForBackpressure() const;
    ui64 GetFlushBytesThresholdForBackpressure() const;

    TString GetHDDSystemChannelPoolKind() const;
    TString GetHDDLogChannelPoolKind() const;
    TString GetHDDIndexChannelPoolKind() const;
    TString GetHDDFreshChannelPoolKind() const;
    TString GetHDDMixedChannelPoolKind() const;

    TString GetSSDSystemChannelPoolKind() const;
    TString GetSSDLogChannelPoolKind() const;
    TString GetSSDIndexChannelPoolKind() const;
    TString GetSSDFreshChannelPoolKind() const;
    TString GetSSDMixedChannelPoolKind() const;

    TString GetHybridSystemChannelPoolKind() const;
    TString GetHybridLogChannelPoolKind() const;
    TString GetHybridIndexChannelPoolKind() const;
    TString GetHybridFreshChannelPoolKind() const;
    TString GetHybridMixedChannelPoolKind() const;

    ui32 GetAllocationUnitSSD() const;
    ui32 GetSSDUnitReadBandwidth() const;
    ui32 GetSSDUnitWriteBandwidth() const;
    ui32 GetSSDMaxReadBandwidth() const;
    ui32 GetSSDMaxWriteBandwidth() const;
    ui32 GetSSDUnitReadIops() const;
    ui32 GetSSDUnitWriteIops() const;
    ui32 GetSSDMaxReadIops() const;
    ui32 GetSSDMaxWriteIops() const;
    bool GetSSDThrottlingEnabled() const;
    TDuration GetSSDBoostTime() const;
    TDuration GetSSDBoostRefillTime() const;
    ui32 GetSSDUnitBoost() const;
    ui32 GetSSDBurstPercentage() const;
    ui32 GetSSDDefaultPostponedRequestWeight() const;
    ui32 GetSSDMaxPostponedWeight() const;
    ui32 GetSSDMaxWriteCostMultiplier() const;
    TDuration GetSSDMaxPostponedTime() const;
    ui32 GetSSDMaxPostponedCount() const;

    ui32 GetSSDMaxBlobsPerRange() const;
    ui32 GetSSDV2MaxBlobsPerRange() const;

    ui32 GetAllocationUnitHDD() const;
    ui32 GetHDDUnitReadBandwidth() const;
    ui32 GetHDDUnitWriteBandwidth() const;
    ui32 GetHDDMaxReadBandwidth() const;
    ui32 GetHDDMaxWriteBandwidth() const;
    ui32 GetHDDUnitReadIops() const;
    ui32 GetHDDUnitWriteIops() const;
    ui32 GetHDDMaxReadIops() const;
    ui32 GetHDDMaxWriteIops() const;
    bool GetHDDThrottlingEnabled() const;
    TDuration GetHDDBoostTime() const;
    TDuration GetHDDBoostRefillTime() const;
    ui32 GetHDDUnitBoost() const;
    ui32 GetHDDBurstPercentage() const;
    ui32 GetHDDDefaultPostponedRequestWeight() const;
    ui32 GetHDDMaxPostponedWeight() const;
    ui32 GetHDDMaxWriteCostMultiplier() const;
    TDuration GetHDDMaxPostponedTime() const;
    ui32 GetHDDMaxPostponedCount() const;

    ui32 GetHDDMediaKindOverride() const;
    ui32 GetMinChannelCount() const;

    ui32 GetMaxResponseBytes() const;
    ui32 GetMaxResponseEntries() const;

    ui32 GetDefaultNodesLimit() const;
    ui32 GetSizeToNodesRatio() const;

    bool GetDisableLocalService() const;

    ui32 GetDupCacheEntryCount() const;

    bool GetEnableCollectGarbageAtStart() const;

    bool GetThrottlingEnabled() const;

    TString GetTabletBootInfoBackupFilePath() const;
    bool GetHiveProxyFallbackMode() const;

    ui32 GetMaxBlocksPerTruncateTx() const;
    ui32 GetMaxTruncateTxInflight() const;

    TDuration GetCompactionRetryTimeout() const;

    ui32 GetReassignChannelsPercentageThreshold() const;

    ui32 GetCpuLackThreshold() const;

    ui32 GetSessionHistoryEntryCount() const;

    ui64 GetTenantHiveTabletId() const;

    TString GetFolderId() const;
    NCloud::NProto::EAuthorizationMode GetAuthorizationMode() const;

    bool GetTwoStageReadEnabled() const;
    bool GetThreeStageWriteEnabled() const;
    ui32 GetThreeStageWriteThreshold() const;
    bool GetUnalignedThreeStageWriteEnabled() const;
    TDuration GetEntryTimeout() const;
    TDuration GetNegativeEntryTimeout() const;
    TDuration GetAttrTimeout() const;
    ui32 GetPreferredBlockSizeMultiplier() const;

    ui32 GetMaxOutOfOrderCompactionMapLoadRequestsInQueue() const;

    bool GetConfigsDispatcherServiceEnabled() const;

    ui32 GetMaxBackpressureErrorsBeforeSuicide() const;

    TDuration GetGenerateBlobIdsReleaseCollectBarrierTimeout() const;

    ui32 GetReadAheadCacheMaxNodes() const;
    ui32 GetReadAheadCacheMaxResultsPerNode() const;
    ui32 GetReadAheadCacheRangeSize() const;
    ui32 GetReadAheadMaxGapPercentage() const;
    ui32 GetReadAheadCacheMaxHandlesPerNode() const;

    ui32 GetNodeIndexCacheMaxNodes() const;

    bool GetNewLocalDBCompactionPolicyEnabled() const;

    bool GetMultiTabletForwardingEnabled() const;
    bool GetGetNodeAttrBatchEnabled() const;

    NProto::EBlobIndexOpsPriority GetBlobIndexOpsPriority() const;

    bool GetAllowFileStoreForceDestroy() const;

    ui64 GetTrimBytesItemCount() const;

    ui32 GetMaxZeroCompactionRangesToDeletePerTx() const;

    bool GetInMemoryIndexCacheEnabled() const;
    ui64 GetInMemoryIndexCacheNodesCapacity() const;
    ui64 GetInMemoryIndexCacheNodesVerCapacity() const;
    ui64 GetInMemoryIndexCacheNodeAttrsCapacity() const;
    ui64 GetInMemoryIndexCacheNodeAttrsVerCapacity() const;
    ui64 GetInMemoryIndexCacheNodeRefsCapacity() const;
    ui64 GetInMemoryIndexCacheNodeRefsVerCapacity() const;

    bool GetAsyncDestroyHandleEnabled() const;
    TDuration GetAsyncHandleOperationPeriod() const;

    void Dump(IOutputStream& out) const;
    void DumpHtml(IOutputStream& out) const;
    void DumpOverridesHtml(IOutputStream& out) const;

    TString GetNodeRegistrationToken() const;
    TString GetNodeType() const;
    TString GetNodeRegistrationRootCertsFile() const;
    TCertificate GetNodeRegistrationCert() const;
    ui32 GetNodeRegistrationMaxAttempts() const;
    TDuration GetNodeRegistrationTimeout() const;
    TDuration GetNodeRegistrationErrorTimeout() const;

    ui32 GetBlobCompressionRate() const;
    TString GetBlobCompressionCodec() const;

    ui32 GetNonNetworkMetricsBalancingFactor() const;

    const NProto::TStorageConfig& GetStorageConfigProto() const;

    const NProto::TStorageConfig::TFilestoreAliases& GetFilestoreAliases() const;
    const TString* FindFileSystemIdByAlias(const TString& alias) const;

    ui32 GetChannelFreeSpaceThreshold() const;
    ui32 GetChannelMinFreeSpace() const;

<<<<<<< HEAD
    bool GetMultipleStageRequestThrottlingEnabled() const;
=======
    ui32 GetMaxFileBlocks() const;
    bool GetLargeDeletionMarkersEnabled() const;
    ui64 GetLargeDeletionMarkerBlocks() const;
    ui64 GetLargeDeletionMarkersThreshold() const;
    ui64 GetLargeDeletionMarkersCleanupThreshold() const;
>>>>>>> ce8e8c9d
};

}   // namespace NCloud::NFileStore::NStorage<|MERGE_RESOLUTION|>--- conflicted
+++ resolved
@@ -262,15 +262,13 @@
     ui32 GetChannelFreeSpaceThreshold() const;
     ui32 GetChannelMinFreeSpace() const;
 
-<<<<<<< HEAD
-    bool GetMultipleStageRequestThrottlingEnabled() const;
-=======
     ui32 GetMaxFileBlocks() const;
     bool GetLargeDeletionMarkersEnabled() const;
     ui64 GetLargeDeletionMarkerBlocks() const;
     ui64 GetLargeDeletionMarkersThreshold() const;
     ui64 GetLargeDeletionMarkersCleanupThreshold() const;
->>>>>>> ce8e8c9d
+
+    bool GetMultipleStageRequestThrottlingEnabled() const;
 };
 
 }   // namespace NCloud::NFileStore::NStorage