--- conflicted
+++ resolved
@@ -89,31 +89,19 @@
     service.AccessRuntime().DispatchEvents(options);
 }
 
-<<<<<<< HEAD
 NProtoPrivate::TGetStorageStatsResponse GetStorageStats(
     TServiceClient& service,
     const NProtoPrivate::TGetStorageStatsRequest& request)
 {
     TString buf;
     NProtoPrivate::TGetStorageStatsResponse response;
-=======
-void GetStorageStats(
-    TServiceClient& service,
-    const NProtoPrivate::TGetStorageStatsRequest& request,
-    NProtoPrivate::TGetStorageStatsResponse& response)
-{
-    TString buf;
->>>>>>> 62f3c11b
     google::protobuf::util::MessageToJsonString(request, &buf);
     const auto actionResponse = service.ExecuteAction("GetStorageStats", buf);
     auto status = google::protobuf::util::JsonStringToMessage(
         actionResponse->Record.GetOutput(),
         &response);
-<<<<<<< HEAD
 
     return response;
-=======
->>>>>>> 62f3c11b
 }
 
 auto GetFileSystemCounters(TTestEnv& env, const TString& fsId)
@@ -361,13 +349,10 @@
     void DoShouldGetStorageStats(
         const bool strictFileSystemSizeEnforcementEnabled)
     {
-<<<<<<< HEAD
-=======
         const ui64 filestoreSize = 2_GB;
         const ui64 autoShardsSize = 1_GB;
         const ui64 blockSize = 4_KB;
 
->>>>>>> 62f3c11b
         NProto::TStorageConfig storageConfig;
         storageConfig.SetAutomaticShardCreationEnabled(true);
         storageConfig.SetShardAllocationUnit(1_GB);
@@ -424,8 +409,6 @@
 
         writeToFile("file1", data1, data2);
         writeToFile("file2", data2, data3);
-<<<<<<< HEAD
-=======
 
         struct TFileSystemInfo {
             const TString Id;
@@ -437,18 +420,6 @@
             {.Id = fsId, .Size = 0}};
         const ui64 shardsCount = 2;
         const ui64 totalSize = fileSystems[0].Size + fileSystems[1].Size;
->>>>>>> 62f3c11b
-
-        struct TFileSystemInfo {
-            const TString Id;
-            const ui64 Size;
-        };
-        TVector<TFileSystemInfo> fileSystems = {
-            {.Id = fsId + "_s1", .Size = data1.size() + data2.size()},
-            {.Id = fsId + "_s2", .Size = data2.size() + data3.size()},
-            {.Id = fsId, .Size = 0}};
-        const ui64 shardsCount = 2;
-        const ui64 totalSize = fileSystems[0].Size + fileSystems[1].Size;
 
         // Waiting for async stats calculation. In case
         // strictFileSystemSizeEnforcementEnabled shards know of other shards
@@ -458,14 +429,9 @@
         // EvAggregateStatsCompleted for the main filesystem and every shard.
         env.GetRuntime().AdvanceCurrentTime(TDuration::Seconds(15));
         TDispatchOptions options;
-
         options.FinalEvents = {
             TDispatchOptions::TFinalEventCondition(
-<<<<<<< HEAD
                 TEvIndexTabletPrivate::EvAggregateStatsCompleted,
-=======
-                TEvIndexTabletPrivate::EvGetShardStatsCompleted,
->>>>>>> 62f3c11b
                 strictFileSystemSizeEnforcementEnabled ? 3 : 1)
         };
         env.GetRuntime().DispatchEvents(options);
@@ -479,13 +445,6 @@
                 UNIT_ASSERT_VALUES_EQUAL(
                     fsInfo.Id,
                     shardStats.GetShardId());
-<<<<<<< HEAD
-                UNIT_ASSERT_VALUES_EQUAL(
-                    1_GB / 4_KB,
-                    shardStats.GetTotalBlocksCount());
-                UNIT_ASSERT_VALUES_EQUAL(
-                    fsInfo.Size / 4_KB,
-=======
                 const ui64 shardTotalBlocksCount =
                     (strictFileSystemSizeEnforcementEnabled ? filestoreSize
                                                             : autoShardsSize) /
@@ -495,7 +454,6 @@
                     shardStats.GetTotalBlocksCount());
                 UNIT_ASSERT_VALUES_EQUAL(
                     fsInfo.Size / blockSize,
->>>>>>> 62f3c11b
                     shardStats.GetUsedBlocksCount());
                 UNIT_ASSERT_VALUES_UNEQUAL(
                     0,
@@ -508,18 +466,12 @@
             request.SetFileSystemId(fsId);
             request.SetAllowCache(true);
 
-<<<<<<< HEAD
             NProtoPrivate::TGetStorageStatsResponse response =
                 GetStorageStats(service, request);
-=======
-            NProtoPrivate::TGetStorageStatsResponse response;
-            GetStorageStats(service, request, response);
->>>>>>> 62f3c11b
 
             checkShardStats(response.GetStats());
         }
 
-<<<<<<< HEAD
         for (ui64 i = 0; i < shardsCount; ++i) {
             NProtoPrivate::TGetStorageStatsRequest request;
             request.SetFileSystemId(fileSystems[i].Id);
@@ -536,21 +488,6 @@
                 checkShardStats(response.GetStats());
             } else {
                 UNIT_ASSERT_VALUES_EQUAL(0, stats.ShardStatsSize());
-=======
-        // Only in this mode shards know of other shards
-        if (strictFileSystemSizeEnforcementEnabled) {
-            for (ui64 i = 0; i < shardsCount; ++i) {
-                NProtoPrivate::TGetStorageStatsRequest request;
-                request.SetFileSystemId(fileSystems[i].Id);
-                request.SetAllowCache(false);
-                request.SetMode(
-                    NProtoPrivate::STATS_REQUEST_MODE_FORCE_FETCH_SHARDS);
-
-                NProtoPrivate::TGetStorageStatsResponse response;
-                GetStorageStats(service, request, response);
-
-                checkShardStats(response.GetStats());
->>>>>>> 62f3c11b
             }
         }
 
@@ -601,7 +538,6 @@
         service.DestroySession(headers);
     }
 
-<<<<<<< HEAD
     Y_UNIT_TEST(ShouldGetStorageStatsWithFileSystemSizeEnforcement)
     {
         const bool strictFileSystemSizeEnforcementEnabled = true;
@@ -612,14 +548,6 @@
     {
         const bool strictFileSystemSizeEnforcementEnabled = false;
         DoShouldGetStorageStats(strictFileSystemSizeEnforcementEnabled);
-=======
-    Y_UNIT_TEST(ShouldGetStorageStats)
-    {
-        // Run the test with strictFileSystemSizeEnforcementEnabled ==
-        // false/true
-        DoShouldGetStorageStats(false);
-        DoShouldGetStorageStats(true);
->>>>>>> 62f3c11b
     }
 
     Y_UNIT_TEST(ShouldRunForcedOperation)
