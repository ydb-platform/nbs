#pragma once

#include "public.h"

#include "config.h"
#include "directory_handles_storage.h"
#include "fs.h"
#include "handle_ops_queue.h"
#include "node_cache.h"

#include <cloud/filestore/libs/diagnostics/request_stats.h>
#include <cloud/filestore/libs/service/context.h>
#include <cloud/filestore/libs/service/filestore.h>
#include <cloud/filestore/libs/service/request.h>
#include <cloud/filestore/libs/vfs/config.h>
#include <cloud/filestore/libs/vfs/convert.h>
#include <cloud/filestore/libs/vfs/fsync_queue.h>
#include <cloud/filestore/libs/vfs_fuse/write_back_cache/write_back_cache.h>

#include <cloud/storage/core/libs/common/error.h>
#include <cloud/storage/core/libs/common/scheduler.h>
#include <cloud/storage/core/libs/common/timer.h>
#include <cloud/storage/core/libs/diagnostics/logging.h>

#include <util/datetime/base.h>
#include <util/generic/hash.h>
#include <util/generic/queue.h>
#include <util/generic/string.h>
#include <util/system/align.h>
#include <util/system/mutex.h>

namespace NCloud::NFileStore::NFuse {

////////////////////////////////////////////////////////////////////////////////

class TDirectoryHandle;

struct TRangeLock
{
    ui64 Handle = -1;
    ui64 Owner = -1;
    i32 Pid = -1;
    off_t Offset = 0;
    off_t Length = 0;
    NProto::ELockType LockType;
};

////////////////////////////////////////////////////////////////////////////////

struct TReleaseRequest
{
    TCallContextPtr CallContext;
    fuse_req_t Req;
    fuse_ino_t Ino;
    ui64 Fh;
};

////////////////////////////////////////////////////////////////////////////////

enum class EServerWriteBackCacheState
{
    // Requests should bypass WriteBackCache and go directly to the session
    // (even if WriteBackCache is initialized)
    Disabled,

    // Requests should go to the WriteBackCache
    Enabled,

    // WriteBackCache is in the transition from Enabled to Disabled state.
    // Requests should wait until WriteBackCache is flushed and then go
    // directly to the session
    Draining
};

////////////////////////////////////////////////////////////////////////////////

class TFileSystem final
    : public IFileSystem
    , public std::enable_shared_from_this<TFileSystem>
{
private:
    static constexpr ui64 MissingNodeId = -1;

private:
    const ILoggingServicePtr Logging;
    const IProfileLogPtr ProfileLog;
    const ITimerPtr Timer;
    const ISchedulerPtr Scheduler;
    const IFileStorePtr Session;
    const TFileSystemConfigPtr Config;

    TLog Log;
    IRequestStatsPtr RequestStats;
    ICompletionQueuePtr CompletionQueue;

    std::unique_ptr<NVFS::IFSyncQueue> FSyncQueue;

    TNodeCache NodeCache;
    TMutex NodeCacheLock;

    THashMap<ui64, std::shared_ptr<TDirectoryHandle>> DirectoryHandles;
    TMutex DirectoryHandlesLock;

    TXAttrCache XAttrCache;
    TMutex XAttrCacheLock;

    THandleOpsQueuePtr HandleOpsQueue;
    TMutex HandleOpsQueueLock;

    TDirectoryHandlesStoragePtr DirectoryHandlesStorage;

    TQueue<TReleaseRequest> DelayedReleaseQueue;
    TMutex DelayedReleaseQueueLock;

    TWriteBackCache WriteBackCache;

public:
    TFileSystem(
        ILoggingServicePtr logging,
        IProfileLogPtr profileLog,
        ISchedulerPtr scheduler,
        ITimerPtr timer,
        TFileSystemConfigPtr config,
        IFileStorePtr session,
        IRequestStatsPtr stats,
        ICompletionQueuePtr queue,
        THandleOpsQueuePtr handleOpsQueue,
        TDirectoryHandlesStoragePtr directoryHandlesStorage,
        TWriteBackCache writeBackCache);

    ~TFileSystem();

    void Init() override;

    void Reset() override;

    // filesystem information
    void StatFs(
        TCallContextPtr callContext,
        fuse_req_t req,
        fuse_ino_t ino) override;

    // nodes
    void Lookup(
        TCallContextPtr callContext,
        fuse_req_t req,
        fuse_ino_t parent,
        TString name) override;
    void Forget(
        TCallContextPtr callContext,
        fuse_req_t req,
        fuse_ino_t ino,
        unsigned long nlookup) override;
    void ForgetMulti(
        TCallContextPtr callContext,
        fuse_req_t req,
        size_t count,
        fuse_forget_data* forgets) override;

    void MkDir(
        TCallContextPtr callContext,
        fuse_req_t req,
        fuse_ino_t parent,
        TString name,
        mode_t mode) override;
    void RmDir(
        TCallContextPtr callContext,
        fuse_req_t req,
        fuse_ino_t parent,
        TString name) override;
    void MkNode(
        TCallContextPtr callContext,
        fuse_req_t req,
        fuse_ino_t parent,
        TString name,
        mode_t mode,
        dev_t rdev) override;
    void Unlink(
        TCallContextPtr callContext,
        fuse_req_t req,
        fuse_ino_t parent,
        TString name) override;
    void Rename(
        TCallContextPtr callContext,
        fuse_req_t req,
        fuse_ino_t parent,
        TString name,
        fuse_ino_t newparent,
        TString newname,
        int flags) override;
    void SymLink(
        TCallContextPtr callContext,
        fuse_req_t req,
        TString link,
        fuse_ino_t parent,
        TString name) override;
    void Link(
        TCallContextPtr callContext,
        fuse_req_t req,
        fuse_ino_t ino,
        fuse_ino_t newparent,
        TString newname) override;
    void ReadLink(
        TCallContextPtr callContext,
        fuse_req_t req,
        fuse_ino_t ino) override;
    void Access(
        TCallContextPtr callContext,
        fuse_req_t req,
        fuse_ino_t ino,
        int mask) override;

    // node attributes
    void SetAttr(
        TCallContextPtr callContext,
        fuse_req_t req,
        fuse_ino_t ino,
        struct stat* attr,
        int to_set,
        fuse_file_info* fi) override;
    void GetAttr(
        TCallContextPtr callContext,
        fuse_req_t req,
        fuse_ino_t ino,
        fuse_file_info* fi) override;

    // extended node attributes
    void SetXAttr(
        TCallContextPtr callContext,
        fuse_req_t req,
        fuse_ino_t ino,
        TString name,
        TString value,
        int flags) override;
    void GetXAttr(
        TCallContextPtr callContext,
        fuse_req_t req,
        fuse_ino_t ino,
        TString name,
        size_t size) override;
    void ListXAttr(
        TCallContextPtr callContext,
        fuse_req_t req,
        fuse_ino_t ino,
        size_t size) override;
    void RemoveXAttr(
        TCallContextPtr callContext,
        fuse_req_t req,
        fuse_ino_t ino,
        TString name) override;

    // directory listing
    void OpenDir(
        TCallContextPtr callContext,
        fuse_req_t req,
        fuse_ino_t ino,
        fuse_file_info* fi) override;
    void ReadDir(
        TCallContextPtr callContext,
        fuse_req_t req,
        fuse_ino_t ino,
        size_t size,
        off_t offset,
        fuse_file_info* fi) override;
    void ReleaseDir(
        TCallContextPtr callContext,
        fuse_req_t req,
        fuse_ino_t ino,
        fuse_file_info* fi) override;

    // read & write files
    void Create(
        TCallContextPtr callContext,
        fuse_req_t req,
        fuse_ino_t parent,
        TString name,
        mode_t mode,
        fuse_file_info* fi) override;
    void Open(
        TCallContextPtr callContext,
        fuse_req_t req,
        fuse_ino_t ino,
        fuse_file_info* fi) override;
    void Read(
        TCallContextPtr callContext,
        fuse_req_t req,
        fuse_ino_t ino,
        size_t size,
        off_t offset,
        fuse_file_info* fi) override;
    void Write(
        TCallContextPtr callContext,
        fuse_req_t req,
        fuse_ino_t ino,
        TStringBuf buffer,
        off_t offset,
        fuse_file_info* fi) override;
    void WriteBuf(
        TCallContextPtr callContext,
        fuse_req_t req,
        fuse_ino_t ino,
        fuse_bufvec* bufv,
        off_t offset,
        fuse_file_info* fi) override;
    void FAllocate(
        TCallContextPtr callContext,
        fuse_req_t req,
        fuse_ino_t ino,
        int mode,
        off_t offset,
        off_t length,
        fuse_file_info* fi) override;
    void Flush(
        TCallContextPtr callContext,
        fuse_req_t req,
        fuse_ino_t ino,
        fuse_file_info* fi) override;
    void FSync(
        TCallContextPtr callContext,
        fuse_req_t req,
        fuse_ino_t ino,
        int datasync,
        fuse_file_info* fi) override;
    void FSyncDir(
        TCallContextPtr callContext,
        fuse_req_t req,
        fuse_ino_t ino,
        int datasync,
        fuse_file_info* fi) override;
    void Release(
        TCallContextPtr callContext,
        fuse_req_t req,
        fuse_ino_t ino,
        fuse_file_info* fi) override;

    // locking
    void GetLock(
        TCallContextPtr callContext,
        fuse_req_t req,
        fuse_ino_t ino,
        fuse_file_info* fi,
        struct flock* lock) override;
    void SetLock(
        TCallContextPtr callContext,
        fuse_req_t req,
        fuse_ino_t ino,
        fuse_file_info* fi,
        struct flock* lock,
        bool sleep) override;
    void FLock(
        TCallContextPtr callContext,
        fuse_req_t req,
        fuse_ino_t ino,
        fuse_file_info* fi,
        int op) override;

private:
    template <typename T>
    static std::shared_ptr<T> StartRequest()
    {
        return std::make_shared<T>();
    }

    template <typename T>
    static std::shared_ptr<T> StartRequest(ui64 node)
    {
        auto request = StartRequest<T>();
        request->SetNodeId(node);

        return request;
    }

    template <typename T>
    void SetUserNGroup(T& request, const fuse_ctx* ctx)
    {
        request.SetUid(ctx->uid);
        request.SetGid(ctx->gid);
    }

    template<typename T>
    static bool CheckResponse(
        std::shared_ptr<TFileSystem> self,
        TCallContext& callContext,
        fuse_req_t req,
        const T& response
    ) {
        return self && self->CheckResponse(callContext, req, response);
    }

    template <typename T>
    bool CheckResponse(
        TCallContext& callContext,
        fuse_req_t req,
        const T& response)
    {
        return CheckError(callContext, req, response.GetError());
    }

    bool CheckError(
        TCallContext& callContext,
        fuse_req_t req,
        const NProto::TError& error);

    bool ValidateNodeId(
        TCallContext& callContext,
        fuse_req_t req,
        fuse_ino_t ino);

    bool ValidateDirectoryHandle(
        TCallContext& callContext,
        fuse_req_t req,
        fuse_ino_t ino,
        uint64_t fh);

    EServerWriteBackCacheState GetServerWriteBackCacheState(
        const fuse_file_info* fi) const;

<<<<<<< HEAD
    void AdjustNodeSize(
        NProto::TNodeAttr& attrs
    );

=======
    TDuration GetEntryCacheTimeout(const NProto::TNodeAttr& attrs) const;
>>>>>>> 167968cb
    bool UpdateNodeCache(
        const NProto::TNodeAttr& attrs,
        fuse_entry_param& entry);

    void UpdateXAttrCache(
        ui64 ino,
        const TString& name,
        const TString& value,
        ui64 version,
        const NProto::TError& error);

    void ReplyCreate(
        TCallContext& callContext,
        const NCloud::NProto::TError& error,
        fuse_req_t req,
        ui64 handle,
        const NProto::TNodeAttr& attrs);
    void ReplyEntry(
        TCallContext& callContext,
        const NCloud::NProto::TError& error,
        fuse_req_t req,
        const NProto::TNodeAttr& attrs);
    void ReplyXAttrInt(
        TCallContext& callContext,
        const NCloud::NProto::TError& error,
        fuse_req_t req,
        const TString& value,
        size_t size);
    void ReplyAttr(
        TCallContext& callContext,
        const NCloud::NProto::TError& error,
        fuse_req_t req,
        const NProto::TNodeAttr& attrs);

    bool ProcessAsyncRelease(
        TCallContextPtr callContext,
        fuse_req_t req,
        fuse_ino_t ino,
        ui64 handle);
    void ReleaseImpl(
        TCallContextPtr callContext,
        fuse_req_t req,
        fuse_ino_t ino,
        ui64 handle);
    void CompleteAsyncDestroyHandle(
        TCallContext& callContext,
        const NProto::TDestroyHandleResponse& response);

    void ClearDirectoryCache();

    void ScheduleProcessHandleOpsQueue();
    void ProcessHandleOpsQueue();

    void DoWrite(
        TCallContextPtr callContext,
        fuse_req_t req,
        fuse_ino_t ino,
        std::shared_ptr<NProto::TWriteDataRequest> request,
        ui64 size,
        fuse_file_info* fi);

#define FILESYSTEM_REPLY_IMPL(name, ...)                                       \
    template<typename... TArgs>                                                \
    int Reply##name(                                                           \
        TCallContext& callContext,                                             \
        const NCloud::NProto::TError& error,                                   \
        fuse_req_t req,                                                        \
        TArgs&&... args)                                                       \
    {                                                                          \
        Y_ABORT_UNLESS(RequestStats);                                          \
        Y_ABORT_UNLESS(CompletionQueue);                                       \
        return CompletionQueue->Complete(req, [&] (fuse_req_t r) {             \
            return NFuse::Reply##name(                                         \
                Log,                                                           \
                *RequestStats,                                                 \
                callContext,                                                   \
                error,                                                         \
                r,                                                             \
                std::forward<TArgs>(args)...);                                 \
        });                                                                    \
    }                                                                          \

    FILESYSTEM_REPLY_METHOD(FILESYSTEM_REPLY_IMPL)

#undef FILESYSTEM_REPLY_IMPL

    void CancelRequest(TCallContextPtr callContext, fuse_req_t req);

    void HandleLock(
        TCallContextPtr callContext,
        fuse_req_t req,
        fuse_ino_t ino,
        const TRangeLock& range,
        NProto::ELockOrigin origin,
        bool sleep);

    void AcquireLock(
        TCallContextPtr callContext,
        fuse_req_t req,
        fuse_ino_t ino,
        const TRangeLock& range,
        bool sleep,
        NProto::ELockOrigin origin);
    void ScheduleAcquireLock(
        TCallContextPtr callContext,
        const NCloud::NProto::TError& error,
        fuse_req_t req,
        fuse_ino_t ino,
        const TRangeLock& range,
        bool sleep,
        NProto::ELockOrigin origin);
    void ReleaseLock(
        TCallContextPtr callContext,
        fuse_req_t req,
        fuse_ino_t ino,
        const TRangeLock& range,
        NProto::ELockOrigin origin);
    void TestLock(
        TCallContextPtr callContext,
        fuse_req_t req,
        fuse_ino_t ino,
        const TRangeLock& range);
    void ReadLocal(
        TCallContextPtr callContext,
        fuse_req_t req,
        fuse_ino_t ino,
        size_t size,
        off_t offset,
        fuse_file_info* fi);
    void WriteBufLocal(
        TCallContextPtr callContext,
        fuse_req_t req,
        fuse_ino_t ino,
        fuse_bufvec* bufv,
        off_t offset,
        fuse_file_info* fi);
};

}   // namespace NCloud::NFileStore::NFuse<|MERGE_RESOLUTION|>--- conflicted
+++ resolved
@@ -415,14 +415,12 @@
     EServerWriteBackCacheState GetServerWriteBackCacheState(
         const fuse_file_info* fi) const;
 
-<<<<<<< HEAD
+    TDuration GetEntryCacheTimeout(const NProto::TNodeAttr& attrs) const;
+
     void AdjustNodeSize(
         NProto::TNodeAttr& attrs
     );
 
-=======
-    TDuration GetEntryCacheTimeout(const NProto::TNodeAttr& attrs) const;
->>>>>>> 167968cb
     bool UpdateNodeCache(
         const NProto::TNodeAttr& attrs,
         fuse_entry_param& entry);
