#pragma once

#include "public.h"

namespace NCloud::NFileStore{

////////////////////////////////////////////////////////////////////////////////

#define FILESTORE_CRITICAL_EVENTS(xxx)                                         \
    xxx(TabletUpdateConfigError)                                               \
    xxx(InvalidTabletStorageInfo)                                              \
    xxx(CollectGarbageError)                                                   \
    xxx(TabletBSFailure)                                                       \
    xxx(TabletCommitIdOverflow)                                                \
    xxx(VfsQueueRunningError)                                                  \
<<<<<<< HEAD
    xxx(EndpointStartingError)                                                 \
=======
    xxx(MissingSessionId)                                                      \
    xxx(CreateSessionError)                                                    \
    xxx(DescribeFileStoreError)                                                \
>>>>>>> 02df41c5
// FILESTORE_CRITICAL_EVENTS

////////////////////////////////////////////////////////////////////////////////

void InitCriticalEventsCounter(NMonitoring::TDynamicCountersPtr counters);

#define FILESTORE_DECLARE_CRITICAL_EVENT_ROUTINE(name)                         \
    void Report##name();                                                       \
// FILESTORE_DECLARE_CRITICAL_EVENT_ROUTINE

    FILESTORE_CRITICAL_EVENTS(FILESTORE_DECLARE_CRITICAL_EVENT_ROUTINE)
#undef FILESTORE_DECLARE_CRITICAL_EVENT_ROUTINE

}   // namespace NCloud::NFileStore<|MERGE_RESOLUTION|>--- conflicted
+++ resolved
@@ -13,13 +13,10 @@
     xxx(TabletBSFailure)                                                       \
     xxx(TabletCommitIdOverflow)                                                \
     xxx(VfsQueueRunningError)                                                  \
-<<<<<<< HEAD
     xxx(EndpointStartingError)                                                 \
-=======
     xxx(MissingSessionId)                                                      \
     xxx(CreateSessionError)                                                    \
     xxx(DescribeFileStoreError)                                                \
->>>>>>> 02df41c5
 // FILESTORE_CRITICAL_EVENTS
 
 ////////////////////////////////////////////////////////////////////////////////
